--- conflicted
+++ resolved
@@ -24,14 +24,11 @@
 export const csr = true;
 
 export async function load() {
-<<<<<<< HEAD
     // Mock Tauri API during E2E tests
     if (env.PUBLIC_TESTING) {
         mockTauri()
     }
-=======
-	initAnalyticsIfEnabled();
->>>>>>> d0f1082c
+	  initAnalyticsIfEnabled();
 
     appErrorReportingEnabled()
         .onDisk()
