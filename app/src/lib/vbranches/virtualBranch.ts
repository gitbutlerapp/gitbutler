--- conflicted
+++ resolved
@@ -1,8 +1,4 @@
-<<<<<<< HEAD
-import { VirtualBranch, Commit, RemoteCommit, VirtualBranches, commitCompare } from './types';
-=======
 import { VirtualBranch, DetailedCommit, Commit, VirtualBranches, commitCompare } from './types';
->>>>>>> 2bd00f9b
 import { invoke, listen } from '$lib/backend/ipc';
 import { RemoteBranchService } from '$lib/stores/remoteBranches';
 import { plainToInstance } from 'class-transformer';
