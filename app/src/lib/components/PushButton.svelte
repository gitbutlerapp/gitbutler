--- conflicted
+++ resolved
@@ -38,10 +38,6 @@
 	let disabled = false;
 	let isPushed = $localCommits.length === 0 && !branch.requiresForce;
 	$: canBeRebased = $unknownCommits.length > 0;
-<<<<<<< HEAD
-	$: selection = contextMenu?.selection;
-=======
->>>>>>> 10de79a0
 	$: action = selectAction(isPushed, $preferredAction);
 
 	function selectAction(isPushed: boolean, preferredAction: BranchAction) {
@@ -74,48 +70,6 @@
 		dispatch('trigger', { action });
 	}}
 >
-<<<<<<< HEAD
-	{$selection?.label}
-	{#snippet contextMenuSnippet()}
-		<ContextMenu
-			type="select"
-			bind:this={contextMenu}
-			on:select={(e) => {
-				// TODO: Refactor to use generics if/when that works with Svelte
-				switch (e.detail?.id) {
-					case BranchAction.Push:
-						$preferredAction = BranchAction.Push;
-						break;
-					case BranchAction.Rebase:
-						$preferredAction = BranchAction.Rebase;
-						break;
-					default:
-						toasts.error('Unknown branch action');
-				}
-				dropDown?.close();
-			}}
-		>
-			<ContextMenuSection>
-				{#if !isPushed}
-					<ContextMenuItem
-						id="push"
-						label={pushLabel}
-						selected={action === BranchAction.Push}
-						disabled={isPushed}
-					/>
-				{/if}
-				{#if !branch.requiresForce || canBeRebased}
-					<ContextMenuItem
-						id="rebase"
-						label="Rebase upstream"
-						selected={action === BranchAction.Rebase}
-						disabled={isPushed || $unknownCommits.length === 0}
-					/>
-				{/if}
-			</ContextMenuSection>
-		</ContextMenu>
-	{/snippet}
-=======
 	{labels[$preferredAction]}
 	<ContextMenu slot="context-menu" bind:this={contextMenu}>
 		<ContextMenuSection>
@@ -141,5 +95,4 @@
 			{/if}
 		</ContextMenuSection>
 	</ContextMenu>
->>>>>>> 10de79a0
 </DropDownButton>