<script lang="ts">
	import BranchCommits from './BranchCommits.svelte';
	import BranchFiles from './BranchFiles.svelte';
	import BranchHeader from './BranchHeader.svelte';
	import CommitDialog from './CommitDialog.svelte';
	import DropzoneOverlay from './DropzoneOverlay.svelte';
	import InfoMessage from './InfoMessage.svelte';
	import PullRequestCard from './PullRequestCard.svelte';
	import ScrollableContainer from './ScrollableContainer.svelte';
	import laneNewSvg from '$lib/assets/empty-state/lane-new.svg?raw';
	import noChangesSvg from '$lib/assets/empty-state/lane-no-changes.svg?raw';
	import { AIService } from '$lib/backend/aiService';
	import { User } from '$lib/backend/cloud';
	import { Project } from '$lib/backend/projects';
	import Resizer from '$lib/components/Resizer.svelte';
	import { projectAiGenAutoBranchNamingEnabled } from '$lib/config/config';
	import { projectAiGenEnabled } from '$lib/config/config';
	import {
		DraggableCommit,
		DraggableFile,
		DraggableHunk,
		DraggableRemoteCommit
	} from '$lib/dragging/draggables';
	import { dropzone } from '$lib/dragging/dropzone';
	import { persisted } from '$lib/persisted/persisted';
	import { SETTINGS, type Settings } from '$lib/settings/userSettings';
	import { getContext, getContextStore, getContextStoreBySymbol } from '$lib/utils/context';
	import { computeAddedRemovedByFiles } from '$lib/utils/metrics';
	import * as toasts from '$lib/utils/toasts';
	import { BranchController } from '$lib/vbranches/branchController';
	import { FileIdSelection } from '$lib/vbranches/fileIdSelection';
	import { filesToOwnership } from '$lib/vbranches/ownership';
	import { Branch } from '$lib/vbranches/types';
	import lscache from 'lscache';
	import { onMount } from 'svelte';
	import type { Persisted } from '$lib/persisted/persisted';
	import type { Writable } from 'svelte/store';

	export let isUnapplied = false;
	export let isLaneCollapsed: Persisted<boolean>;
	export let commitBoxOpen: Writable<boolean>;

	const branchController = getContext(BranchController);
	const fileIdSelection = getContext(FileIdSelection);
	const branchStore = getContextStore(Branch);
	const project = getContext(Project);
	const user = getContextStore(User);

	$: branch = $branchStore;

	const aiGenEnabled = projectAiGenEnabled(project.id);
	const aiGenAutoBranchNamingEnabled = projectAiGenAutoBranchNamingEnabled(project.id);

	const aiService = getContext(AIService);

	const userSettings = getContextStoreBySymbol<Settings>(SETTINGS);
	const defaultBranchWidthRem = persisted<number>(24, 'defaulBranchWidth' + project.id);
	const laneWidthKey = 'laneWidth_';
	const newVbranchNameRegex = /^virtual\sbranch\s*[\d]*$/;

	let laneWidth: number;

	let scrollViewport: HTMLElement;
	let rsViewport: HTMLElement;

	$: if ($commitBoxOpen && branch.files.length === 0) {
		$commitBoxOpen = false;
	}

	async function generateBranchName() {
		if (!aiGenEnabled) return;

		const hunks = branch.files.flatMap((f) => f.hunks);

		try {
			const message = await aiService.summarizeBranch({
				hunks,
				userToken: $user?.access_token
			});

			if (message && message !== branch.name) {
				branch.name = message;
				branchController.updateBranchName(branch.id, branch.name);
			}
		} catch (e) {
			console.error(e);
			toasts.error('Failed to generate branch name');
		}
	}

	$: linesTouched = computeAddedRemovedByFiles(...branch.files);
	$: if (
		$aiGenAutoBranchNamingEnabled &&
		newVbranchNameRegex.test(branch.name.toLowerCase()) &&
		linesTouched.added + linesTouched.removed > 4
	) {
		generateBranchName();
	}

	onMount(() => {
		laneWidth = lscache.get(laneWidthKey + branch.id);
	});

	function acceptMoveCommit(data: any) {
		return data instanceof DraggableCommit && data.branchId != branch.id && data.isHeadCommit;
	}
	function onCommitDrop(data: DraggableCommit) {
		branchController.moveCommit(branch.id, data.commit.id);
	}

	function acceptCherrypick(data: any) {
		return data instanceof DraggableRemoteCommit && data.branchId == branch.id;
	}

	function onCherrypicked(data: DraggableRemoteCommit) {
		branchController.cherryPick(branch.id, data.remoteCommit.id);
	}

	function acceptBranchDrop(data: any) {
		if (data instanceof DraggableHunk && data.branchId != branch.id) {
			return !data.hunk.locked;
		} else if (data instanceof DraggableFile && data.branchId && data.branchId != branch.id) {
			return !data.files.some((f) => f.locked);
		} else {
			return false;
		}
	}

	function onBranchDrop(data: DraggableHunk | DraggableFile) {
		if (data instanceof DraggableHunk) {
			const newOwnership = `${data.hunk.filePath}:${data.hunk.id}`;
			branchController.updateBranchOwnership(
				branch.id,
				(newOwnership + '\n' + branch.ownership).trim()
			);
		} else if (data instanceof DraggableFile) {
			const newOwnership = filesToOwnership(data.files);
			branchController.updateBranchOwnership(
				branch.id,
				(newOwnership + '\n' + branch.ownership).trim()
			);
		}
	}
</script>

{#if $isLaneCollapsed}
	<div class="collapsed-lane-wrapper">
		<BranchHeader
			{isUnapplied}
			bind:isLaneCollapsed
			on:action={(e) => {
				if (e.detail == 'generate-branch-name') {
					generateBranchName();
				}
			}}
		/>
	</div>
{:else}
	<div class="resizer-wrapper" bind:this={scrollViewport}>
		<div
			class="branch-card hide-native-scrollbar"
			data-tauri-drag-region
			class:target-branch={branch.active && branch.selectedForChanges}
		>
			<ScrollableContainer
				wide
				padding={{
					top: `var(--size-12)`,
					bottom: `var(--size-12)`
				}}
			>
				<div
					bind:this={rsViewport}
					style:width={`${laneWidth || $defaultBranchWidthRem}rem`}
					class="branch-card__contents"
				>
					<BranchHeader
						{isUnapplied}
						bind:isLaneCollapsed
						on:action={(e) => {
							if (e.detail == 'generate-branch-name') {
								generateBranchName();
							}
						}}
					/>
					<PullRequestCard isLaneCollapsed={$isLaneCollapsed} />
					<!-- DROPZONES -->
					<DropzoneOverlay class="cherrypick-dz-marker" label="Apply here" />
					<DropzoneOverlay class="cherrypick-dz-marker" label="Apply here" />
					<DropzoneOverlay class="lane-dz-marker" label="Move here" />

					<div
						class="branch-card__dropzone-wrapper"
						use:dropzone={{
							hover: 'move-commit-dz-hover',
							active: 'move-commit-dz-active',
							accepts: acceptMoveCommit,
							onDrop: onCommitDrop,
							disabled: isUnapplied
						}}
						use:dropzone={{
							hover: 'cherrypick-dz-hover',
							active: 'cherrypick-dz-active',
							accepts: acceptCherrypick,
							onDrop: onCherrypicked,
							disabled: isUnapplied
						}}
						use:dropzone={{
							hover: 'lane-dz-hover',
							active: 'lane-dz-active',
							accepts: acceptBranchDrop,
							onDrop: onBranchDrop,
							disabled: isUnapplied
						}}
					>
						<DropzoneOverlay class="cherrypick-dz-marker" label="Apply here" />
						<DropzoneOverlay class="lane-dz-marker" label="Move here" />
						<DropzoneOverlay class="move-commit-dz-marker" label="Move here" />

						{#if branch.files?.length > 0}
							<div class="card">
								<BranchFiles
									files={branch.files}
									{isUnapplied}
									showCheckboxes={$commitBoxOpen}
									allowMultiple
								/>
								{#if branch.active && branch.conflicted}
									<div class="card-notifications">
										<InfoMessage noRadius filled outlined={false} style="error">
											<svelte:fragment slot="title">
												{#if branch.files.some((f) => f.conflicted)}
													This virtual branch conflicts with upstream
													changes. Please resolve all conflicts and commit
													before you can continue.
												{:else}
													Please commit your resolved conflicts to
													continue.
												{/if}
											</svelte:fragment>
										</InfoMessage>
									</div>
								{/if}

								{#if branch.active}
									<CommitDialog
										projectId={project.id}
										expanded={commitBoxOpen}
										on:action={(e) => {
											if (e.detail == 'generate-branch-name') {
												generateBranchName();
											}
										}}
									/>
								{/if}
							</div>
						{:else if branch.commits.length == 0}
							<div class="new-branch card" data-dnd-ignore>
								<div class="new-branch__content">
									<div class="new-branch__image">
										{@html laneNewSvg}
									</div>
									<h2 class="new-branch__title text-base-body-15 text-semibold">
										This is a new branch.
									</h2>
									<p class="new-branch__caption text-base-body-13">
										You can drag and drop files or parts of files here.
									</p>
								</div>
							</div>
						{:else}
							<!-- attention: these markers have custom css at the bottom of thise file -->
							<div class="no-changes card" data-dnd-ignore>
								<div class="new-branch__content">
									<div class="new-branch__image">
										{@html noChangesSvg}
									</div>
									<h2 class="new-branch__caption text-base-body-13">
										No uncommitted changes<br />on this branch
									</h2>
								</div>
							</div>
						{/if}
					</div>

					<BranchCommits {isUnapplied} />
				</div>
			</ScrollableContainer>
			<div class="divider-line">
				<Resizer
					viewport={rsViewport}
					direction="right"
					minWidth={320}
					sticky
<<<<<<< HEAD
					defaultLineColor={$fileIdSelection.length == 1
						? 'transparent'
						: 'var(--clr-border-main)'}
=======
					defaultLineColor={$fileSelection.length == 1 ? 'transparent' : 'var(--clr-border-main)'}
>>>>>>> d2dde6ce
					on:width={(e) => {
						laneWidth = e.detail / (16 * $userSettings.zoom);
						lscache.set(laneWidthKey + branch.id, laneWidth, 7 * 1440); // 7 day ttl
						$defaultBranchWidthRem = laneWidth;
					}}
				/>
			</div>
		</div>
	</div>
{/if}

<style lang="postcss">
	.resizer-wrapper {
		position: relative;
		display: flex;
		height: 100%;
	}
	.branch-card {
		height: 100%;
		position: relative;
		user-select: none;
		overflow-x: hidden;
		overflow-y: scroll;
	}

	.divider-line {
		z-index: 30;
		position: absolute;
		top: 0;
		right: 0;
		height: 100%;
	}

	.branch-card__dropzone-wrapper {
		display: flex;
		flex-direction: column;
		flex: 1;
		position: relative;
	}

	.branch-card__contents {
		position: relative;
		display: flex;
		flex-direction: column;
		flex: 1;
		min-height: 100%;
		gap: var(--size-8);
		padding: var(--size-12);
	}

	.card {
		flex: 1;
	}

	.card-notifications {
		display: flex;
		flex-direction: column;
		padding: 0 var(--size-12) var(--size-12) var(--size-12);
	}

	.new-branch__content {
		display: flex;
		flex-direction: column;
		align-items: center;
		gap: var(--size-8);
		max-width: 14rem;
	}

	.new-branch,
	.no-changes {
		user-select: none;
		display: flex;
		flex-grow: 1;
		flex-direction: column;
		align-items: center;
		color: var(--clr-scale-ntrl-60);
		background: var(--clr-bg-main);
		justify-content: center;
		padding: var(--size-48) 0;
		border-radius: var(--radius-m);
		cursor: default; /* was defaulting to text cursor */
	}

	.no-changes {
		color: var(--clr-scale-ntrl-40);
		text-align: center;
	}

	.new-branch__title {
		color: var(--clr-scale-ntrl-40);
	}

	.new-branch__caption {
		color: var(--clr-scale-ntrl-50);
		opacity: 0.6;
	}

	.new-branch__caption,
	.new-branch__title {
		text-align: center;
	}

	.new-branch__image {
		width: 7.5rem;
		margin-bottom: var(--size-10);
	}

	/* hunks drop zone */
	/* cherry pick drop zone */
	/* move commit drop zone */
	/* squash drop zone */
	:global(
			.lane-dz-active .lane-dz-marker,
			.cherrypick-dz-active .cherrypick-dz-marker,
			.move-commit-dz-active .move-commit-dz-marker,
			.squash-dz-active .squash-dz-marker
		) {
		display: flex;
	}

	.branch-card :global(.contents) {
		display: flex;
		flex-direction: column;
		min-height: 100%;
	}

	/* COLLAPSED LANE */
	.collapsed-lane-wrapper {
		display: flex;
		flex-direction: column;
		padding: var(--size-12);
		height: 100%;
		border-right: 1px solid var(--clr-border-main);
	}
</style><|MERGE_RESOLUTION|>--- conflicted
+++ resolved
@@ -230,12 +230,10 @@
 										<InfoMessage noRadius filled outlined={false} style="error">
 											<svelte:fragment slot="title">
 												{#if branch.files.some((f) => f.conflicted)}
-													This virtual branch conflicts with upstream
-													changes. Please resolve all conflicts and commit
-													before you can continue.
+													This virtual branch conflicts with upstream changes. Please resolve all
+													conflicts and commit before you can continue.
 												{:else}
-													Please commit your resolved conflicts to
-													continue.
+													Please commit your resolved conflicts to continue.
 												{/if}
 											</svelte:fragment>
 										</InfoMessage>
@@ -292,13 +290,7 @@
 					direction="right"
 					minWidth={320}
 					sticky
-<<<<<<< HEAD
-					defaultLineColor={$fileIdSelection.length == 1
-						? 'transparent'
-						: 'var(--clr-border-main)'}
-=======
-					defaultLineColor={$fileSelection.length == 1 ? 'transparent' : 'var(--clr-border-main)'}
->>>>>>> d2dde6ce
+					defaultLineColor={$fileIdSelection.length == 1 ? 'transparent' : 'var(--clr-border-main)'}
 					on:width={(e) => {
 						laneWidth = e.detail / (16 * $userSettings.zoom);
 						lscache.set(laneWidthKey + branch.id, laneWidth, 7 * 1440); // 7 day ttl
