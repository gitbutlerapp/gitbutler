<<<<<<< HEAD
<script lang="ts">
	import { createEventDispatcher, onMount, setContext } from 'svelte';
	import { writable } from 'svelte/store';
	import type { ContextMenuContext, ContextMenuItem, ContextMenuType } from './contextMenu';

	export let type: ContextMenuType = 'normal';
	export const selection = writable<ContextMenuItem | undefined>(undefined);

	const context: ContextMenuContext = { type, selection };
	setContext<ContextMenuContext>('ContextMenu', context);

	const dispatch = createEventDispatcher<{ select: ContextMenuItem | undefined }>();

	onMount(() => {
		const unsubscribe = selection.subscribe((value) => dispatch('select', value));
		return () => {
			unsubscribe();
		};
	});
</script>

=======
>>>>>>> 10de79a0
<div class="context-menu">
	<slot />
</div>

<style lang="postcss">
	.context-menu {
		display: flex;
		flex-direction: column;
		background: var(--clr-bg-2);
		border: 1px solid var(--clr-border-2);
		border-radius: var(--radius-m);
		box-shadow: var(--fx-shadow-s);
	}
</style><|MERGE_RESOLUTION|>--- conflicted
+++ resolved
@@ -1,27 +1,3 @@
-<<<<<<< HEAD
-<script lang="ts">
-	import { createEventDispatcher, onMount, setContext } from 'svelte';
-	import { writable } from 'svelte/store';
-	import type { ContextMenuContext, ContextMenuItem, ContextMenuType } from './contextMenu';
-
-	export let type: ContextMenuType = 'normal';
-	export const selection = writable<ContextMenuItem | undefined>(undefined);
-
-	const context: ContextMenuContext = { type, selection };
-	setContext<ContextMenuContext>('ContextMenu', context);
-
-	const dispatch = createEventDispatcher<{ select: ContextMenuItem | undefined }>();
-
-	onMount(() => {
-		const unsubscribe = selection.subscribe((value) => dispatch('select', value));
-		return () => {
-			unsubscribe();
-		};
-	});
-</script>
-
-=======
->>>>>>> 10de79a0
 <div class="context-menu">
 	<slot />
 </div>
