--- conflicted
+++ resolved
@@ -161,11 +161,7 @@
 		width: var(--size-10);
 		top: 1.875rem;
 		border-radius: var(--radius-l) 0 0 0;
-<<<<<<< HEAD
-		height: var(--size-16);
-=======
 		height: var(--size-20);
->>>>>>> 39e157fa
 		left: calc(var(--size-10) + 0.063rem);
 		border-color: var(--clr-commit-local);
 		border-width: var(--size-2) 0 0 var(--size-2);
