--- conflicted
+++ resolved
@@ -59,7 +59,6 @@
 	};
 </script>
 
-<<<<<<< HEAD
 <SearchBarContainer {filterDescriptions}>
 	<div class="base">
 		<div
@@ -70,12 +69,14 @@
 			<ScrollableContainer wide>
 				<div class="branch-preview">
 					<BranchPreviewHeader base={$baseBranch} {branch} {pr} />
-					{#if pr?.body && !filterContext.active()}
+					{#if pr}
 						<div class="card">
-							<div class="card__header text-base-body-14 text-semibold">PR Description</div>
-							<div class="markdown card__content text-base-body-13">
-								{@html marked.parse(pr.body, { renderer })}
-							</div>
+							<div class="card__header text-base-body-14 text-semibold">{pr.title}</div>
+							{#if pr.body}
+								<div class="markdown card__content text-base-body-13">
+									{@html marked.parse(pr.body, { renderer })}
+								</div>
+							{/if}
 						</div>
 					{/if}
 					{#await getRemoteBranchData(project.id, branch.name) then branchData}
@@ -94,39 +95,6 @@
 							<div class="info-text text-base-13">
 								No commits found that match the current search
 							</div>
-=======
-<div class="base">
-	<div
-		class="base__left"
-		bind:this={rsViewport}
-		style:width={`${laneWidth || defaultBranchWidthRem}rem`}
-	>
-		<ScrollableContainer wide>
-			<div class="branch-preview">
-				<BranchPreviewHeader base={$baseBranch} {branch} {pr} />
-				{#if pr}
-					<div class="card">
-						<div class="card__header text-base-body-14 text-semibold">{pr.title}</div>
-						{#if pr.body}
-							<div class="markdown card__content text-base-body-13">
-								{@html marked.parse(pr.body, { renderer })}
-							</div>
-						{/if}
-					</div>
-				{/if}
-				{#await getRemoteBranchData(project.id, branch.name) then branchData}
-					{#if branchData.commits && branchData.commits.length > 0}
-						<div>
-							{#each branchData.commits as commit, index (commit.id)}
-								<CommitCard
-									first={index === 0}
-									last={index === branchData.commits.length - 1}
-									{commit}
-									commitUrl={$baseBranch?.commitUrl(commit.id)}
-									type="localAndRemote"
-								/>
-							{/each}
->>>>>>> 7f929837
 						</div>
 					{/if}
 				</div>
