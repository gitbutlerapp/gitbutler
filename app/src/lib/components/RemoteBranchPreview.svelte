--- conflicted
+++ resolved
@@ -76,7 +76,6 @@
 								{@html marked.parse(pr.body, { renderer })}
 							</div>
 						</div>
-<<<<<<< HEAD
 					{/if}
 					{#await getRemoteBranchData(project.id, branch.name) then branchData}
 						{#if branchData.commits && branchData.commits.length > 0}
@@ -84,7 +83,7 @@
 								bind:this={commitListElem}
 								commits={branchData.commits}
 								isUnapplied={true}
-								type="remote"
+								type="localAndRemote"
 								getCommitUrl={(commitId) => $baseBranch?.commitUrl(commitId)}
 							/>
 						{/if}
@@ -94,22 +93,6 @@
 							<div class="info-text text-base-13">
 								No commits found that match the current search
 							</div>
-=======
-					</div>
-				{/if}
-				{#await getRemoteBranchData(project.id, branch.name) then branchData}
-					{#if branchData.commits && branchData.commits.length > 0}
-						<div>
-							{#each branchData.commits as commit, index (commit.id)}
-								<CommitCard
-									first={index === 0}
-									last={index === branchData.commits.length - 1}
-									{commit}
-									commitUrl={$baseBranch?.commitUrl(commit.id)}
-									type="localAndRemote"
-								/>
-							{/each}
->>>>>>> 518cc8b7
 						</div>
 					{/if}
 				</div>
