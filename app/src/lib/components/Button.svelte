<script lang="ts">
	import Icon from '$lib/components/Icon.svelte';
	import { pxToRem } from '$lib/utils/pxToRem';
	import { tooltip } from '$lib/utils/tooltip';
	import type iconsJson from '$lib/icons/icons.json';
	import type { ComponentColor, ComponentStyleKind } from '$lib/vbranches/types';

	// Interaction props
	export let element: HTMLAnchorElement | HTMLButtonElement | HTMLElement | null = null;
	export let disabled = false;
	export let clickable = true;
	export let id: string | undefined = undefined;
	export let loading = false;
	export let tabindex: number | undefined = undefined;
	export let type: 'submit' | 'reset' | 'button' | undefined = undefined;
	// Layout props
	export let shrinkable = false;
	export let reversedDirection: boolean = false;
	export let width: number | undefined = undefined;
	export let size: 'tag' | 'button' | 'cta' = 'button';
	export let wide = false;
	export let grow = false;
	export let align: 'flex-start' | 'center' | 'flex-end' | 'stretch' | 'baseline' | 'auto' =
		'auto';
	export let isDropdownChild = false;
	// Style props
	export let style: ComponentColor = 'neutral';
	export let kind: ComponentStyleKind = 'soft';
	// Additional elements
	export let icon: keyof typeof iconsJson | undefined = undefined;
	export let help = '';

	const SLOTS = $$props.$$slots;
</script>

<button
	class="btn focus-state {style} {kind} {size}"
	class:reversed-direction={reversedDirection}
	class:shrinkable
	class:wide
	class:grow
	class:not-clickable={!clickable}
	class:fixed-width={!SLOTS && !wide}
	class:is-dropdown={isDropdownChild}
	style:align-self={align}
	style:width={width ? pxToRem(width) : undefined}
	use:tooltip={help}
	bind:this={element}
	disabled={disabled || loading}
	on:click
	on:mousedown
	on:contextmenu
	{type}
	{id}
	tabindex={clickable ? tabindex : -1}
>
	{#if SLOTS}
		<span
			class="label text-semibold"
			class:text-base-12={size == 'button' || size == 'cta'}
			class:text-base-11={size == 'tag'}
		>
			<slot />
		</span>
	{/if}

	{#if icon}
		<div class="btn-icon">
			{#if loading}
				<Icon name="spinner" />
			{:else}
				<Icon name={icon} />
			{/if}
		</div>
	{/if}
</button>

<style lang="postcss">
	.btn {
		position: relative;
		display: inline-flex;
		align-items: center;
		justify-content: center;
<<<<<<< HEAD
		padding: 4px 6px;
		border-radius: var(--radius-m);
		flex-shrink: 0;
		gap: 4px;
=======
		border-radius: var(--radius-m);
>>>>>>> 65a22691
		border: 1px solid transparent;
		cursor: pointer;
		color: var(--btn-clr);
		background: var(--btn-bg);
		transition:
			background var(--transition-fast),
			opacity var(--transition-fast),
			color var(--transition-fast);

		&:disabled {
			cursor: default;
			pointer-events: none;
			opacity: 0.5;
		}
		&.wide {
			display: flex;
			width: 100%;
		}
		&.grow {
			flex-grow: 1;
		}
		&.reversed-direction {
			flex-direction: row-reverse;
		}
		&.not-clickable {
			cursor: default;
			pointer-events: none;
		}
		&.shrinkable {
			overflow: hidden;
			width: fit-content;

			& .label {
				display: inline-block;
				overflow: hidden;
				text-overflow: ellipsis;
			}
		}
	}

	.label {
		display: inline-flex;
	}

<<<<<<< HEAD
	/* BADGE */
	.badge {
		display: flex;
		align-items: center;
		justify-content: center;
		height: var(--size-icon);
		min-width: var(--size-icon);
		padding: 0 4px;
		border-radius: var(--radius-s);
		background: var(--btn-clr);
	}

	.badge-label {
		transform: translateY(0.031rem);
		color: var(--btn-bg);
	}

	.badge-icon {
=======
	.btn-icon {
		flex-shrink: 0;
>>>>>>> 65a22691
		display: flex;
		color: var(--btn-icon-clr, inherit);
		transition: color var(--transition-fast);
	}

	/* STYLES */
	.neutral {
		/* kind */
		&.soft {
			--btn-clr: var(--clr-text-1);
			--btn-bg: var(--ghost-bg-muted-1);
			--btn-icon-clr: oklch(from var(--clr-text-1) l c h / 0.6);

			/* if button */
			&:not(.not-clickable, &:disabled):hover {
				--btn-bg: var(--ghost-bg-muted-2);
				--btn-icon-clr: var(--clr-text-1);
			}
		}
		&.solid {
			--btn-clr: var(--clr-scale-ntrl-100);
			--btn-bg: var(--clr-scale-ntrl-30);
			--btn-icon-clr: var(--clr-scale-ntrl-80);

			/* if button */
			&:not(.not-clickable, &:disabled):hover {
				--btn-bg: var(--clr-scale-ntrl-20);
				--btn-icon-clr: var(--clr-scale-ntrl-90);
			}
		}
	}

	.ghost {
		--btn-icon-clr: oklch(from var(--clr-text-1) l c h / 0.6);

		&:not(.not-clickable, &:disabled):hover {
			--btn-bg: var(--ghost-bg-muted-1);
			--btn-icon-clr: var(--clr-text-1);
		}

		&.soft,
		&.solid {
			--btn-clr: var(--clr-text-1);
			--btn-bg: transparent;
		}

		&.solid {
			border: 1px solid var(--clr-border-2);
		}
	}

	.pop {
		&.soft {
			--btn-clr: var(--clr-theme-pop-on-soft);
			--btn-bg: var(--clr-theme-pop-soft);
			/* if button */
			&:not(.not-clickable, &:disabled):hover {
				--btn-bg: oklch(from var(--clr-theme-pop-soft) var(--hover-state-ratio) c h);
			}
		}
		&.solid {
			--btn-clr: var(--clr-theme-pop-on-element);
			--btn-bg: var(--clr-theme-pop-element);
			/* if button */
			&:not(.not-clickable, &:disabled):hover {
				--btn-bg: oklch(from var(--clr-theme-pop-element) var(--hover-state-ratio) c h);
			}
		}
	}

	.success {
		&.soft {
			--btn-clr: var(--clr-theme-succ-on-soft);
			--btn-bg: var(--clr-theme-succ-soft);
			/* if button */
			&:not(.not-clickable, &:disabled):hover {
				--btn-bg: oklch(from var(--clr-theme-succ-soft) var(--hover-state-ratio) c h);
			}
		}
		&.solid {
			--btn-clr: var(--clr-theme-succ-on-element);
			--btn-bg: var(--clr-theme-succ-element);
			/* if button */
			&:not(.not-clickable, &:disabled):hover {
				--btn-bg: oklch(from var(--clr-theme-succ-element) var(--hover-state-ratio) c h);
			}
		}
	}

	.error {
		&.soft {
			--btn-clr: var(--clr-theme-err-on-soft);
			--btn-bg: var(--clr-theme-err-soft);
			/* if button */
			&:not(.not-clickable, &:disabled):hover {
				--btn-bg: oklch(from var(--clr-theme-err-soft) var(--hover-state-ratio) c h);
			}
		}
		&.solid {
			--btn-clr: var(--clr-theme-err-on-element);
			--btn-bg: var(--clr-theme-err-element);
			/* if button */
			&:not(.not-clickable, &:disabled):hover {
				--btn-bg: oklch(from var(--clr-theme-err-element) var(--hover-state-ratio) c h);
			}
		}
	}

	.warning {
		&.soft {
			--btn-clr: var(--clr-theme-warn-on-soft);
			--btn-bg: var(--clr-theme-warn-soft);
			/* if button */
			&:not(.not-clickable, &:disabled):hover {
				--btn-bg: oklch(from var(--clr-theme-warn-soft) var(--hover-state-ratio) c h);
			}
		}
		&.solid {
			--btn-clr: var(--clr-theme-warn-on-element);
			--btn-bg: var(--clr-theme-warn-element);
			/* if button */
			&:not(.not-clickable, &:disabled):hover {
				--btn-bg: oklch(from var(--clr-theme-warn-element) var(--hover-state-ratio) c h);
			}
		}
	}

	.purple {
		&.soft {
			--btn-clr: var(--clr-theme-purp-on-soft);
			--btn-bg: var(--clr-theme-purp-soft);
			/* if button */
			&:not(.not-clickable, &:disabled):hover {
				--btn-bg: oklch(from var(--clr-theme-purp-soft) var(--hover-state-ratio) c h);
			}
		}
		&.solid {
			--btn-clr: var(--clr-theme-purp-on-element);
			--btn-bg: var(--clr-theme-purp-element);
			/* if button */
			&:not(.not-clickable, &:disabled):hover {
				--btn-bg: oklch(from var(--clr-theme-purp-element) var(--hover-state-ratio) c h);
			}
		}
	}

	/* SIZE MODIFIERS */

	.btn.tag {
		height: var(--size-tag);
<<<<<<< HEAD
		min-width: var(--size-tag);
		padding: 2px 4px;
=======
		padding: var(--size-2) var(--size-4);

		& .label {
			padding: 0 var(--size-4);
		}
>>>>>>> 65a22691
	}

	.btn.button {
		height: var(--size-button);
<<<<<<< HEAD
		min-width: var(--size-button);
		padding: 4px 8px;
=======
		padding: var(--size-4) var(--size-6);

		& .label {
			padding: 0 var(--size-4);
		}
>>>>>>> 65a22691
	}

	.btn.cta {
		height: var(--size-cta);
<<<<<<< HEAD
		min-width: var(--size-cta);
		padding: 6px 8px;
=======
		padding: var(--size-6) var(--size-8);

		& .label {
			padding: 0 var(--size-6);
		}
>>>>>>> 65a22691
	}

	/* FIXED WIDTH */

	.btn.fixed-width {
		&.tag {
			width: var(--size-tag);
<<<<<<< HEAD
			padding: 2px;
=======
>>>>>>> 65a22691
		}

		&.button {
			width: var(--size-button);
<<<<<<< HEAD
			padding: 4px;
=======
>>>>>>> 65a22691
		}

		&.cta {
			width: var(--size-cta);
<<<<<<< HEAD
			padding: 6px;
=======
>>>>>>> 65a22691
		}
	}

	/* DROPDOWN */
	.is-dropdown {
		&:first-of-type {
			flex: 1;
			border-top-right-radius: 0;
			border-bottom-right-radius: 0;
			border-right: none;

			&.pop,
			&.success,
			&.error,
			&.warning,
			&.purple {
				&:after {
					content: '';
					background-color: currentColor;
					z-index: var(--z-lifted);
					position: absolute;
					top: 0;
					right: 0;
					width: 1px;
					height: 100%;
					opacity: 0.2;
				}
			}
		}

		&:last-of-type {
			border-top-left-radius: 0;
			border-bottom-left-radius: 0;
		}
	}
</style><|MERGE_RESOLUTION|>--- conflicted
+++ resolved
@@ -20,8 +20,7 @@
 	export let size: 'tag' | 'button' | 'cta' = 'button';
 	export let wide = false;
 	export let grow = false;
-	export let align: 'flex-start' | 'center' | 'flex-end' | 'stretch' | 'baseline' | 'auto' =
-		'auto';
+	export let align: 'flex-start' | 'center' | 'flex-end' | 'stretch' | 'baseline' | 'auto' = 'auto';
 	export let isDropdownChild = false;
 	// Style props
 	export let style: ComponentColor = 'neutral';
@@ -81,14 +80,7 @@
 		display: inline-flex;
 		align-items: center;
 		justify-content: center;
-<<<<<<< HEAD
-		padding: 4px 6px;
 		border-radius: var(--radius-m);
-		flex-shrink: 0;
-		gap: 4px;
-=======
-		border-radius: var(--radius-m);
->>>>>>> 65a22691
 		border: 1px solid transparent;
 		cursor: pointer;
 		color: var(--btn-clr);
@@ -133,29 +125,8 @@
 		display: inline-flex;
 	}
 
-<<<<<<< HEAD
-	/* BADGE */
-	.badge {
-		display: flex;
-		align-items: center;
-		justify-content: center;
-		height: var(--size-icon);
-		min-width: var(--size-icon);
-		padding: 0 4px;
-		border-radius: var(--radius-s);
-		background: var(--btn-clr);
-	}
-
-	.badge-label {
-		transform: translateY(0.031rem);
-		color: var(--btn-bg);
-	}
-
-	.badge-icon {
-=======
 	.btn-icon {
 		flex-shrink: 0;
->>>>>>> 65a22691
 		display: flex;
 		color: var(--btn-icon-clr, inherit);
 		transition: color var(--transition-fast);
@@ -306,44 +277,29 @@
 
 	.btn.tag {
 		height: var(--size-tag);
-<<<<<<< HEAD
-		min-width: var(--size-tag);
-		padding: 2px 4px;
-=======
 		padding: var(--size-2) var(--size-4);
 
 		& .label {
 			padding: 0 var(--size-4);
 		}
->>>>>>> 65a22691
 	}
 
 	.btn.button {
 		height: var(--size-button);
-<<<<<<< HEAD
-		min-width: var(--size-button);
-		padding: 4px 8px;
-=======
 		padding: var(--size-4) var(--size-6);
 
 		& .label {
 			padding: 0 var(--size-4);
 		}
->>>>>>> 65a22691
 	}
 
 	.btn.cta {
 		height: var(--size-cta);
-<<<<<<< HEAD
-		min-width: var(--size-cta);
-		padding: 6px 8px;
-=======
 		padding: var(--size-6) var(--size-8);
 
 		& .label {
 			padding: 0 var(--size-6);
 		}
->>>>>>> 65a22691
 	}
 
 	/* FIXED WIDTH */
@@ -351,26 +307,14 @@
 	.btn.fixed-width {
 		&.tag {
 			width: var(--size-tag);
-<<<<<<< HEAD
-			padding: 2px;
-=======
->>>>>>> 65a22691
 		}
 
 		&.button {
 			width: var(--size-button);
-<<<<<<< HEAD
-			padding: 4px;
-=======
->>>>>>> 65a22691
 		}
 
 		&.cta {
 			width: var(--size-cta);
-<<<<<<< HEAD
-			padding: 6px;
-=======
->>>>>>> 65a22691
 		}
 	}
 
