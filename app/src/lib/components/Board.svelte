<script lang="ts" async="true">
	import FullviewLoading from './FullviewLoading.svelte';
	import NewBranchDropZone from './NewBranchDropZone.svelte';
	import dzenSvg from '$lib/assets/dzen-pc.svg?raw';
	import { Project } from '$lib/backend/projects';
	import BranchLane from '$lib/components/BranchLane.svelte';
	import Icon from '$lib/components/Icon.svelte';
	import { cloneWithRotation } from '$lib/dragging/draggable';
	import { persisted } from '$lib/persisted/persisted';
	import { getContext, getContextStore } from '$lib/utils/context';
	import { editor } from '$lib/utils/systemEditor';
	import { BranchController } from '$lib/vbranches/branchController';
	import { BaseBranch } from '$lib/vbranches/types';
	import { VirtualBranchService } from '$lib/vbranches/virtualBranch';
	import { open } from '@tauri-apps/api/shell';

	const vbranchService = getContext(VirtualBranchService);
	const branchController = getContext(BranchController);
	const baseBranch = getContextStore(BaseBranch);
	const project = getContext(Project);
	const activeBranchesError = vbranchService.activeBranchesError;
	const activeBranches = vbranchService.activeBranches;
	const showHistoryView = persisted(false, 'showHistoryView');

	let dragged: any;
	let dropZone: HTMLDivElement;
	let priorPosition = 0;
	let dropPosition = 0;

	let dragHandle: any;
	let clone: any;
	$: if ($activeBranchesError) {
		$showHistoryView = true;
	}
</script>

{#if $activeBranchesError}
	<div class="p-4" data-tauri-drag-region>Something went wrong...</div>
{:else if !$activeBranches}
	<FullviewLoading />
{:else}
	<div
		class="board"
		role="group"
		data-tauri-drag-region
		bind:this={dropZone}
		on:dragover={(e) => {
			if (!dragged) return;

			e.preventDefault();
			const children = [...e.currentTarget.children];
			dropPosition = 0;
			// We account for the NewBranchDropZone by subtracting 2
			for (let i = 0; i < children.length - 2; i++) {
				const pos = children[i].getBoundingClientRect();
				if (e.clientX > pos.right + dragged.offsetWidth / 2) {
					dropPosition = i + 1; // Note that this is declared in the <script>
				} else {
					break;
				}
			}
			const idx = children.indexOf(dragged);
			if (idx != dropPosition) {
				idx >= dropPosition
					? children[dropPosition].before(dragged)
					: children[dropPosition].after(dragged);
			}
		}}
		on:drop={(e) => {
			if (!dragged) return;
			if (!$activeBranches) return;
			e.preventDefault();
			if (priorPosition != dropPosition) {
				const el = $activeBranches.splice(priorPosition, 1);
				$activeBranches.splice(dropPosition, 0, ...el);
				$activeBranches.forEach((branch, i) => {
					if (branch.order !== i) {
						branchController.updateBranchOrder(branch.id, i);
					}
				});
			}
		}}
	>
		{#each $activeBranches.sort((a, b) => a.order - b.order) as branch (branch.id)}
			<!-- svelte-ignore a11y-no-static-element-interactions -->
			<div
				class="branch draggable-branch"
				draggable="true"
				on:mousedown={(e) => (dragHandle = e.target)}
				on:dragstart={(e) => {
					if (dragHandle.dataset.dragHandle == undefined) {
						// We rely on elements with id `drag-handle` to initiate this drag
						e.preventDefault();
						e.stopPropagation();
						return;
					}
					clone = cloneWithRotation(e.target);
					document.body.appendChild(clone);
					// Get chromium to fire dragover & drop events
					// https://stackoverflow.com/questions/6481094/html5-drag-and-drop-ondragover-not-firing-in-chrome/6483205#6483205
					e.dataTransfer?.setData('text/html', 'd'); // cannot be empty string
					e.dataTransfer?.setDragImage(clone, e.offsetX + 30, e.offsetY + 30); // Adds the padding
					dragged = e.currentTarget;
					priorPosition = Array.from(dropZone.children).indexOf(dragged);
				}}
				on:dragend={() => {
					dragged = undefined;
					clone?.remove();
				}}
			>
				<BranchLane {branch} />
			</div>
		{/each}

		{#if $activeBranches.length == 0}
			<div
				data-tauri-drag-region
				class="empty-board__wrapper"
				class:transition-fly={$activeBranches.length == 0}
			>
				<div class="empty-board">
					<div class="empty-board__content">
						<div class="empty-board__about">
							<h3 class="text-serif-40">You are up to date</h3>
							<p class="text-base-body-14">
								Your working directory matches the base branch.
								<br />
								Any edits auto-create a virtual branch for easy management.
							</p>
						</div>

						<div class="empty-board__suggestions">
							<div class="empty-board__suggestions__block">
								<h3 class="text-base-14 text-bold">Start</h3>
								<div class="empty-board__suggestions__links">
									<a
										class="empty-board__suggestions__link"
										target="_blank"
										rel="noreferrer"
										href="https://docs.gitbutler.com/features/virtual-branches/branch-lanes"
									>
										<div class="empty-board__suggestions__link__icon">
											<Icon name="docs" />
										</div>

										<span class="text-base-12">GitButler Docs</span>
									</a>
									<div
										class="empty-board__suggestions__link"
										role="button"
										tabindex="0"
										on:keypress={async () =>
<<<<<<< HEAD
											await open(
												`vscode://file${project.vscodePath}/?windowId=_blank`
											)}
										on:click={async () =>
											await open(
												`vscode://file${project.vscodePath}/?windowId=_blank`
											)}
=======
											await open(`${editor.get()}://file${project.vscodePath}/?windowId=_blank`)}
										on:click={async () =>
											await open(`${editor.get()}://file${project.vscodePath}/?windowId=_blank`)}
>>>>>>> 65a22691
									>
										<div class="empty-board__suggestions__link__icon">
											<Icon name="vscode" />
										</div>
										<span class="text-base-12">Open in VSCode</span>
									</div>
								</div>
							</div>

							<div class="empty-board__suggestions__block">
								<h3 class="text-base-14 text-bold">Recent commits</h3>
								<div class="empty-board__suggestions__links">
									{#each ($baseBranch?.recentCommits || []).slice(0, 4) as commit}
										<a
											class="empty-board__suggestions__link"
											href={$baseBranch?.commitUrl(commit.id)}
											target="_blank"
											rel="noreferrer"
											title="Open in browser"
										>
											<div class="empty-board__suggestions__link__icon">
												<Icon name="commit" />
											</div>

											<span class="text-base-12">{commit.description}</span>
										</a>
									{/each}
								</div>
							</div>
						</div>
					</div>

					<div data-tauri-drag-region class="empty-board__image-frame">
						<div class="empty-board__image">
							{@html dzenSvg}
						</div>
					</div>
				</div>
			</div>
		{:else}
			<NewBranchDropZone />
		{/if}
	</div>
{/if}

<style lang="postcss">
	.board {
		display: flex;
		flex-grow: 1;
		flex-shrink: 1;
		align-items: flex-start;
		height: 100%;
	}

	.branch {
		height: 100%;
	}

	.draggable-branch {
		/* When draggable="true" we need this to not break user-select: text in descendants.

        It has been confirmed this bug is webkit only, so for GitButler this means macos and
        most linux distributions. Why it happens we don't know, and it's somewhat unclear
        why the other draggable items don't seem suffer similar breakage.

        The problem is reproducable with the following html:
        ```
        <body style="-webkit-user-select: none; user-select: none">
            <div draggable="true">
                <p style="-webkit-user-select: text; user-select: text; cursor: text">Hello World</p>
            </div>
        </body>
        ``` */
		user-select: auto;
	}

	/* EMPTY BOARD */

	.empty-board__wrapper {
		display: flex;
		justify-content: center;
		align-items: center;
		height: 100%;
		width: 100%;
		padding: 0 40px;
	}

	.empty-board {
		display: flex;
		background-color: var(--clr-bg-1);
		border: 1px solid var(--clr-border-2);
		border-radius: var(--radius-l);
		width: 100%;
		gap: 48px;
		max-width: 46rem;
		min-height: 20rem;
		padding: 32px;
	}

	.empty-board__content {
		flex: 1;
		display: flex;
		flex-direction: column;
		overflow: hidden;
		padding-left: 4px;
	}

	.empty-board__image-frame {
		flex-shrink: 0;
		position: relative;
		width: 11.2rem;
		height: auto;
		border-radius: var(--radius-l);
		background-color: var(--clr-illustration-bg);

		&::before {
			content: '';
			display: block;
			position: absolute;
			bottom: 12%;
			left: 50%;
			width: 6.5rem;
			height: 1.5rem;
			transform: translateX(-50%) scale(1.15);
			border-radius: 100%;
			background-color: var(--clr-illustration-outline);
			opacity: 0.08;
			animation: shadow-scale 5.5s infinite ease-in-out;
			animation-delay: 3s;
		}
	}

	.empty-board__image {
		position: absolute;
		top: 50%;
		left: 50%;
		transform: translate(-50%, -70%) translateZ(0);
		width: 13.3rem;
		animation: hovering 5.5s infinite ease-in-out;
		animation-delay: 3s;
	}

	@keyframes hovering {
		0% {
			transform: translate(-50%, -70%) translateZ(0);
		}
		50% {
			transform: translate(-50%, -65%) translateZ(0);
		}
		100% {
			transform: translate(-50%, -70%) translateZ(0);
		}
	}

	@keyframes shadow-scale {
		0% {
			opacity: 0.08;
			transform: translateX(-50%) scale(1.15);
		}
		50% {
			opacity: 0.12;
			transform: translateX(-50%) scale(1);
		}
		100% {
			opacity: 0.08;
			transform: translateX(-50%) scale(1.15);
		}
	}

	.empty-board__about {
		display: flex;
		flex-direction: column;
		margin-bottom: 32px;
	}

	.empty-board__about h3 {
		color: var(--clr-scale-ntrl-0);
	}

	.empty-board__about p {
		color: var(--clr-scale-ntrl-40);
	}

	.empty-board__suggestions {
		display: flex;
		flex-direction: row;
		gap: 40px;
	}

	.empty-board__suggestions__block {
		display: flex;
		flex-direction: column;
		gap: 16px;
		min-width: 8rem;
	}

	.empty-board__suggestions__block h3 {
		color: var(--clr-scale-ntrl-0);
	}

	.empty-board__suggestions__links {
		display: flex;
		flex-direction: column;
		gap: 6px;
		margin-left: calc(4px * -1);
	}

	.empty-board__suggestions__link {
		cursor: default;
		display: flex;
		width: fit-content;
		max-width: 100%;
		padding: 2px 6px 2px 4px;
		border-radius: var(--radius-s);
		gap: 10px;
		transition: background-color var(--transition-fast);
		overflow: hidden;

		&:hover {
			background-color: var(--clr-bg-2);
		}

		& span {
			color: var(--clr-scale-ntrl-40);
			margin-top: calc(6px / 2);
			white-space: nowrap;
			text-overflow: ellipsis;
			overflow: hidden;
		}
	}

	.empty-board__suggestions__link__icon {
		color: var(--clr-scale-ntrl-50);
	}
</style><|MERGE_RESOLUTION|>--- conflicted
+++ resolved
@@ -150,19 +150,9 @@
 										role="button"
 										tabindex="0"
 										on:keypress={async () =>
-<<<<<<< HEAD
-											await open(
-												`vscode://file${project.vscodePath}/?windowId=_blank`
-											)}
-										on:click={async () =>
-											await open(
-												`vscode://file${project.vscodePath}/?windowId=_blank`
-											)}
-=======
 											await open(`${editor.get()}://file${project.vscodePath}/?windowId=_blank`)}
 										on:click={async () =>
 											await open(`${editor.get()}://file${project.vscodePath}/?windowId=_blank`)}
->>>>>>> 65a22691
 									>
 										<div class="empty-board__suggestions__link__icon">
 											<Icon name="vscode" />
@@ -247,7 +237,7 @@
 		align-items: center;
 		height: 100%;
 		width: 100%;
-		padding: 0 40px;
+		padding: 0 var(--size-40);
 	}
 
 	.empty-board {
@@ -256,10 +246,10 @@
 		border: 1px solid var(--clr-border-2);
 		border-radius: var(--radius-l);
 		width: 100%;
-		gap: 48px;
+		gap: var(--size-48);
 		max-width: 46rem;
 		min-height: 20rem;
-		padding: 32px;
+		padding: var(--size-32);
 	}
 
 	.empty-board__content {
@@ -267,7 +257,7 @@
 		display: flex;
 		flex-direction: column;
 		overflow: hidden;
-		padding-left: 4px;
+		padding-left: var(--size-4);
 	}
 
 	.empty-board__image-frame {
@@ -335,7 +325,7 @@
 	.empty-board__about {
 		display: flex;
 		flex-direction: column;
-		margin-bottom: 32px;
+		margin-bottom: var(--size-32);
 	}
 
 	.empty-board__about h3 {
@@ -349,13 +339,13 @@
 	.empty-board__suggestions {
 		display: flex;
 		flex-direction: row;
-		gap: 40px;
+		gap: var(--size-40);
 	}
 
 	.empty-board__suggestions__block {
 		display: flex;
 		flex-direction: column;
-		gap: 16px;
+		gap: var(--size-16);
 		min-width: 8rem;
 	}
 
@@ -366,8 +356,8 @@
 	.empty-board__suggestions__links {
 		display: flex;
 		flex-direction: column;
-		gap: 6px;
-		margin-left: calc(4px * -1);
+		gap: var(--size-6);
+		margin-left: calc(var(--size-4) * -1);
 	}
 
 	.empty-board__suggestions__link {
@@ -375,9 +365,9 @@
 		display: flex;
 		width: fit-content;
 		max-width: 100%;
-		padding: 2px 6px 2px 4px;
+		padding: var(--size-2) var(--size-6) var(--size-2) var(--size-4);
 		border-radius: var(--radius-s);
-		gap: 10px;
+		gap: var(--size-10);
 		transition: background-color var(--transition-fast);
 		overflow: hidden;
 
@@ -387,7 +377,7 @@
 
 		& span {
 			color: var(--clr-scale-ntrl-40);
-			margin-top: calc(6px / 2);
+			margin-top: calc(var(--size-6) / 2);
 			white-space: nowrap;
 			text-overflow: ellipsis;
 			overflow: hidden;
