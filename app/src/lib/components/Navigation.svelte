--- conflicted
+++ resolved
@@ -11,11 +11,7 @@
 	import { getContext, getContextStoreBySymbol } from '$lib/utils/context';
 	import { platform } from '@tauri-apps/api/os';
 	import { from } from 'rxjs';
-<<<<<<< HEAD
-=======
-	import { onMount } from 'svelte';
 	import { env } from '$env/dynamic/public';
->>>>>>> da3b27ca
 
 	const platformName = from(platform());
 	const minResizerWidth = 280;
