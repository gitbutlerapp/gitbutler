--- conflicted
+++ resolved
@@ -35,12 +35,9 @@
 	export let first = false;
 	export let last = false;
 	export let type: CommitStatus;
-<<<<<<< HEAD
 	export let onAuthorClick: ((author: string) => void) | undefined = undefined;
 	export let onFileClick: ((filePath: string) => void) | undefined = undefined;
-=======
 	export let lines: Snippet<[number]> | undefined = undefined;
->>>>>>> 518cc8b7
 
 	const branchController = getContext(BranchController);
 	const baseBranch = getContextStore(BaseBranch);
@@ -85,7 +82,7 @@
 
 	const hasCommitUrl = !commit.isLocal && commitUrl;
 	const commitAuthor =
-		type === 'remote' || type === 'upstream' ? commit.author.name ?? 'unknown' : 'you';
+	type === 'localAndRemote' || type === 'remote' ? commit.author.name ?? 'unknown' : 'you';
 
 	let commitMessageModal: Modal;
 	let commitMessageValid = false;
@@ -244,7 +241,6 @@
 
 						<span class="commit__subtitle-divider">•</span>
 
-<<<<<<< HEAD
 						<span>{getTimeAgo(commit.createdAt)}</span>
 						{#if onAuthorClick}
 							<button
@@ -263,13 +259,6 @@
 								{commitAuthor}
 							</span>
 						{/if}
-=======
-						<span
-							>{getTimeAgo(commit.createdAt)}{type === 'localAndRemote' || type === 'remote'
-								? ` by ${commit.author.name}`
-								: ' by you'}</span
-						>
->>>>>>> 518cc8b7
 					</div>
 				{/if}
 			</div>
@@ -312,11 +301,7 @@
 				{/if}
 
 				<div class="files-container">
-<<<<<<< HEAD
-					<BranchFilesList {files} {isUnapplied} {onFileClick} readonly={type === 'upstream'} />
-=======
-					<BranchFilesList {files} {isUnapplied} readonly={type === 'remote'} />
->>>>>>> 518cc8b7
+					<BranchFilesList {files} {isUnapplied} {onFileClick} readonly={type === 'remote'} />
 				</div>
 			{/if}
 		</div>
