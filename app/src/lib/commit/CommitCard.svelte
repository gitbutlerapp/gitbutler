<script lang="ts">
	import CommitDragItem from './CommitDragItem.svelte';
	import { Project } from '$lib/backend/projects';
	import { BaseBranch } from '$lib/baseBranch/baseBranch';
	import CommitMessageInput from '$lib/commit/CommitMessageInput.svelte';
	import { persistedCommitMessage } from '$lib/config/config';
	import { draggableCommit } from '$lib/dragging/draggable';
	import { DraggableCommit, nonDraggable } from '$lib/dragging/draggables';
	import BranchFilesList from '$lib/file/BranchFilesList.svelte';
	import Button from '$lib/shared/Button.svelte';
	import Icon from '$lib/shared/Icon.svelte';
	import Modal from '$lib/shared/Modal.svelte';
	import { copyToClipboard } from '$lib/utils/clipboard';
	import { getContext, getContextStore } from '$lib/utils/context';
	import { getTimeAgo } from '$lib/utils/timeAgo';
	import { tooltip } from '$lib/utils/tooltip';
	import { openExternalUrl } from '$lib/utils/url';
	import { BranchController } from '$lib/vbranches/branchController';
	import { createCommitStore } from '$lib/vbranches/contexts';
	import { listRemoteCommitFiles } from '$lib/vbranches/remoteCommits';
	import {
		RemoteCommit,
		Commit,
		RemoteFile,
<<<<<<< HEAD
		VirtualBranch,
		BaseBranch,
=======
		Branch,
>>>>>>> 6692acd2
		type CommitStatus
	} from '$lib/vbranches/types';
	import { type Snippet } from 'svelte';

	export let branch: VirtualBranch | undefined = undefined;
	export let commit: Commit | RemoteCommit;
	export let commitUrl: string | undefined = undefined;
	export let isHeadCommit: boolean = false;
	export let isUnapplied = false;
	export let first = false;
	export let last = false;
	export let type: CommitStatus;
	export let lines: Snippet<[number]> | undefined = undefined;

	const branchController = getContext(BranchController);
	const baseBranch = getContextStore(BaseBranch);
	const project = getContext(Project);

	const commitStore = createCommitStore(commit);
	$: commitStore.set(commit);

	const currentCommitMessage = persistedCommitMessage(project.id, branch?.id || '');

	let draggableCommitElement: HTMLElement | null = null;
	let files: RemoteFile[] = [];
	let showDetails = false;

	async function loadFiles() {
		files = await listRemoteCommitFiles(project.id, commit.id);
	}

	function toggleFiles() {
		showDetails = !showDetails;

		if (showDetails) loadFiles();
	}

	function onKeyup(e: KeyboardEvent) {
		if (e.key === 'Enter' || e.key === ' ') {
			toggleFiles();
		}
	}

	function undoCommit(commit: Commit | RemoteCommit) {
		if (!branch || !$baseBranch) {
			console.error('Unable to undo commit');
			return;
		}
		branchController.undoCommit(branch.id, commit.id);
	}

	let isUndoable = commit instanceof Commit;

	const hasCommitUrl = !commit.isLocal && commitUrl;

	let commitMessageModal: Modal;
	let commitMessageValid = false;
	let description = '';

	function openCommitMessageModal(e: Event) {
		e.stopPropagation();

		description = commit.description;

		commitMessageModal.show();
	}

	function submitCommitMessageModal() {
		commit.description = description;

		if (branch) {
			branchController.updateCommitMessage(branch.id, commit.id, description);
		}

		commitMessageModal.close();
	}

	function getTimeAndAuthor() {
		const timeAgo = getTimeAgo(commit.createdAt);
		const author = type === 'localAndRemote' || type === 'remote' ? commit.author.name : 'you';
		return `${timeAgo} by ${author}`;
	}

	const commitShortSha = commit.id.substring(0, 7);

	let topHeightPx = 24;

	$: {
		topHeightPx = 24;
		if (first) topHeightPx = 58;
		if (showDetails && !first) topHeightPx += 12;
	}

	let dragDirection: 'up' | 'down' | undefined;
	let isDragTargeted = false;
</script>

<Modal bind:this={commitMessageModal} width="small">
	<CommitMessageInput
		bind:commitMessage={description}
		bind:valid={commitMessageValid}
		isExpanded={true}
	/>
	{#snippet controls(close)}
		<Button style="ghost" outline on:click={close}>Cancel</Button>
		<Button
			style="neutral"
			kind="solid"
			grow
			disabled={!commitMessageValid}
			on:click={submitCommitMessageModal}
		>
			Submit
		</Button>
	{/snippet}
</Modal>

<div
	class="commit-row"
	class:is-commit-open={showDetails}
	class:is-first={first}
	class:is-last={last}
	class:has-lines={lines}
>
	{#if dragDirection && isDragTargeted}
		<div
			class="pseudo-reorder-zone"
			class:top={dragDirection === 'up'}
			class:bottom={dragDirection === 'down'}
			class:is-first={first}
			class:is-last={last}
		></div>
	{/if}

	{#if lines}
		<div>
			{@render lines(topHeightPx)}
		</div>
	{/if}

	<div class="commit-card" class:is-first={first} class:is-last={last}>
		<CommitDragItem {commit}>
			<!-- GENERAL INFO -->
			<div
				bind:this={draggableCommitElement}
				class="commit__header"
				on:click={toggleFiles}
				on:keyup={onKeyup}
				role="button"
				tabindex="0"
				on:dragenter={() => {
					isDragTargeted = true;
				}}
				on:dragleave={() => {
					isDragTargeted = false;
				}}
				on:drop={() => {
					isDragTargeted = false;
				}}
				on:drag={(e) => {
					const target = e.target as HTMLElement;
					const targetHeight = target.offsetHeight;
					const targetTop = target.getBoundingClientRect().top;
					const mouseY = e.clientY;

					const isTop = mouseY < targetTop + targetHeight / 2;
					
					dragDirection = isTop ? 'up' : 'down';
				}}
				use:draggableCommit={commit instanceof Commit && !isUnapplied && type !== 'integrated'
					? {
							label: commit.descriptionTitle,
							sha: commitShortSha,
							dateAndAuthor: getTimeAndAuthor(),
							commitType: type,
							data: new DraggableCommit(commit.branchId, commit, isHeadCommit),
							viewportId: 'board-viewport'
						}
					: nonDraggable()}
			>
				<div
					class="accent-border-line"
					class:is-first={first}
					class:is-last={last}
					class:local={type === 'local'}
					class:local-and-remote={type === 'localAndRemote'}
					class:upstream={type === 'remote'}
					class:integrated={type === 'integrated'}
				></div>

				{#if type === 'local' || type === 'localAndRemote'}
					<div class="commit__drag-icon">
						<Icon name="draggable-narrow" />
					</div>
				{/if}

				{#if first}
					<div class="commit__type text-semibold text-base-12">
						{#if type === 'remote'}
							Remote <Icon name="remote" />
						{:else if type === 'local'}
							Local <Icon name="local" />
						{:else if type === 'localAndRemote'}
							Local and remote
						{:else if type === 'integrated'}
							Integrated
						{/if}
					</div>
				{/if}

				{#if isUndoable && !commit.descriptionTitle}
					<span class="text-base-body-13 text-semibold commit__empty-title"
						>empty commit message</span
					>
				{:else}
					<h5 class="text-base-body-13 text-semibold commit__title" class:truncate={!showDetails}>
						{commit.descriptionTitle}
					</h5>

					<div class="text-base-11 commit__subtitle">
						{#if commit.isSigned}
							<div class="commit__signed" use:tooltip={{ text: 'Signed', delay: 500 }}>
								<Icon name="success-outline-small" />
							</div>

							<span class="commit__subtitle-divider">•</span>
						{/if}

						<button
							class="commit__subtitle-btn commit__subtitle-btn_dashed"
							on:click|stopPropagation={() => copyToClipboard(commit.id)}
						>
							<span>{commitShortSha}</span>

							<div class="commit__subtitle-btn__icon">
								<Icon name="copy-small" />
							</div>
						</button>

						{#if showDetails && hasCommitUrl}
							<span class="commit__subtitle-divider">•</span>

							<button
								class="commit__subtitle-btn"
								on:click|stopPropagation={() => {
									if (commitUrl) openExternalUrl(commitUrl);
								}}
							>
								<span>Open</span>

								<div class="commit__subtitle-btn__icon">
									<Icon name="open-link" />
								</div>
							</button>
						{/if}

						<span class="commit__subtitle-divider">•</span>

						<span>{getTimeAndAuthor()}</span>
					</div>
				{/if}
			</div>

			<!-- HIDDEN -->
			{#if showDetails}
				{#if commit.descriptionBody || isUndoable}
					<div class="commit__details">
						{#if commit.descriptionBody}
							<span class="commit__description text-base-body-12">
								{commit.descriptionBody}
							</span>
						{/if}

						{#if isUndoable}
							<div class="commit__actions hide-native-scrollbar">
								{#if isUndoable}
									<Button
										size="tag"
										style="ghost"
										outline
										icon="undo-small"
										on:click={(e) => {
											currentCommitMessage.set(commit.description);
											e.stopPropagation();
											undoCommit(commit);
										}}>Undo</Button
									>
									<Button
										size="tag"
										style="ghost"
										outline
										icon="edit-small"
										on:click={openCommitMessageModal}>Edit message</Button
									>
								{/if}
							</div>
						{/if}
					</div>
				{/if}

				<div class="files-container">
					<BranchFilesList {files} {isUnapplied} readonly={type === 'remote'} />
				</div>
			{/if}
		</CommitDragItem>
	</div>
</div>

<style lang="postcss">
	.commit-row {
		position: relative;
		display: flex;

		&.has-lines {
			padding-right: 14px;
		}

		&:not(.is-first) {
			border-top: 1px dotted var(--clr-border-2);
		}
	}

	.commit-card {
		display: flex;
		position: relative;
		flex-direction: column;
		flex: 1;

		background-color: var(--clr-bg-1);
		border-right: 1px solid var(--clr-border-2);
		overflow: hidden;
		transition: background-color var(--transition-fast);

		&.is-first {
			margin-top: 12px;
			border-top: 1px solid var(--clr-border-2);
			border-top-left-radius: var(--radius-m);
			border-top-right-radius: var(--radius-m);
		}
		&.is-last {
			border-bottom: 1px solid var(--clr-border-2);
			border-bottom-left-radius: var(--radius-m);
			border-bottom-right-radius: var(--radius-m);
		}
		&:not(.is-first) {
			border-top: none;
		}
	}

	.accent-border-line {
		position: absolute;
		top: 0;
		left: 0;
		width: 4px;
		height: 100%;
		z-index: var(--z-ground);

		&.local {
			background-color: var(--clr-commit-local);
		}
		&.local-and-remote {
			background-color: var(--clr-commit-remote);
		}
		&.upstream {
			background-color: var(--clr-commit-upstream);
		}
		&.integrated {
			background-color: var(--clr-commit-shadow);
		}
	}

	.commit__type {
		opacity: 0.4;
	}

	/* HEADER */
	.commit__header {
		display: flex;
		flex-direction: column;
		gap: 6px;
		padding: 14px;

		&:hover {
			background-color: var(--clr-bg-1-muted);

			& .commit__drag-icon {
				opacity: 1;
			}
		}
	}

	.commit__drag-icon {
		pointer-events: none;
		position: absolute;
		display: flex;
		top: 4px;
		right: 2px;
		color: var(--clr-text-3);

		opacity: 0;
		transition: opacity var(--transition-fast);
	}

	.commit__title {
		flex: 1;
		display: block;
		color: var(--clr-text-1);
		width: 100%;
	}

	.commit__description {
		color: var(--clr-text-2);
		white-space: pre-wrap;
		user-select: text;
		cursor: text;
	}

	.commit__empty-title {
		color: var(--clr-text-3);
	}

	.commit__subtitle {
		display: flex;
		align-items: center;
		flex-wrap: nowrap;
		gap: 4px;
		color: var(--clr-text-2);
		overflow: hidden;

		& > span {
			white-space: nowrap;
			overflow: hidden;
			text-overflow: ellipsis;
		}
	}

	.commit__signed {
		display: flex;
	}

	/* SUBTITLE LINK BUTTON */
	.commit__subtitle-btn {
		flex-shrink: 0;
		display: flex;
		align-items: center;

		text-decoration: underline;
		text-underline-offset: 2px;

		&:hover {
			color: var(--clr-text-1);

			& .commit__subtitle-btn__icon {
				width: var(--size-icon);
				opacity: 1;
				transform: scale(1);
				margin-left: 2px;
			}
		}
	}

	.commit__subtitle-btn_dashed {
		text-decoration-style: dashed;
	}

	.commit__subtitle-btn__icon {
		display: flex;
		margin-left: 0;
		width: 0;
		opacity: 0;
		transform: scale(0.6);
		transition:
			width var(--transition-medium),
			opacity var(--transition-fast),
			color var(--transition-fast),
			transform var(--transition-medium),
			margin-left var(--transition-fast);
	}

	/* DIVIDER - DOT SYMBOL */
	.commit__subtitle-divider {
		opacity: 0.4;
	}

	/* DETAILS */
	.commit__details {
		display: flex;
		flex-direction: column;
		gap: 12px;
		padding: 10px 14px;
		border-top: 1px solid var(--clr-border-2);
	}

	.commit__actions {
		overflow: visible;
		display: flex;
		gap: 4px;
		overflow-x: auto;
		margin: 0 -14px;
		padding: 4px 14px;
	}

	/* FILES */
	.files-container {
		border-top: 1px solid var(--clr-border-2);
	}

	/* MODIFIERS */
	.is-commit-open {
		& .commit-card {
			border-radius: var(--radius-m);

			&:not(.is-first) {
				margin-top: 12px;
				border-top: 1px solid var(--clr-border-2);
			}

			&:not(.is-last) {
				margin-bottom: 12px;
				border-bottom: 1px solid var(--clr-border-2);
			}
		}

		& .commit__subtitle-btn__icon {
			width: var(--size-icon);
			opacity: 1;
			transform: scale(1);
			margin-left: 2px;
		}
	}

	/* PSUEDO DROPZONE */
	.pseudo-reorder-zone {
		z-index: var(--z-lifted);
		position: absolute;
		height: 2px;
		width: 100%;
		background-color: var(--clr-theme-pop-element);
	}

	.pseudo-reorder-zone.top {
		top: -1px;
	}

	.pseudo-reorder-zone.bottom {
		bottom: -1px;
	}

	.pseudo-reorder-zone.top.is-first {
		top: 6px;
	}

	.pseudo-reorder-zone.bottom.is-last {
		bottom: -6px;
	}
</style><|MERGE_RESOLUTION|>--- conflicted
+++ resolved
@@ -22,12 +22,7 @@
 		RemoteCommit,
 		Commit,
 		RemoteFile,
-<<<<<<< HEAD
 		VirtualBranch,
-		BaseBranch,
-=======
-		Branch,
->>>>>>> 6692acd2
 		type CommitStatus
 	} from '$lib/vbranches/types';
 	import { type Snippet } from 'svelte';
