import { DraggableCommit } from '$lib/dragging/draggables';
import type { BranchController } from '$lib/vbranches/branchController';
<<<<<<< HEAD
import type { VirtualBranch, Commit } from '$lib/vbranches/types';
=======
import type { VirtualBranch, DetailedCommit } from '$lib/vbranches/types';
>>>>>>> 2bd00f9b

// Exported for type access only
export class ReorderDropzone {
	constructor(
		private branchController: BranchController,
		private branch: VirtualBranch,
		private entry: Entry
	) {}

	accepts(data: any) {
		if (!(data instanceof DraggableCommit)) return false;
		if (data.branchId !== this.branch.id) return false;
		if (this.entry.distanceToOtherCommit(data.commit.id) === 0) return false;

		return true;
	}

	onDrop(data: any) {
		if (!(data instanceof DraggableCommit)) return;
		if (data.branchId !== this.branch.id) return;

		const offset = this.entry.distanceToOtherCommit(data.commit.id);
		this.branchController.reorderCommit(this.branch.id, data.commit.id, offset);
	}
}

export class ReorderDropzoneManager {
	private indexer: Indexer;

	constructor(
		private branchController: BranchController,
		private branch: VirtualBranch,
<<<<<<< HEAD
		commits: Commit[]
=======
		commits: DetailedCommit[]
>>>>>>> 2bd00f9b
	) {
		this.indexer = new Indexer(commits);
	}

	get topDropzone() {
		const entry = this.indexer.get('top');

		return new ReorderDropzone(this.branchController, this.branch, entry);
	}

	dropzoneBelowCommit(commitId: string) {
		const entry = this.indexer.get(commitId);

		return new ReorderDropzone(this.branchController, this.branch, entry);
	}
}

export class ReorderDropzoneManagerFactory {
	constructor(private branchController: BranchController) {}

<<<<<<< HEAD
	build(branch: VirtualBranch, commits: Commit[]) {
=======
	build(branch: VirtualBranch, commits: DetailedCommit[]) {
>>>>>>> 2bd00f9b
		return new ReorderDropzoneManager(this.branchController, branch, commits);
	}
}

// Private classes used to calculate distances between commtis
class Indexer {
	private dropzoneIndexes = new Map<string, number>();
	private commitIndexes = new Map<string, number>();

	constructor(commits: DetailedCommit[]) {
		this.dropzoneIndexes.set('top', 0);

		commits.forEach((commit, index) => {
			this.dropzoneIndexes.set(commit.id, index + 1);
			this.commitIndexes.set(commit.id, index);
		});
	}

	get(key: string) {
		const index = this.getIndex(key);

		return new Entry(this.commitIndexes, index);
	}

	private getIndex(key: string) {
		if (key === 'top') {
			return this.dropzoneIndexes.get(key) ?? 0;
		} else {
			const index = this.dropzoneIndexes.get(key);

			if (index === undefined) {
				throw new Error(`Commit ${key} not found in dropzoneIndexes`);
			}

			return index;
		}
	}
}

class Entry {
	constructor(
		private commitIndexes: Map<string, number>,
		private index: number
	) {}

	/**
	 * A negative offset means the commit has been dragged up, and a positive offset means the commit has been dragged down.
	 */
	distanceToOtherCommit(commitId: string) {
		const commitIndex = this.commitIndex(commitId);

		const offset = this.index - commitIndex;

		if (offset > 0) {
			return offset - 1;
		} else {
			return offset;
		}
	}

	private commitIndex(commitId: string) {
		const index = this.commitIndexes.get(commitId);

		if (index === undefined) {
			throw new Error(`Commit ${commitId} not found in commitIndexes`);
		}

		return index;
	}
}<|MERGE_RESOLUTION|>--- conflicted
+++ resolved
@@ -1,10 +1,6 @@
 import { DraggableCommit } from '$lib/dragging/draggables';
 import type { BranchController } from '$lib/vbranches/branchController';
-<<<<<<< HEAD
-import type { VirtualBranch, Commit } from '$lib/vbranches/types';
-=======
 import type { VirtualBranch, DetailedCommit } from '$lib/vbranches/types';
->>>>>>> 2bd00f9b
 
 // Exported for type access only
 export class ReorderDropzone {
@@ -37,11 +33,7 @@
 	constructor(
 		private branchController: BranchController,
 		private branch: VirtualBranch,
-<<<<<<< HEAD
-		commits: Commit[]
-=======
 		commits: DetailedCommit[]
->>>>>>> 2bd00f9b
 	) {
 		this.indexer = new Indexer(commits);
 	}
@@ -62,11 +54,7 @@
 export class ReorderDropzoneManagerFactory {
 	constructor(private branchController: BranchController) {}
 
-<<<<<<< HEAD
-	build(branch: VirtualBranch, commits: Commit[]) {
-=======
 	build(branch: VirtualBranch, commits: DetailedCommit[]) {
->>>>>>> 2bd00f9b
 		return new ReorderDropzoneManager(this.branchController, branch, commits);
 	}
 }
