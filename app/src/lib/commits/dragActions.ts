import { DraggableCommit, DraggableFile, DraggableHunk } from '$lib/dragging/draggables';
import { filesToOwnership, filesToSimpleOwnership } from '$lib/vbranches/ownership';
import {
	LocalFile,
	Commit,
	RemoteFile,
	type VirtualBranch,
<<<<<<< HEAD
	type Commit
=======
	type DetailedCommit
>>>>>>> 2bd00f9b
} from '$lib/vbranches/types';
import type { Project } from '$lib/backend/projects';
import type { BranchController } from '$lib/vbranches/branchController';

class CommitDragActions {
	constructor(
		private branchController: BranchController,
		private project: Project,
		private branch: VirtualBranch,
<<<<<<< HEAD
		private commit: Commit | RemoteCommit
=======
		private commit: DetailedCommit | Commit
>>>>>>> 2bd00f9b
	) {}

	acceptAmend(data: any) {
		if (this.commit instanceof Commit) {
			return false;
		}

		if (!this.project.ok_with_force_push && this.commit.isRemote) {
			return false;
		}

		if (this.commit.isIntegrated) {
			return false;
		}

		if (data instanceof DraggableHunk && data.branchId === this.branch.id) {
			return true;
		} else if (data instanceof DraggableFile && data.branchId === this.branch.id) {
			return true;
		} else {
			return false;
		}
	}

	onAmend(data: any) {
		if (data instanceof DraggableHunk) {
			const newOwnership = `${data.hunk.filePath}:${data.hunk.id}`;
			this.branchController.amendBranch(this.branch.id, this.commit.id, newOwnership);
		} else if (data instanceof DraggableFile) {
			if (data.file instanceof LocalFile) {
				// this is an uncommitted file change being amended to a previous commit
				const newOwnership = filesToOwnership(data.files);
				this.branchController.amendBranch(this.branch.id, this.commit.id, newOwnership);
			} else if (data.file instanceof RemoteFile) {
				// this is a file from a commit, rather than an uncommitted file
				const newOwnership = filesToSimpleOwnership(data.files);
				if (data.commit) {
					this.branchController.moveCommitFile(
						this.branch.id,
						data.commit.id,
						this.commit.id,
						newOwnership
					);
				}
			}
		}
	}

	acceptSquash(data: any) {
		if (this.commit instanceof Commit) {
			return false;
		}
		if (!(data instanceof DraggableCommit)) return false;
		if (data.branchId !== this.branch.id) return false;

		if (data.commit.isParentOf(this.commit)) {
			if (data.commit.isIntegrated) return false;
			if (data.commit.isRemote && !this.project.ok_with_force_push) return false;
			return true;
		} else if (this.commit.isParentOf(data.commit)) {
			if (this.commit.isIntegrated) return false;
			if (this.commit.isRemote && !this.project.ok_with_force_push) return false;
			return true;
		} else {
			return false;
		}
	}

	onSquash(data: any) {
		if (this.commit instanceof Commit) {
			return;
		}
		if (data.commit.isParentOf(this.commit)) {
			this.branchController.squashBranchCommit(data.branchId, this.commit.id);
		} else if (this.commit.isParentOf(data.commit)) {
			this.branchController.squashBranchCommit(data.branchId, data.commit.id);
		}
	}
}

export class CommitDragActionsFactory {
	constructor(
		private branchController: BranchController,
		private project: Project
	) {}

<<<<<<< HEAD
	build(branch: VirtualBranch, commit: Commit | RemoteCommit) {
=======
	build(branch: VirtualBranch, commit: DetailedCommit | Commit) {
>>>>>>> 2bd00f9b
		return new CommitDragActions(this.branchController, this.project, branch, commit);
	}
}<|MERGE_RESOLUTION|>--- conflicted
+++ resolved
@@ -5,11 +5,7 @@
 	Commit,
 	RemoteFile,
 	type VirtualBranch,
-<<<<<<< HEAD
-	type Commit
-=======
 	type DetailedCommit
->>>>>>> 2bd00f9b
 } from '$lib/vbranches/types';
 import type { Project } from '$lib/backend/projects';
 import type { BranchController } from '$lib/vbranches/branchController';
@@ -19,11 +15,7 @@
 		private branchController: BranchController,
 		private project: Project,
 		private branch: VirtualBranch,
-<<<<<<< HEAD
-		private commit: Commit | RemoteCommit
-=======
 		private commit: DetailedCommit | Commit
->>>>>>> 2bd00f9b
 	) {}
 
 	acceptAmend(data: any) {
@@ -110,11 +102,7 @@
 		private project: Project
 	) {}
 
-<<<<<<< HEAD
-	build(branch: VirtualBranch, commit: Commit | RemoteCommit) {
-=======
 	build(branch: VirtualBranch, commit: DetailedCommit | Commit) {
->>>>>>> 2bd00f9b
 		return new CommitDragActions(this.branchController, this.project, branch, commit);
 	}
 }