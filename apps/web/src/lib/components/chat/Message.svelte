--- conflicted
+++ resolved
@@ -124,13 +124,8 @@
 		flex-shrink: 0;
 
 		border-radius: 8px;
-<<<<<<< HEAD
-		background: var(--clr-scale-err-50);
-		color: var(--clr-theme-err-soft);
-=======
 		background: var(--clr-br-commit-changes-requested-bg);
 		color: var(--clr-br-commit-changes-requested-text);
->>>>>>> 18221c16
 
 		&.resolved {
 			background: var(--clr-core-ntrl-60);
