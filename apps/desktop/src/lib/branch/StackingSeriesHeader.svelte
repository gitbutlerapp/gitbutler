--- conflicted
+++ resolved
@@ -200,11 +200,8 @@
 			icon={branchType === 'integrated' ? 'tick-small' : 'remote-branch-small'}
 			iconColor="var(--clr-core-ntrl-100)"
 			color={lineColor}
-<<<<<<< HEAD
 			{sequenceId}
 			{seqenceAmount}
-=======
->>>>>>> c6c26c0e
 			lineBottom={currentSeries.patches.length > 0 || branch.series.length > 1}
 		/>
 		<div class="text-14 text-bold branch-info__name">
