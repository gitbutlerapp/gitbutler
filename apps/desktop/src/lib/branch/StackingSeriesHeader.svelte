<script lang="ts">
	import BranchLabel from './BranchLabel.svelte';
	import StackingAddSeriesModal from './StackingAddSeriesModal.svelte';
	import StackingStatusIcon from './StackingStatusIcon.svelte';
	import { getColorFromBranchType } from './stackingUtils';
	import { PromptService } from '$lib/ai/promptService';
	import { AIService } from '$lib/ai/service';
	import { Project } from '$lib/backend/projects';
	import { BaseBranch } from '$lib/baseBranch/baseBranch';
	import StackingSeriesHeaderContextMenu from '$lib/branch/StackingSeriesHeaderContextMenu.svelte';
	import ContextMenu from '$lib/components/contextmenu/ContextMenu.svelte';
	import { projectAiGenEnabled } from '$lib/config/config';
	import { stackingFeatureMultipleSeries } from '$lib/config/uiFeatureFlags';
	import { getGitHost } from '$lib/gitHost/interface/gitHost';
	import { getGitHostListingService } from '$lib/gitHost/interface/gitHostListingService';
	import { getGitHostPrService } from '$lib/gitHost/interface/gitHostPrService';
	import { showError } from '$lib/notifications/toasts';
	import PrDetailsModal from '$lib/pr/PrDetailsModal.svelte';
	import StackingPullRequestCard from '$lib/pr/StackingPullRequestCard.svelte';
	import { isFailure } from '$lib/result';
<<<<<<< HEAD
	import OverflowMenuContainer from '$lib/shared/OverflowMenu/OverflowMenuContainer.svelte';
	import OverflowMenuItem from '$lib/shared/OverflowMenu/OverflowMenuItem.svelte';
	import { slugify } from '$lib/utils/string';
=======
>>>>>>> 6c0033bb
	import { openExternalUrl } from '$lib/utils/url';
	import { BranchController } from '$lib/vbranches/branchController';
	import { PatchSeries, VirtualBranch, type CommitStatus } from '$lib/vbranches/types';
	import { getContext, getContextStore } from '@gitbutler/shared/context';
	import Button from '@gitbutler/ui/Button.svelte';
<<<<<<< HEAD
=======
	import EmptyStatePlaceholder from '@gitbutler/ui/EmptyStatePlaceholder.svelte';
	import { slugify } from '@gitbutler/ui/utils/string';
>>>>>>> 6c0033bb

	interface Props {
		currentSeries: PatchSeries;
		isTopSeries: boolean;
	}

	const { currentSeries, isTopSeries }: Props = $props();

	let descriptionVisible = $state(false);

	const project = getContext(Project);
	const aiService = getContext(AIService);
	const promptService = getContext(PromptService);
	const branchStore = getContextStore(VirtualBranch);

	const aiGenEnabled = projectAiGenEnabled(project.id);
	const branchController = getContext(BranchController);
	const baseBranch = getContextStore(BaseBranch);
	const prService = getGitHostPrService();
	const gitHost = getGitHost();

	const upstreamName = $derived(currentSeries.upstreamReference ? currentSeries.name : undefined);
	const gitHostBranch = $derived(upstreamName ? $gitHost?.branch(upstreamName) : undefined);
	const branch = $derived($branchStore);

	let stackingAddSeriesModal = $state<ReturnType<typeof StackingAddSeriesModal>>();
	let contextMenu = $state<ReturnType<typeof ContextMenu>>();
	let prDetailsModal = $state<ReturnType<typeof PrDetailsModal>>();
	let contextMenuTrigger = $state<HTMLButtonElement>();

	let contextMenuOpened = $state(false);

	const topPatch = $derived(currentSeries?.patches[0]);
	const branchType = $derived<CommitStatus>(topPatch?.status ?? 'local');
	const lineColor = $derived(getColorFromBranchType(branchType));

	// Pretty cumbersome way of getting the PR number, would be great if we can
	// make it more concise somehow.
	const hostedListingServiceStore = getGitHostListingService();
	const prStore = $derived($hostedListingServiceStore?.prs);
	const prs = $derived(prStore ? $prStore : undefined);

	const listedPr = $derived(prs?.find((pr) => pr.sourceBranch === upstreamName));
	const prNumber = $derived(listedPr?.number);

	const prMonitor = $derived(prNumber ? $prService?.prMonitor(prNumber) : undefined);
	const pr = $derived(prMonitor?.pr);
	const checksMonitor = $derived(
		$pr?.sourceBranch ? $gitHost?.checksMonitor($pr.sourceBranch) : undefined
	);

	async function handleReloadPR() {
		await Promise.allSettled([prMonitor?.refresh(), checksMonitor?.update()]);
	}

	function handleOpenPR() {
		prDetailsModal?.show();
	}

	function editTitle(title: string) {
		if (currentSeries?.name && title !== currentSeries.name) {
			branchController.updateSeriesName(branch.id, currentSeries.name, slugify(title));
		}
	}

	function editDescription(_description: string) {
		// branchController.updateBranchDescription(branch.id, description);
	}

	function addDescription() {
		descriptionVisible = true;
	}

	async function generateBranchName() {
		if (!aiGenEnabled || !currentSeries) return;

		const hunks = currentSeries.patches.flatMap((p) => p.files.flatMap((f) => f.hunks));

		const prompt = promptService.selectedBranchPrompt(project.id);
		const messageResult = await aiService.summarizeBranch({
			hunks,
			branchTemplate: prompt
		});

		if (isFailure(messageResult)) {
			console.error(messageResult.failure);
			showError('Failed to generate branch name', messageResult.failure);

			return;
		}

		const message = messageResult.value;

		if (message && message !== currentSeries.name) {
			branchController.updateSeriesName(branch.id, currentSeries.name, slugify(message));
		}
	}
</script>

<StackingAddSeriesModal bind:this={stackingAddSeriesModal} parentSeriesName={currentSeries.name} />

<StackingSeriesHeaderContextMenu
	bind:contextMenuEl={contextMenu}
	target={contextMenuTrigger}
	headName={currentSeries.name}
	seriesCount={branch.series?.length ?? 0}
	{addDescription}
	onGenerateBranchName={generateBranchName}
	disableTitleEdit={!!gitHostBranch}
	hasPr={!!$pr}
	openPrDetailsModal={handleOpenPR}
	reloadPR={handleReloadPR}
	onopen={() => (contextMenuOpened = true)}
	onclose={() => (contextMenuOpened = false)}
/>

<div role="article" class="branch-header">
	<OverflowMenuContainer class="branch-actions-menu" stayOpen={contextMenuOpened}>
		{#if stackingFeatureMultipleSeries}
			<OverflowMenuItem
				icon="plus-small"
				tooltip="Add dependent branch"
				onclick={() => {
					stackingAddSeriesModal?.show();
				}}
			/>
		{/if}
		{#if gitHostBranch}
			<OverflowMenuItem
				icon="open-link"
				tooltip="Open in browser"
				onclick={() => {
					const url = gitHostBranch?.url;
					if (url) openExternalUrl(url);
				}}
			/>
		{/if}
		<OverflowMenuItem
			bind:el={contextMenuTrigger}
			activated={contextMenuOpened}
			icon="kebab"
			tooltip="More options"
			onclick={() => {
				contextMenu?.toggle();
			}}
		/>
	</OverflowMenuContainer>

	<div class="branch-info">
		<StackingStatusIcon
			lineTop={isTopSeries ? false : true}
			icon={branchType === 'integrated' ? 'tick-small' : 'remote-branch-small'}
			iconColor="var(--clr-core-ntrl-100)"
			color={lineColor}
			lineBottom={currentSeries.patches.length > 0}
		/>
		<div class="text-14 text-bold branch-info__name">
			<span class:no-upstream={!gitHostBranch} class="remote-name">
				{$baseBranch.remoteName ? `${$baseBranch.remoteName} /` : 'origin /'}
			</span>
			<BranchLabel
				name={currentSeries.name}
				onChange={(name) => editTitle(name)}
				disabled={!!gitHostBranch}
			/>
		</div>
<<<<<<< HEAD
=======
		<div class="branch-info__btns">
			{#if gitHostBranch}
				<Button
					icon="open-link"
					tooltip="Open in browser"
					style="ghost"
					onclick={(e: MouseEvent) => {
						const url = gitHostBranch?.url;
						if (url) openExternalUrl(url);
						e.preventDefault();
						e.stopPropagation();
					}}
				></Button>
			{/if}
			<Button
				icon="kebab"
				style="ghost"
				tooltip="More options"
				bind:el={meatballButtonEl}
				onclick={() => {
					contextMenu?.toggle();
				}}
			></Button>
			<StackingSeriesHeaderContextMenu
				bind:contextMenuEl={contextMenu}
				target={meatballButtonEl}
				headName={currentSeries.name}
				seriesCount={branch.series?.length ?? 0}
				{addDescription}
				onGenerateBranchName={generateBranchName}
				hasGitHostBranch={!!gitHostBranch}
				hasPr={!!$pr}
				openPrDetailsModal={handleOpenPR}
				reloadPR={handleReloadPR}
			/>
		</div>
>>>>>>> 6c0033bb
	</div>
	{#if descriptionVisible}
		<div class="branch-info__description">
			<div class="branch-action__line" style:--bg-color={lineColor}></div>
			<BranchLabel
				name={branch.description}
				onChange={(description) => editDescription(description)}
			/>
		</div>
	{/if}
	{#if gitHostBranch && $prService}
		<div class="branch-action">
			<div class="branch-action__line" style:--bg-color={lineColor}></div>
			<div class="branch-action__body">
				{#if $pr}
					<StackingPullRequestCard upstreamName={currentSeries.name} />
				{:else}
					<Button
						style="ghost"
						wide
						outline
						disabled={currentSeries.patches.length === 0 || !$gitHost || !$prService}
						onclick={handleOpenPR}>Create pull request</Button
					>
				{/if}
			</div>
		</div>
	{/if}

	{#if $pr}
		<PrDetailsModal bind:this={prDetailsModal} type="display" pr={$pr} />
	{:else}
		<PrDetailsModal
			bind:this={prDetailsModal}
			type="preview-series"
			{upstreamName}
			name={currentSeries.name}
			commits={currentSeries.patches}
		/>
	{/if}
</div>

<style lang="postcss">
	.branch-header {
		position: relative;
		display: flex;
		align-items: center;
		flex-direction: column;

		&:not(:last-child) {
			border-bottom: 1px solid var(--clr-border-2);
		}

		&:hover,
		&:focus-within {
			& :global(.branch-actions-menu) {
				--show: true;
			}
		}
	}

	.branch-info {
		width: 100%;
		padding-right: 12px;
		display: flex;
		justify-content: flex-start;
		align-items: center;

		& .branch-info__name {
			display: flex;
			align-items: center;
			justify-content: flex-start;
			min-width: 0;
			flex-grow: 1;
		}

		.remote-name {
			min-width: max-content;
			color: var(--clr-scale-ntrl-60);

			&.no-upstream {
				/**
				 * Element is requird to still be there, so we can use
				 * it to wiggle 5px to the left to align the BranchLabel
				 * Input/Label component.
				 */
				visibility: hidden;
				max-width: 0px;
				max-height: 0px;
				margin-right: -5px;
			}
		}
	}

	.branch-info__description {
		width: 100%;
		display: flex;
		justify-content: flex-start;
		align-items: stretch;
	}

	.branch-action {
		width: 100%;
		display: flex;
		justify-content: flex-start;
		align-items: stretch;

		.branch-action__body {
			width: 100%;
			padding: 0 14px 14px 0;
		}
	}

	.branch-action__line {
		min-width: 2px;
		margin: 0 20px;
		background-color: var(--bg-color, var(--clr-border-3));
	}
</style><|MERGE_RESOLUTION|>--- conflicted
+++ resolved
@@ -18,22 +18,14 @@
 	import PrDetailsModal from '$lib/pr/PrDetailsModal.svelte';
 	import StackingPullRequestCard from '$lib/pr/StackingPullRequestCard.svelte';
 	import { isFailure } from '$lib/result';
-<<<<<<< HEAD
 	import OverflowMenuContainer from '$lib/shared/OverflowMenu/OverflowMenuContainer.svelte';
 	import OverflowMenuItem from '$lib/shared/OverflowMenu/OverflowMenuItem.svelte';
-	import { slugify } from '$lib/utils/string';
-=======
->>>>>>> 6c0033bb
 	import { openExternalUrl } from '$lib/utils/url';
 	import { BranchController } from '$lib/vbranches/branchController';
 	import { PatchSeries, VirtualBranch, type CommitStatus } from '$lib/vbranches/types';
 	import { getContext, getContextStore } from '@gitbutler/shared/context';
 	import Button from '@gitbutler/ui/Button.svelte';
-<<<<<<< HEAD
-=======
-	import EmptyStatePlaceholder from '@gitbutler/ui/EmptyStatePlaceholder.svelte';
 	import { slugify } from '@gitbutler/ui/utils/string';
->>>>>>> 6c0033bb
 
 	interface Props {
 		currentSeries: PatchSeries;
@@ -142,7 +134,7 @@
 	seriesCount={branch.series?.length ?? 0}
 	{addDescription}
 	onGenerateBranchName={generateBranchName}
-	disableTitleEdit={!!gitHostBranch}
+	hasGitHostBranch={!!gitHostBranch}
 	hasPr={!!$pr}
 	openPrDetailsModal={handleOpenPR}
 	reloadPR={handleReloadPR}
@@ -200,45 +192,6 @@
 				disabled={!!gitHostBranch}
 			/>
 		</div>
-<<<<<<< HEAD
-=======
-		<div class="branch-info__btns">
-			{#if gitHostBranch}
-				<Button
-					icon="open-link"
-					tooltip="Open in browser"
-					style="ghost"
-					onclick={(e: MouseEvent) => {
-						const url = gitHostBranch?.url;
-						if (url) openExternalUrl(url);
-						e.preventDefault();
-						e.stopPropagation();
-					}}
-				></Button>
-			{/if}
-			<Button
-				icon="kebab"
-				style="ghost"
-				tooltip="More options"
-				bind:el={meatballButtonEl}
-				onclick={() => {
-					contextMenu?.toggle();
-				}}
-			></Button>
-			<StackingSeriesHeaderContextMenu
-				bind:contextMenuEl={contextMenu}
-				target={meatballButtonEl}
-				headName={currentSeries.name}
-				seriesCount={branch.series?.length ?? 0}
-				{addDescription}
-				onGenerateBranchName={generateBranchName}
-				hasGitHostBranch={!!gitHostBranch}
-				hasPr={!!$pr}
-				openPrDetailsModal={handleOpenPR}
-				reloadPR={handleReloadPR}
-			/>
-		</div>
->>>>>>> 6c0033bb
 	</div>
 	{#if descriptionVisible}
 		<div class="branch-info__description">
