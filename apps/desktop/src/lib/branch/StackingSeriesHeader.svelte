<script lang="ts">
	import BranchLabel from './BranchLabel.svelte';
	import StackingAddSeriesModal from './StackingAddSeriesModal.svelte';
	import StackingStatusIcon from './StackingStatusIcon.svelte';
	import { getColorFromBranchType } from './stackingUtils';
	import { PromptService } from '$lib/ai/promptService';
	import { AIService } from '$lib/ai/service';
	import { Project } from '$lib/backend/projects';
	import { BaseBranch } from '$lib/baseBranch/baseBranch';
	import StackingSeriesHeaderContextMenu from '$lib/branch/StackingSeriesHeaderContextMenu.svelte';
	import ContextMenu from '$lib/components/contextmenu/ContextMenu.svelte';
	import { projectAiGenEnabled } from '$lib/config/config';
	import { stackingFeatureMultipleSeries } from '$lib/config/uiFeatureFlags';
	import { getGitHost } from '$lib/gitHost/interface/gitHost';
	import { getGitHostListingService } from '$lib/gitHost/interface/gitHostListingService';
	import { getGitHostPrService } from '$lib/gitHost/interface/gitHostPrService';
	import { showError } from '$lib/notifications/toasts';
	import PrDetailsModal from '$lib/pr/PrDetailsModal.svelte';
	import StackingPullRequestCard from '$lib/pr/StackingPullRequestCard.svelte';
	import { isFailure } from '$lib/result';
	import PopoverActionsContainer from '$lib/shared/popoverActions/PopoverActionsContainer.svelte';
	import PopoverActionsItem from '$lib/shared/popoverActions/PopoverActionsItem.svelte';
	import { openExternalUrl } from '$lib/utils/url';
	import { BranchController } from '$lib/vbranches/branchController';
	import { PatchSeries, VirtualBranch, type CommitStatus } from '$lib/vbranches/types';
	import { getContext, getContextStore } from '@gitbutler/shared/context';
	import Button from '@gitbutler/ui/Button.svelte';
	import { slugify } from '@gitbutler/ui/utils/string';

	interface Props {
		currentSeries: PatchSeries;
		isTopSeries: boolean;
	}

	const { currentSeries, isTopSeries }: Props = $props();

	let descriptionVisible = $state(false);

	const project = getContext(Project);
	const aiService = getContext(AIService);
	const promptService = getContext(PromptService);
	const branchStore = getContextStore(VirtualBranch);

	const aiGenEnabled = projectAiGenEnabled(project.id);
	const branchController = getContext(BranchController);
	const baseBranch = getContextStore(BaseBranch);
	const prService = getGitHostPrService();
	const gitHost = getGitHost();

	const upstreamName = $derived(currentSeries.upstreamReference ? currentSeries.name : undefined);
	const gitHostBranch = $derived(upstreamName ? $gitHost?.branch(upstreamName) : undefined);
	const branch = $derived($branchStore);

	let stackingAddSeriesModal = $state<ReturnType<typeof StackingAddSeriesModal>>();
	let prDetailsModal = $state<ReturnType<typeof PrDetailsModal>>();
	let kebabContextMenu = $state<ReturnType<typeof ContextMenu>>();
	let kebabContextMenuTrigger = $state<HTMLButtonElement>();

	let contextMenuOpened = $state(false);

	const topPatch = $derived(currentSeries?.patches[0]);
	const branchType = $derived<CommitStatus>(topPatch?.status ?? 'local');
	const lineColor = $derived(getColorFromBranchType(branchType));
	const hasNoCommits = $derived(
		currentSeries.upstreamPatches.length === 0 && currentSeries.patches.length === 0
	);

	// Pretty cumbersome way of getting the PR number, would be great if we can
	// make it more concise somehow.
	const hostedListingServiceStore = getGitHostListingService();
	const prStore = $derived($hostedListingServiceStore?.prs);
	const prs = $derived(prStore ? $prStore : undefined);

	const listedPr = $derived(prs?.find((pr) => pr.sourceBranch === upstreamName));
	const prNumber = $derived(listedPr?.number);

	const prMonitor = $derived(prNumber ? $prService?.prMonitor(prNumber) : undefined);
	const pr = $derived(prMonitor?.pr);
	const checksMonitor = $derived(
		$pr?.sourceBranch ? $gitHost?.checksMonitor($pr.sourceBranch) : undefined
	);

	async function handleReloadPR() {
		await Promise.allSettled([prMonitor?.refresh(), checksMonitor?.update()]);
	}

	function handleOpenPR(pushBeforeCreate: boolean = false) {
		prDetailsModal?.show(pushBeforeCreate);
	}

	function editTitle(title: string) {
		if (currentSeries?.name && title !== currentSeries.name) {
			branchController.updateSeriesName(branch.id, currentSeries.name, slugify(title));
		}
	}

	function editDescription(_description: string) {
		// branchController.updateBranchDescription(branch.id, description);
	}

	function addDescription() {
		descriptionVisible = true;
	}

	async function generateBranchName() {
		if (!aiGenEnabled || !currentSeries) return;

		const hunks = currentSeries.patches.flatMap((p) => p.files.flatMap((f) => f.hunks));

		const prompt = promptService.selectedBranchPrompt(project.id);
		const messageResult = await aiService.summarizeBranch({
			hunks,
			branchTemplate: prompt
		});

		if (isFailure(messageResult)) {
			console.error(messageResult.failure);
			showError('Failed to generate branch name', messageResult.failure);

			return;
		}

		const message = messageResult.value;

		if (message && message !== currentSeries.name) {
			branchController.updateSeriesName(branch.id, currentSeries.name, slugify(message));
		}
	}
</script>

<StackingAddSeriesModal bind:this={stackingAddSeriesModal} parentSeriesName={currentSeries.name} />

<StackingSeriesHeaderContextMenu
	bind:contextMenuEl={kebabContextMenu}
	target={kebabContextMenuTrigger}
	headName={currentSeries.name}
	seriesCount={branch.series?.length ?? 0}
	{addDescription}
	onGenerateBranchName={generateBranchName}
	hasGitHostBranch={!!gitHostBranch}
	hasPr={!!$pr}
	openPrDetailsModal={handleOpenPR}
	reloadPR={handleReloadPR}
	onopen={() => (contextMenuOpened = true)}
	onclose={() => (contextMenuOpened = false)}
/>

<div role="article" class="branch-header" oncontextmenu={(e) => e.preventDefault()}>
	<PopoverActionsContainer class="branch-actions-menu" stayOpen={contextMenuOpened}>
		{#if $stackingFeatureMultipleSeries}
			<PopoverActionsItem
				icon="plus-small"
				tooltip="Add dependent branch"
				onclick={() => {
					stackingAddSeriesModal?.show();
				}}
			/>
		{/if}
		{#if gitHostBranch}
			<PopoverActionsItem
				icon="open-link"
				tooltip="Open in browser"
				onclick={() => {
					const url = gitHostBranch?.url;
					if (url) openExternalUrl(url);
				}}
			/>
		{/if}
		<PopoverActionsItem
			bind:el={kebabContextMenuTrigger}
			activated={contextMenuOpened}
			icon="kebab"
			tooltip="More options"
			onclick={() => {
				kebabContextMenu?.toggle();
			}}
		/>
	</PopoverActionsContainer>

	<div class="branch-info">
		<StackingStatusIcon
			lineTop={isTopSeries ? false : true}
			icon={branchType === 'integrated' ? 'tick-small' : 'remote-branch-small'}
			iconColor="var(--clr-core-ntrl-100)"
			color={lineColor}
			lineBottom={currentSeries.patches.length > 0}
		/>
		<div class="text-14 text-bold branch-info__name">
			<span class:no-upstream={!gitHostBranch} class="remote-name">
				{$baseBranch.remoteName ? `${$baseBranch.remoteName} /` : 'origin /'}
			</span>
			<BranchLabel
				name={currentSeries.name}
				onChange={(name) => editTitle(name)}
				disabled={!!gitHostBranch}
			/>
		</div>
	</div>
	{#if descriptionVisible}
		<div class="branch-info__description">
			<div class="branch-action__line" style:--bg-color={lineColor}></div>
			<BranchLabel
				name={branch.description}
				onChange={(description) => editDescription(description)}
			/>
		</div>
	{/if}
	{#if $prService && !hasNoCommits}
		<div class="branch-action">
			<div class="branch-action__line" style:--bg-color={lineColor}></div>
			<div class="branch-action__body">
				{#if $pr}
					<StackingPullRequestCard upstreamName={currentSeries.name} />
				{:else}
					<Button
						style="ghost"
						wide
						outline
						disabled={currentSeries.patches.length === 0 || !$gitHost || !$prService}
						onclick={() => handleOpenPR(!gitHostBranch)}
					>
						Create pull request
					</Button>
				{/if}
			</div>
		</div>
	{/if}
<<<<<<< HEAD
=======
	{#if hasNoCommits}
		<div class="branch-emptystate">
			<EmptyStatePlaceholder bottomMargin={10}>
				{#snippet title()}
					This is an empty branch
				{/snippet}
				{#snippet caption()}
					Create or drag and drop commits here
				{/snippet}
			</EmptyStatePlaceholder>
		</div>
	{/if}
>>>>>>> d9156fc0

	{#if $pr}
		<PrDetailsModal bind:this={prDetailsModal} type="display" pr={$pr} />
	{:else}
		<PrDetailsModal bind:this={prDetailsModal} type="preview-series" {currentSeries} />
	{/if}
</div>

<style lang="postcss">
	.branch-header {
		position: relative;
		display: flex;
		align-items: center;
		flex-direction: column;

		&:not(:last-child) {
			border-bottom: 1px solid var(--clr-border-2);
		}

		&:hover,
		&:focus-within {
			& :global(.branch-actions-menu) {
				--show: true;
			}
		}
	}

	.branch-info {
		width: 100%;
		padding-right: 12px;
		display: flex;
		justify-content: flex-start;
		align-items: center;

		& .branch-info__name {
			display: flex;
			align-items: center;
			justify-content: flex-start;
			min-width: 0;
			flex-grow: 1;
		}

		.remote-name {
			min-width: max-content;
			color: var(--clr-scale-ntrl-60);

			&.no-upstream {
				/**
				 * Element is requird to still be there, so we can use
				 * it to wiggle 5px to the left to align the BranchLabel
				 * Input/Label component.
				 */
				visibility: hidden;
				max-width: 0px;
				max-height: 0px;
				margin-right: -5px;
			}
		}
	}

	.branch-info__description {
		width: 100%;
		display: flex;
		justify-content: flex-start;
		align-items: stretch;
	}

	.branch-action {
		width: 100%;
		display: flex;
		justify-content: flex-start;
		align-items: stretch;

		.branch-action__body {
			width: 100%;
			padding: 0 14px 14px 0;
		}
	}

	.branch-action__line {
		min-width: 2px;
		margin: 0 20px;
		background-color: var(--bg-color, var(--clr-border-3));
	}
</style><|MERGE_RESOLUTION|>--- conflicted
+++ resolved
@@ -225,21 +225,6 @@
 			</div>
 		</div>
 	{/if}
-<<<<<<< HEAD
-=======
-	{#if hasNoCommits}
-		<div class="branch-emptystate">
-			<EmptyStatePlaceholder bottomMargin={10}>
-				{#snippet title()}
-					This is an empty branch
-				{/snippet}
-				{#snippet caption()}
-					Create or drag and drop commits here
-				{/snippet}
-			</EmptyStatePlaceholder>
-		</div>
-	{/if}
->>>>>>> d9156fc0
 
 	{#if $pr}
 		<PrDetailsModal bind:this={prDetailsModal} type="display" pr={$pr} />
