<script lang="ts">
	import AddSeriesModal from './AddSeriesModal.svelte';
	import BranchLabel from './BranchLabel.svelte';
	import BranchStatus from './BranchStatus.svelte';
	import Dropzones from './Dropzones.svelte';
	import SeriesDescription from './SeriesDescription.svelte';
	import SeriesHeaderStatusIcon from './SeriesHeaderStatusIcon.svelte';
	import { PromptService } from '$lib/ai/promptService';
	import { AIService } from '$lib/ai/service';
	import { Project } from '$lib/backend/projects';
	import { BaseBranch } from '$lib/baseBranch/baseBranch';
	import SeriesHeaderContextMenu from '$lib/branch/SeriesHeaderContextMenu.svelte';
	import ContextMenu from '$lib/components/contextmenu/ContextMenu.svelte';
	import { projectAiGenEnabled } from '$lib/config/config';
	import { getForge } from '$lib/forge/interface/forge';
	import { getForgeListingService } from '$lib/forge/interface/forgeListingService';
	import { getForgePrService } from '$lib/forge/interface/forgePrService';
	import { showError } from '$lib/notifications/toasts';
	import PrDetailsModal from '$lib/pr/PrDetailsModal.svelte';
	import PullRequestCard from '$lib/pr/PullRequestCard.svelte';
	import { isFailure } from '$lib/result';
	import { openExternalUrl } from '$lib/utils/url';
	import { BranchController } from '$lib/vbranches/branchController';
	import { listCommitFiles } from '$lib/vbranches/remoteCommits';
	import { PatchSeries, BranchStack, type CommitStatus } from '$lib/vbranches/types';
	import {
		allPreviousSeriesHavePrNumber,
		childBranch,
		parentBranch
	} from '$lib/vbranches/virtualBranch';
	import { getContext, getContextStore } from '@gitbutler/shared/context';
	import Button from '@gitbutler/ui/Button.svelte';
	import Modal from '@gitbutler/ui/Modal.svelte';
	import PopoverActionsContainer from '@gitbutler/ui/popoverActions/PopoverActionsContainer.svelte';
	import PopoverActionsItem from '@gitbutler/ui/popoverActions/PopoverActionsItem.svelte';
	import { getColorFromBranchType } from '@gitbutler/ui/utils/getColorFromBranchType';
	import { tick } from 'svelte';

	interface Props {
		branch: PatchSeries;
		isTopBranch: boolean;
		lastPush: Date | undefined;
	}

	const { branch, isTopBranch, lastPush }: Props = $props();

	let descriptionVisible = $state(!!branch.description);

	const project = getContext(Project);
	const aiService = getContext(AIService);
	const promptService = getContext(PromptService);
	const stackStore = getContextStore(BranchStack);
	const stack = $derived($stackStore);

	const parent = $derived(
		parentBranch(
			branch,
			stack.validSeries.filter((b) => b.archived)
		)
	);
	const child = $derived(
		childBranch(
			branch,
			stack.validSeries.filter((b) => !b.archived)
		)
	);

	const aiGenEnabled = projectAiGenEnabled(project.id);
	const branchController = getContext(BranchController);
	const baseBranch = getContextStore(BaseBranch);
	const prService = getForgePrService();
	const forge = getForge();

	const upstreamName = $derived(branch.upstreamReference ? branch.name : undefined);
	const forgeBranch = $derived(upstreamName ? $forge?.branch(upstreamName) : undefined);
	const previousSeriesHavePrNumber = $derived(
		allPreviousSeriesHavePrNumber(branch.name, stack.validSeries)
	);

	let stackingAddSeriesModal = $state<ReturnType<typeof AddSeriesModal>>();
	let prDetailsModal = $state<ReturnType<typeof PrDetailsModal>>();
	let kebabContextMenu = $state<ReturnType<typeof ContextMenu>>();
	let stackingContextMenu = $state<ReturnType<typeof SeriesHeaderContextMenu>>();
	let confirmCreatePrModal = $state<ReturnType<typeof Modal>>();
	let kebabContextMenuTrigger = $state<HTMLButtonElement>();
	let seriesHeaderEl = $state<HTMLDivElement>();
	let seriesDescriptionEl = $state<HTMLTextAreaElement>();
	let contextMenuOpened = $state(false);

	const topPatch = $derived(branch?.patches[0]);
	const branchType = $derived<CommitStatus>(topPatch?.status ?? 'local');
	const lineColor = $derived(getColorFromBranchType(branchType));
	const hasNoCommits = $derived(branch.upstreamPatches.length === 0 && branch.patches.length === 0);
	const conflictedSeries = $derived(branch.conflicted);
	const parentIsPushed = $derived(!!parent?.upstreamReference);
	const parentIsIntegrated = $derived(!!parent?.integrated);
	const hasParent = $derived(!!parent);
	const isPushed = $derived(!!branch.upstreamReference);

	// Pretty cumbersome way of getting the PR number, would be great if we can
	// make it more concise somehow.
	const forgeListing = getForgeListingService();
	const prStore = $derived($forgeListing?.prs);
	const prs = $derived(prStore ? $prStore : undefined);

	const listedPr = $derived(prs?.find((pr) => pr.sourceBranch === upstreamName));
	const prNumber = $derived(branch.prNumber || listedPr?.number);

	const prMonitor = $derived(prNumber ? $prService?.prMonitor(prNumber) : undefined);
	const pr = $derived(prMonitor?.pr);
	const sourceBranch = $derived($pr?.sourceBranch); // Deduplication.
	const mergedIncorrectly = $derived(prMonitor?.mergedIncorrectly);

	// Do not create a checks monitor if pull request is merged or from a fork.
	// For more information about unavailability of check-runs for forked repos,
	// see GitHub docs at:
	// https://docs.github.com/en/rest/checks/runs?apiVersion=2022-11-28#list-check-runs-in-a-check-suite
	// TODO: Make this forge specific by moving it into ForgePrMonitor.
	const shouldCheck = $derived($pr && !$pr.fork && !$pr.merged); // Deduplication.
	const checksMonitor = $derived(
		sourceBranch && shouldCheck ? $forge?.checksMonitor(sourceBranch) : undefined
	);

	// Extra reference to avoid potential infinite loop.
	let lastSeenPush: Date | undefined;

	// Without lastSeenPush this code has gone into an infinite loop, where lastPush
	// seemingly kept updating as a result of calling updateStatusAndChecks.
	// TODO: Refactor such that we do not need `$effect`.
	$effect(() => {
		if (!lastPush) return;
		if (!lastSeenPush || lastPush > lastSeenPush) {
			updateStatusAndChecks();
		}
		lastSeenPush = lastPush;
	});

	async function handleReloadPR() {
		await updateStatusAndChecks();
	}

	async function updateStatusAndChecks() {
		await Promise.allSettled([prMonitor?.refresh(), checksMonitor?.update()]);
	}

	/**
	 * We are starting to store pull request id's locally so if we find one that does not have
	 * one locally stored then we set it once.
	 *
	 * TODO: Remove this after transition is complete.
	 */
	$effect(() => {
		if (
			$forge?.name === 'github' &&
			!branch.prNumber &&
			listedPr?.number &&
			listedPr.number !== branch.prNumber
		) {
			branchController.updateBranchPrNumber(stack.id, branch.name, listedPr.number);
		}
	});

	function confirmCreatePR(close: () => void) {
		close();
		prDetailsModal?.show();
	}

	function handleOpenPR() {
		if (!previousSeriesHavePrNumber) {
			confirmCreatePrModal?.show();
			return;
		}
		prDetailsModal?.show();
	}

	async function handleReopenPr() {
		if (!$pr) {
			return;
		}
		await $prService?.reopen($pr?.number);
		await $forgeListing?.refresh();
		await handleReloadPR();
	}

	function editTitle(title: string) {
		if (branch?.name && title !== branch.name) {
			branchController.updateSeriesName(stack.id, branch.name, title);
		}
	}

	async function editDescription(description: string | undefined | null) {
		if (description) {
			await branchController.updateSeriesDescription(stack.id, branch.name, description);
		}
	}

	async function toggleDescription() {
		descriptionVisible = !descriptionVisible;

		if (!descriptionVisible) {
			await branchController.updateSeriesDescription(stack.id, branch.name, '');
		} else {
			await tick();
			seriesDescriptionEl?.focus();
		}
	}

	async function generateBranchName() {
		if (!aiGenEnabled || !branch) return;

		let hunk_promises = branch.patches.flatMap(async (p) => {
			let files = await listCommitFiles(project.id, p.id);
			return files.flatMap((f) =>
				f.hunks.map((h) => {
					return { filePath: f.path, diff: h.diff };
				})
			);
		});
		let hunks = (await Promise.all(hunk_promises)).flat();

		const prompt = promptService.selectedBranchPrompt(project.id);
		const messageResult = await aiService.summarizeBranch({
			hunks,
			branchTemplate: prompt
		});

		if (isFailure(messageResult)) {
			showError('Failed to generate branch name', messageResult.failure);

			return;
		}

		const message = messageResult.value;

		if (message && message !== branch.name) {
			branchController.updateSeriesName(stack.id, branch.name, message);
		}
	}

	async function onCreateNewPr() {
		// Make sure the listing result is up-to-date so that we don't
		// automatically set it back to what it was. If a branch has no
		// pr attached we look for any open prs with a matching branch
		// name, and save it to the branch.
		await $forgeListing?.refresh();

		if (!branch.prNumber) {
			throw new Error('Failed to discard pr, try reloading the app.');
		}

		// Delete the reference stored on disk.
		branchController.updateBranchPrNumber(stack.id, branch.name, null);
		kebabContextMenu?.close();

		// Display create pr modal after a slight delay, this prevents
		// interference with the closing context menu. It also feels nice
		// that these two things are not happening at the same time.
		setTimeout(() => handleOpenPR(), 250);
	}
</script>

<AddSeriesModal bind:this={stackingAddSeriesModal} parentSeriesName={branch.name} />

<SeriesHeaderContextMenu
	bind:this={stackingContextMenu}
	bind:contextMenuEl={kebabContextMenu}
	leftClickTrigger={kebabContextMenuTrigger}
	rightClickTrigger={seriesHeaderEl}
	headName={branch.name}
	seriesCount={stack.validSeries?.length ?? 0}
	{isTopBranch}
	{toggleDescription}
	description={branch.description ?? ''}
	onGenerateBranchName={generateBranchName}
	onAddDependentSeries={() => stackingAddSeriesModal?.show()}
	onOpenInBrowser={() => {
		const url = forgeBranch?.url;
		if (url) openExternalUrl(url);
	}}
	hasForgeBranch={!!forgeBranch}
	pr={$pr}
	openPrDetailsModal={handleOpenPR}
	{branchType}
	onMenuToggle={(isOpen, isLeftClick) => {
		if (isLeftClick) {
			contextMenuOpened = isOpen;
		}
	}}
	{parentIsPushed}
	{hasParent}
	{onCreateNewPr}
/>

<div
	role="article"
	class="branch-header"
	bind:this={seriesHeaderEl}
	oncontextmenu={(e) => {
		e.preventDefault();
		kebabContextMenu?.toggle(e);
	}}
>
	<Dropzones type="commit">
		<PopoverActionsContainer class="branch-actions-menu" stayOpen={contextMenuOpened}>
			{#if isTopBranch}
				<PopoverActionsItem
					icon="plus-small"
					tooltip="Add dependent branch"
					onclick={() => {
						stackingAddSeriesModal?.show();
					}}
				/>
			{/if}
			{#if forgeBranch}
				<PopoverActionsItem
					icon="open-link"
					tooltip="Open in browser"
					onclick={() => {
						const url = forgeBranch?.url;
						if (url) openExternalUrl(url);
					}}
				/>
			{/if}
			<PopoverActionsItem
				bind:el={kebabContextMenuTrigger}
				activated={contextMenuOpened}
				icon="kebab"
				tooltip="More options"
				onclick={() => {
					kebabContextMenu?.toggle();
				}}
			/>
		</PopoverActionsContainer>

		<div class="branch-info">
			<SeriesHeaderStatusIcon
				lineTop={isTopBranch ? false : true}
				icon={branchType === 'integrated' ? 'tick-small' : 'branch-small'}
				iconColor="var(--clr-core-ntrl-100)"
				color={lineColor}
			/>
			<div class="branch-info__content">
				<div class="text-14 text-bold branch-info__name">
					{#if forgeBranch}
						<span class="remote-name">
							{$baseBranch.pushRemoteName ? `${$baseBranch.pushRemoteName} /` : 'origin /'}
						</span>
					{/if}
					<BranchLabel
						name={branch.name}
						onChange={(name) => editTitle(name)}
						readonly={!!forgeBranch}
						onDblClick={() => {
							if (branchType !== 'integrated') {
								stackingContextMenu?.showSeriesRenameModal?.(branch.name);
							}
						}}
					/>
				</div>
				{#if descriptionVisible}
					<div class="branch-info__description">
						<div class="branch-action__line" style:--bg-color={lineColor}></div>
						<SeriesDescription
							bind:textAreaEl={seriesDescriptionEl}
							value={branch.description ?? ''}
							onBlur={(value) => editDescription(value)}
							onEmpty={() => toggleDescription()}
						/>
					</div>
				{/if}
			</div>
		</div>
		{#if $prService && !hasNoCommits}
			<div class="branch-action">
				<div class="branch-action__line" style:--bg-color={lineColor}></div>
				<div class="branch-action__body">
					{#if $prService && !hasNoCommits}
						{#if $pr}
							<PullRequestCard
								reloadPR={handleReloadPR}
								reopenPr={handleReopenPr}
								openPrDetailsModal={handleOpenPR}
								pr={$pr}
								{checksMonitor}
								{prMonitor}
								{isPushed}
								{child}
								{hasParent}
								{parentIsPushed}
							/>
							<BranchStatus
								{mergedIncorrectly}
								{isPushed}
								{hasParent}
								{parentIsPushed}
								{parentIsIntegrated}
							/>
						{:else}
							<Button
								kind="outline"
								wide
								disabled={branch.patches.length === 0 || !$forge || !$prService || conflictedSeries}
								onclick={() => handleOpenPR()}
								tooltip={conflictedSeries
									? 'Please resolve the conflicts before creating a PR'
									: undefined}
							>
								Create pull request
							</Button>
						{/if}
					{/if}
<<<<<<< HEAD

					{#if showCreateCloudBranch}
						<Button
							kind="outline"
							disabled={branch.patches.length === 0}
							onclick={() => {
								cloudBranchCreationService.createBranch(stack.id);
							}}>Publish Branch</Button
						>
					{/if}
=======
>>>>>>> ba6f2523
				</div>
			</div>
		{/if}

		{#if $pr}
			<PrDetailsModal bind:this={prDetailsModal} type="display" pr={$pr} currentSeries={branch} />
		{:else}
			<PrDetailsModal
				bind:this={prDetailsModal}
				type="preview"
				currentSeries={branch}
				stackId={stack.id}
			/>
		{/if}

		<Modal
			width="small"
			type="warning"
			title="Create pull request"
			bind:this={confirmCreatePrModal}
			onSubmit={confirmCreatePR}
		>
			{#snippet children()}
				<p class="text-13 text-body helper-text">
					It's strongly recommended to create pull requests starting with the branch at the base of
					the stack.
					<br />
					Do you still want to create this pull request?
				</p>
			{/snippet}
			{#snippet controls(close)}
				<Button kind="outline" onclick={close}>Cancel</Button>
				<Button style="warning" type="submit">Create pull request</Button>
			{/snippet}
		</Modal>
	</Dropzones>
</div>

<style lang="postcss">
	.branch-header {
		position: relative;
		display: flex;
		align-items: center;
		flex-direction: column;

		&:not(:last-child) {
			border-bottom: 1px solid var(--clr-border-2);
		}

		&:hover,
		&:focus-within {
			& :global(.branch-actions-menu) {
				--show: true;
			}
		}
	}

	.branch-info {
		width: 100%;
		padding-right: 14px;
		display: flex;
		justify-content: flex-start;
		align-items: center;

		.remote-name {
			min-width: max-content;
			padding: 0 0 0 2px;
			color: var(--clr-scale-ntrl-60);
		}
	}

	.branch-info__name {
		display: flex;
		align-items: center;
		justify-content: flex-start;
		min-width: 0;
		flex-grow: 1;
	}

	.branch-info__content {
		overflow: hidden;
		flex: 1;
		width: 100%;
		display: flex;
		flex-direction: column;
		gap: 6px;
		padding: 14px 0;
		margin-left: -2px;
	}

	.branch-action {
		width: 100%;
		display: flex;
		justify-content: flex-start;
		align-items: stretch;

		.branch-action__body {
			width: 100%;
			padding: 0 14px 14px 0;
			display: flex;
			flex-direction: column;
			gap: 14px;
		}
	}

	.branch-action__line {
		min-width: 2px;
		margin: 0 22px 0 20px;
		background-color: var(--bg-color, var(--clr-border-3));
	}
</style><|MERGE_RESOLUTION|>--- conflicted
+++ resolved
@@ -409,19 +409,6 @@
 							</Button>
 						{/if}
 					{/if}
-<<<<<<< HEAD
-
-					{#if showCreateCloudBranch}
-						<Button
-							kind="outline"
-							disabled={branch.patches.length === 0}
-							onclick={() => {
-								cloudBranchCreationService.createBranch(stack.id);
-							}}>Publish Branch</Button
-						>
-					{/if}
-=======
->>>>>>> ba6f2523
 				</div>
 			</div>
 		{/if}
