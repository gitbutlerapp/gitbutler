--- conflicted
+++ resolved
@@ -33,7 +33,6 @@
 	let menuPosition = $state({ x: 0, y: 0 });
 	let savedMouseEvent: MouseEvent | undefined;
 
-<<<<<<< HEAD
 	function setVerticalAlign(targetBoundingRect: DOMRect) {
 		if (verticalAlign === 'top') {
 			return targetBoundingRect?.top ? targetBoundingRect.top - contextMenuHeight : 0;
@@ -128,13 +127,6 @@
 
 		// Apply the new position
 		menuPosition = newMenuPosition;
-=======
-	export function close() {
-		isVisible = false;
-		if (onclose) {
-			onclose();
-		}
->>>>>>> 6c0033bb
 	}
 
 	export function open(e?: MouseEvent, newItem?: any) {
@@ -160,7 +152,7 @@
 		if (!isVisible) return;
 
 		isVisible = false;
-		onclose && onclose();
+		onclose?.();
 	}
 
 	export function toggle(e?: MouseEvent, newItem?: any) {
