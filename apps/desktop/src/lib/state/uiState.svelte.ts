--- conflicted
+++ resolved
@@ -67,13 +67,9 @@
 		drawerHeight: 20,
 		leftWidth: 17.5,
 		stacksViewWidth: 21.25,
-<<<<<<< HEAD
 		drawerSplitViewWidth: 20,
-		useRichText: true
-=======
 		useRichText: true,
 		aiSuggestionsOnType: true
->>>>>>> 62445e22
 	});
 
 	constructor(
