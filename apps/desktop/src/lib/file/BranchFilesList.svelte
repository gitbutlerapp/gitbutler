--- conflicted
+++ resolved
@@ -10,11 +10,7 @@
 	import { getCommitStore } from '$lib/vbranches/contexts';
 	import { FileIdSelection, stringifyFileKey } from '$lib/vbranches/fileIdSelection';
 	import { sortLikeFileTree } from '$lib/vbranches/filetree';
-<<<<<<< HEAD
 	import Button from '@gitbutler/ui/inputs/Button.svelte';
-=======
-	import Button from '@gitbutler/ui/Button.svelte';
->>>>>>> aaf933f4
 	import type { AnyFile } from '$lib/vbranches/types';
 
 	export let files: AnyFile[];
