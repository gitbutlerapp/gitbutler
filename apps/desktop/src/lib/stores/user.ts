import { resetPostHog, setPostHogUser } from '$lib/analytics/posthog';
import { resetSentry, setSentryUser } from '$lib/analytics/sentry';
import { invoke } from '$lib/backend/ipc';
import { showError } from '$lib/notifications/toasts';
import { copyToClipboard } from '$lib/utils/clipboard';
import { sleep } from '$lib/utils/sleep';
import { openExternalUrl } from '$lib/utils/url';
import { type HttpClient } from '@gitbutler/shared/httpClient';
import { plainToInstance } from 'class-transformer';
<<<<<<< HEAD
import { writable } from 'svelte/store';
=======
import { derived, writable } from 'svelte/store';
import type { TokenMemoryService } from '$lib/stores/tokenMemoryService';
>>>>>>> d9e103d8

export type LoginToken = {
	token: string;
	expires: string;
	url: string;
};

export class UserService {
	readonly loading = writable(false);

	readonly user = writable<User | undefined>(undefined, () => {
		this.refresh();
	});
	readonly error = writable();

	async refresh() {
		const userData = await invoke<User | undefined>('get_user');
		if (userData) {
			const user = plainToInstance(User, userData);
			this.tokenMemoryService.setToken(user.access_token);
			this.user.set(user);
			setPostHogUser(user);
			setSentryUser(user);
			return user;
		}
		this.user.set(undefined);
	}

	constructor(
		private httpClient: HttpClient,
		private tokenMemoryService: TokenMemoryService
	) {}

	async setUser(user: User | undefined) {
		if (user) {
			await invoke('set_user', { user });
			this.tokenMemoryService.setToken(user.access_token);
		} else {
			await this.clearUser();
		}
		this.user.set(user);
	}

	private async clearUser() {
		await invoke('delete_user');
	}

	async logout() {
		await this.clearUser();
		this.user.set(undefined);
		this.tokenMemoryService.setToken(undefined);
		resetPostHog();
		resetSentry();
	}

	private async loginCommon(action: (url: string) => void): Promise<User | undefined> {
		this.logout();
		this.loading.set(true);
		try {
			// Create login token
			const token = await this.httpClient.post<LoginToken>('login/token.json');
			const url = new URL(token.url);
			url.host = this.httpClient.apiUrl.host;

			action(url.toString());

			// Assumed min time for login flow
			await sleep(4000);

			const user = await this.pollForUser(token.token);
			this.tokenMemoryService.setToken(undefined);
			this.setUser(user);

			return user;
		} catch (err) {
			console.error(err);
			showError('Something went wrong', err);
		} finally {
			this.loading.set(false);
		}
	}

	async login(): Promise<User | undefined> {
		return await this.loginCommon((url) => {
			openExternalUrl(url);
		});
	}

	async loginAndCopyLink(): Promise<User | undefined> {
		return await this.loginCommon((url) => {
			setTimeout(() => {
				copyToClipboard(url);
			}, 0);
		});
	}

	private async pollForUser(token: string): Promise<User | undefined> {
		let apiUser: User | null;
		for (let i = 0; i < 120; i++) {
			apiUser = await this.getLoginUser(token).catch(() => null);
			if (apiUser) {
				this.setUser(apiUser);
				return apiUser;
			}
			await sleep(1000);
		}
	}

	// TODO: Remove token from URL, we don't want that leaking into logs.
	private async getLoginUser(token: string): Promise<User> {
		return await this.httpClient.get(`login/user/${token}.json`);
	}

	async getUser(): Promise<User> {
		return await this.httpClient.get('user.json');
	}

	async updateUser(params: { name?: string; picture?: File }): Promise<any> {
		const formData = new FormData();
		if (params.name) formData.append('name', params.name);
		if (params.picture) formData.append('avatar', params.picture);

		// Content Type must be unset for the right form-data border to be set automatically
		return await this.httpClient.put('user.json', {
			body: formData,
			headers: { 'Content-Type': undefined }
		});
	}
}

export class User {
	id!: number;
	name: string | undefined;
	given_name: string | undefined;
	family_name: string | undefined;
	email!: string | undefined;
	picture!: string;
	locale!: string | undefined;
	created_at!: string;
	updated_at!: string;
	access_token!: string;
	role: string | undefined;
	supporter!: boolean;
	github_access_token: string | undefined;
	github_username: string | undefined;
}<|MERGE_RESOLUTION|>--- conflicted
+++ resolved
@@ -7,12 +7,8 @@
 import { openExternalUrl } from '$lib/utils/url';
 import { type HttpClient } from '@gitbutler/shared/httpClient';
 import { plainToInstance } from 'class-transformer';
-<<<<<<< HEAD
-import { writable } from 'svelte/store';
-=======
 import { derived, writable } from 'svelte/store';
 import type { TokenMemoryService } from '$lib/stores/tokenMemoryService';
->>>>>>> d9e103d8
 
 export type LoginToken = {
 	token: string;
