--- conflicted
+++ resolved
@@ -214,15 +214,9 @@
 </script>
 
 {#snippet editorBadgeSnippet()}
-<<<<<<< HEAD
 	{#if editorDisplayName}
 		<Badge style="neutral" size="icon">
 			{editorDisplayName}
-=======
-	{#if $userSettings.defaultCodeEditor?.displayName}
-		<Badge style="neutral" size="icon">
-			{$userSettings.defaultCodeEditor.displayName}
->>>>>>> 0492aa57
 		</Badge>
 	{/if}
 {/snippet}
