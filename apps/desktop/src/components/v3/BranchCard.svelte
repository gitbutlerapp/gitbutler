--- conflicted
+++ resolved
@@ -123,12 +123,14 @@
 
 				{#if reviewId || prNumber}
 					<span class="branch-header__divider">•</span>
-					{#if reviewId}
-						<ReviewBadge brId={reviewId} brStatus="unknown" />
-					{/if}
-					{#if prNumber}
-						<ReviewBadge {prNumber} prStatus="unknown" />
-					{/if}
+					<div class="branch-header__review-badges">
+						{#if reviewId}
+							<ReviewBadge brId={reviewId} brStatus="unknown" />
+						{/if}
+						{#if prNumber}
+							<ReviewBadge {prNumber} prStatus="unknown" />
+						{/if}
+					</div>
 				{/if}
 			</div>
 		{/snippet}
@@ -148,207 +150,10 @@
 		onToggle?.(isOpen, isLeftClick);
 	}}
 >
-<<<<<<< HEAD
-	{#snippet children(
-		[branch, branches, branchDetails, commit, upstreamOnlyCommits, localAndRemoteCommits],
-		{ projectId, stackId }
-	)}
-		{@const branchName = branch.name}
-		{@const selected = selection.current?.branchName === branch.name}
-		{@const isNewBranch = !upstreamOnlyCommits.length && !localAndRemoteCommits.length}
-		{#if !first}
-			<BranchDividerLine {commit} />
-		{/if}
-		<div class="branch-card" class:selected data-series-name={branchName}>
-			<BranchHeader
-				{projectId}
-				{stackId}
-				{branch}
-				bind:el={headerEl}
-				bind:menuBtnEl={kebabContextMenuTrigger}
-				isMenuOpenByBtn={isContextMenuOpenedByBtn}
-				isMenuOpenByMouse={isContextMenuOpenedByMouse}
-				selected={selected && selection.current?.commitId === undefined}
-				isTopBranch={first}
-				{isNewBranch}
-				readonly={!!branch.remoteTrackingBranch}
-				onclick={() => {
-					const stackState = uiState.stack(stackId);
-					stackState.selection.set({ branchName });
-					stackState.activeSelectionId.set({ type: 'branch', branchName, stackId });
-					uiState.project(projectId).drawerPage.set('branch');
-				}}
-				onMenuBtnClick={() => {
-					contextMenu?.toggle();
-				}}
-				onContextMenu={(e) => {
-					e.preventDefault();
-					e.stopPropagation();
-					contextMenu?.toggle(e);
-				}}
-			>
-				{#snippet details()}
-					<div class="text-12 branch-header__details">
-						<span class="branch-header__item">
-							<BranchBadge pushStatus={branchDetails.pushStatus} unstyled />
-						</span>
-						<span class="branch-header__divider">•</span>
-
-						{#if branchDetails.isConflicted}
-							<span class="branch-header__item branch-header__item--conflict"> Has conflicts </span>
-							<span class="branch-header__divider">•</span>
-						{/if}
-
-						<span class="branch-header__item">
-							{getTimeAgo(new Date(branchDetails.lastUpdatedAt))}
-						</span>
-
-						{#if branch.reviewId || branch.prNumber}
-							<span class="branch-header__divider">•</span>
-							<div class="branch-header__review-badges">
-								{#if branch.reviewId}
-									<ReviewBadge brId={branch.reviewId} brStatus="unknown" />
-								{/if}
-								{#if branch.prNumber}
-									<ReviewBadge prNumber={branch.prNumber} prStatus="unknown" />
-								{/if}
-							</div>
-						{/if}
-					</div>
-				{/snippet}
-			</BranchHeader>
-
-			{#if !isNewBranch}
-				<BranchCommitList {projectId} {stackId} {branchName} {selectedCommitId}>
-					{#snippet upstreamTemplate({ commit, first, lastCommit, selected })}
-						{@const commitId = commit.id}
-						{#if !isCommitting}
-							<CommitRow
-								{stackId}
-								{branchName}
-								{projectId}
-								{first}
-								lastCommit={lastCommit && !commit}
-								{commit}
-								{selected}
-								onclick={() => {
-									uiState.stack(stackId).selection.set({ branchName, commitId, upstream: true });
-									uiState.project(projectId).drawerPage.set(undefined);
-								}}
-							/>
-						{/if}
-					{/snippet}
-					{#snippet localAndRemoteTemplate({ commit, first, last, lastCommit, selected })}
-						{@const commitId = commit.id}
-						{#if isCommitting}
-							<!-- Only commits to the base can be `last`, see next `CommitGoesHere`. -->
-							<CommitGoesHere
-								{selected}
-								{first}
-								last={false}
-								onclick={() => uiState.stack(stackId).selection.set({ branchName, commitId })}
-							/>
-						{/if}
-						{@const dzCommit: DzCommitData = {
-						id: commit.id,
-						isRemote: isUpstreamCommit(commit),
-						isIntegrated: isLocalAndRemoteCommit(commit) && commit.state.type === 'Integrated',
-						isConflicted: isLocalAndRemoteCommit(commit) && commit.hasConflicts,
-					}}
-						{@const amendHandler = new AmendCommitWithChangeDzHandler(
-							projectId,
-							stackService,
-							stackId,
-							dzCommit,
-							(newId) => uiState.stack(stackId).selection.set({ branchName, commitId: newId })
-						)}
-						{@const squashHandler = new SquashCommitDzHandler({
-							stackService,
-							projectId,
-							stackId,
-							commit: dzCommit
-						})}
-						<Dropzone handlers={[amendHandler, squashHandler]}>
-							{#snippet overlay({ hovered, activated, handler })}
-								{@const label =
-									handler instanceof AmendCommitWithChangeDzHandler ? 'Amend' : 'Squash'}
-								<CardOverlay {hovered} {activated} {label} />
-							{/snippet}
-							<CommitRow
-								{stackId}
-								{branchName}
-								{projectId}
-								{first}
-								{lastCommit}
-								{lastBranch}
-								{commit}
-								{selected}
-								draggable
-								onclick={() => {
-									const stackState = uiState.stack(stackId);
-									stackState.selection.set({ branchName, commitId });
-									stackState.activeSelectionId.set({ type: 'commit', commitId });
-									uiState.project(projectId).drawerPage.set(undefined);
-								}}
-							/>
-						</Dropzone>
-						{#if isCommitting && last && lastBranch}
-							<CommitGoesHere
-								{first}
-								{last}
-								selected={selectedCommitId === baseSha}
-								onclick={() =>
-									uiState.stack(stackId).selection.set({ branchName, commitId: baseSha })}
-							/>
-						{/if}
-					{/snippet}
-				</BranchCommitList>
-			{/if}
-		</div>
-
-		<NewBranchModal
-			{projectId}
-			{stackId}
-			bind:this={newBranchModal}
-			parentSeriesName={branch.name}
-		/>
-
-		<SeriesHeaderContextMenu
-			{projectId}
-			bind:contextMenuEl={contextMenu}
-			{stackId}
-			leftClickTrigger={kebabContextMenuTrigger}
-			rightClickTrigger={headerEl}
-			branchName={branch.name}
-			seriesCount={branches.length}
-			isTopBranch={first}
-			descriptionOption={false}
-			onGenerateBranchName={() => {
-				throw new Error('Not implemented!');
-			}}
-			onAddDependentSeries={() => newBranchModal?.show()}
-			onOpenInBrowser={() => {
-				const url = forgeBranch?.url;
-				if (url) openExternalUrl(url);
-			}}
-			isPushed={!!branch.remoteTrackingBranch}
-			branchType={commit?.state.type || 'LocalOnly'}
-			onToggle={(isOpen, isLeftClick) => {
-				if (isLeftClick) {
-					isContextMenuOpenedByBtn = isOpen;
-				} else {
-					isContextMenuOpenedByMouse = isOpen;
-				}
-			}}
-		/>
-	{/snippet}
-</ReduxResult>
-=======
 	{@render menu?.({
 		onToggle
 	})}
 </ContextMenu>
->>>>>>> c5c187ab
 
 <style>
 	.branch-card {
