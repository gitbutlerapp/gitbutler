<script lang="ts">
	import SectionCard from '$lib/components/SectionCard.svelte';
	import { autoSelectBranchNameFeature } from '$lib/config/uiFeatureFlags';
	import HunkDiff from '$lib/hunk/HunkDiff.svelte';
	import SettingsPage from '$lib/layout/SettingsPage.svelte';
	import Select from '$lib/select/Select.svelte';
	import SelectItem from '$lib/select/SelectItem.svelte';
	import ThemeSelector from '$lib/settings/ThemeSelector.svelte';
	import {
		SETTINGS,
		type Settings,
		type ScrollbarVisilitySettings,
		type CodeEditorSettings
	} from '$lib/settings/userSettings';
	import RadioButton from '$lib/shared/RadioButton.svelte';
	import { type Hunk } from '$lib/vbranches/types';
	import { getContextStoreBySymbol } from '@gitbutler/shared/context';
	import Textbox from '@gitbutler/ui/Textbox.svelte';
	import Toggle from '@gitbutler/ui/Toggle.svelte';
	import type { ContentSection } from '$lib/utils/fileSections';
	import type { Writable } from 'svelte/store';

	const editorOptions: CodeEditorSettings[] = [
		{ schemeIdentifer: 'vscodium', displayName: 'VSCodium' },
		{ schemeIdentifer: 'vscode', displayName: 'VSCode' },
		{ schemeIdentifer: 'vscode-insiders', displayName: 'VSCode Insiders' },
		{ schemeIdentifer: 'windsurf', displayName: 'Windsurf' },
		{ schemeIdentifer: 'zed', displayName: 'Zed' },
		{ schemeIdentifer: 'cursor', displayName: 'Cursor' }
	];
	const editorOptionsForSelect = editorOptions.map((option) => ({
		label: option.displayName,
		value: option.schemeIdentifer
	}));

	const userSettings = getContextStoreBySymbol<Settings, Writable<Settings>>(SETTINGS);

	const testHunk: Hunk = {
		id: '59-66',
		hash: 'test',
		modifiedAt: new Date(),
		lockedTo: [],
		locked: false,
		poisoned: false,
		changeType: 'modified',
		diff: '',
		filePath: 'test',
		new_start: 59,
		new_lines: 7
	};

	// prettier-ignore
	const hunkSubsections: ContentSection[] = [
		{expanded: true, lines: [{beforeLineNumber: 56, afterLineNumber: 56, content: "\t\t\t// Diff example"}], sectionType: 2, maxLineNumber: 55},
		{expanded: true, lines: [{beforeLineNumber: 57, afterLineNumber: 57, content: "\t\t\tprojectName={project.title}"}, {beforeLineNumber: 58, afterLineNumber: 58, content: "\t\t\t{remoteBranches}"}, {beforeLineNumber: 59, afterLineNumber: 59, content: "\t\t\ton:branchSelected={async (e) => {"}], sectionType: 2, maxLineNumber: 59},
		{expanded: true, lines: [{beforeLineNumber: 61, afterLineNumber: undefined, content: "\t\t\t\tselectedBranch = e.detail;"}], sectionType: 2, maxLineNumber: 60},
		{expanded: true, lines: [{beforeLineNumber: 62, afterLineNumber: undefined, content: "\t\t\t\tif ($platformName === 'win32') {"}], sectionType: 1, maxLineNumber: 61},
		{expanded: true, lines: [{beforeLineNumber: undefined, afterLineNumber: 61, content: "\t\t\t\tif ($platformName === 'win64') {"}], sectionType: 0, maxLineNumber: 61},
		{expanded: true, lines: [{beforeLineNumber: 63, afterLineNumber: 62, content: "\t\t\t\t\tsetTarget();"}, {beforeLineNumber: 64, afterLineNumber: 63, content: "\t\t\t\t}"}, {beforeLineNumber: 65, afterLineNumber: 64, content: "\t\t\t}}"}], sectionType: 2, maxLineNumber: 65}
	];

	function onScrollbarFormChange(form: HTMLFormElement) {
		const formData = new FormData(form);
		const selectedScrollbarVisibility = formData.get(
			'scrollBarVisibilityType'
		) as ScrollbarVisilitySettings;

		userSettings.update((s) => ({
			...s,
			scrollbarVisibilityState: selectedScrollbarVisibility
		}));
	}
</script>

<SettingsPage title="Appearance">
	<SectionCard>
		{#snippet title()}
			Theme
		{/snippet}
		<ThemeSelector {userSettings} />
	</SectionCard>
	<SectionCard orientation="row" centerAlign>
		{#snippet title()}
			Default code editor
		{/snippet}
		{#snippet actions()}
			<Select
				value={$userSettings.defaultCodeEditor.schemeIdentifer}
				options={editorOptionsForSelect}
				onselect={(value) => {
					const selected = editorOptions.find((option) => option.schemeIdentifer === value);
					if (selected) {
						userSettings.update((s) => ({ ...s, defaultCodeEditor: selected }));
					}
				}}
			>
				{#snippet itemSnippet({ item, highlighted })}
					<SelectItem
						selected={item.value === $userSettings.defaultCodeEditor.schemeIdentifer}
						{highlighted}
					>
						{item.label}
					</SelectItem>
				{/snippet}
			</Select>
		{/snippet}
	</SectionCard>
	<div class="stack-v">
		<SectionCard centerAlign roundedBottom={false}>
			{#snippet title()}
				Diff preview
			{/snippet}

			<HunkDiff
				readonly
				filePath="test.tsx"
				minWidth={1.25}
				selectable={false}
				draggingDisabled
				tabSize={$userSettings.tabSize}
				wrapText={$userSettings.wrapText}
				diffFont={$userSettings.diffFont}
				diffLigatures={$userSettings.diffLigatures}
				diffContrast={$userSettings.diffContrast}
				inlineUnifiedDiffs={$userSettings.inlineUnifiedDiffs}
				hunk={testHunk}
				subsections={hunkSubsections}
				onclick={() => {}}
				handleSelected={() => {}}
				handleLineContextMenu={() => {}}
			/>
		</SectionCard>

		<SectionCard orientation="column" roundedTop={false} roundedBottom={false}>
			{#snippet title()}
				Font family
			{/snippet}
			{#snippet caption()}
				Sets the font for the diff view. The first font name is the default, others are fallbacks.
			{/snippet}
			{#snippet actions()}
				<Textbox
					wide
					bind:value={$userSettings.diffFont}
					required
					onchange={(value: string) => {
						userSettings.update((s) => ({
							...s,
							diffFont: value
						}));
					}}
				/>
			{/snippet}
		</SectionCard>

		<SectionCard
			labelFor="allowDiffLigatures"
			orientation="row"
			roundedTop={false}
			roundedBottom={false}
		>
			{#snippet title()}
				Allow font ligatures
			{/snippet}
			{#snippet actions()}
				<Toggle
					id="allowDiffLigatures"
					checked={$userSettings.diffLigatures}
					onclick={() => {
						userSettings.update((s) => ({
							...s,
							diffLigatures: !$userSettings.diffLigatures
						}));
					}}
				/>
			{/snippet}
		</SectionCard>

		<SectionCard orientation="row" centerAlign roundedTop={false} roundedBottom={false}>
			{#snippet title()}
				Tab size
			{/snippet}
			{#snippet caption()}
				The number of spaces a tab is equal to when previewing code changes.
			{/snippet}

			{#snippet actions()}
				<Textbox
					type="number"
					width={100}
					textAlign="center"
					value={$userSettings.tabSize.toString()}
					minVal={1}
					maxVal={8}
					showCountActions
					onchange={(value: string) => {
						userSettings.update((s) => ({
							...s,
							tabSize: parseInt(value) || $userSettings.tabSize
						}));
					}}
					placeholder={$userSettings.tabSize.toString()}
				/>
			{/snippet}
		</SectionCard>

		<SectionCard labelFor="wrapText" orientation="row" roundedTop={false} roundedBottom={false}>
			{#snippet title()}
<<<<<<< HEAD
				Text wrap
=======
				Text Wrap
>>>>>>> 84c34d06
			{/snippet}
			{#snippet caption()}
				Wrap text in the diff view once it hits the end of the viewport.
			{/snippet}

			{#snippet actions()}
				<Toggle
					id="wrapText"
					checked={$userSettings.wrapText}
					onclick={() => {
						userSettings.update((s) => ({
							...s,
							wrapText: !s.wrapText
						}));
					}}
				/>
			{/snippet}
<<<<<<< HEAD

		</SectionCard>

		<SectionCard orientation="row" roundedTop={false} roundedBottom={false}>
			{#snippet title()}
				Lines contrast
			{/snippet}
			{#snippet caption()}
				The contrast level of the diff lines — added, deleted, and counter lines.
			{/snippet}
			{#snippet actions()}
				<Select
					maxWidth={110}
					value={$userSettings.diffContrast}
					options={[
						{ label: 'Light', value: 'light' },
						{ label: 'Medium', value: 'medium' },
						{ label: 'Strong', value: 'strong' }
					]}
					onselect={(value) => {
						userSettings.update((s) => ({
							...s,
							diffContrast: value
						}));
					}}
				>
					{#snippet itemSnippet({ item, highlighted })}
						<SelectItem selected={item.value === $userSettings.diffContrast} {highlighted}>
							{item.label}
						</SelectItem>
					{/snippet}
				</Select>
			{/snippet}
=======
>>>>>>> 84c34d06
		</SectionCard>

		<SectionCard labelFor="inlineUnifiedDiffs" orientation="row" roundedTop={false}>
			{#snippet title()}
				Display word diffs inline
			{/snippet}
			{#snippet caption()}
				Instead of separate lines for removals and additions, this feature shows a single line with
				both added and removed words highlighted.
			{/snippet}
			{#snippet actions()}
				<Toggle
					id="inlineUnifiedDiffs"
					checked={$userSettings.inlineUnifiedDiffs}
					onclick={() => {
						userSettings.update((s) => ({
							...s,
							inlineUnifiedDiffs: !s.inlineUnifiedDiffs
						}));
					}}
				/>
			{/snippet}
		</SectionCard>
	</div>

	<form class="stack-v" onchange={(e) => onScrollbarFormChange(e.currentTarget)}>
		<SectionCard roundedBottom={false} orientation="row" labelFor="scrollbar-on-scroll">
			{#snippet title()}
				Scrollbar-On-Scroll
			{/snippet}
			{#snippet caption()}
				Only show the scrollbar when you are scrolling.
			{/snippet}
			{#snippet actions()}
				<RadioButton
					name="scrollBarVisibilityType"
					value="scroll"
					id="scrollbar-on-scroll"
					checked={$userSettings.scrollbarVisibilityState === 'scroll'}
				/>
			{/snippet}
		</SectionCard>

		<SectionCard
			roundedTop={false}
			roundedBottom={false}
			orientation="row"
			labelFor="scrollbar-on-hover"
		>
			{#snippet title()}
				Scrollbar-On-Hover
			{/snippet}
			{#snippet caption()}
				Show the scrollbar only when you hover over the scrollable area.
			{/snippet}
			{#snippet actions()}
				<RadioButton
					name="scrollBarVisibilityType"
					value="hover"
					id="scrollbar-on-hover"
					checked={$userSettings.scrollbarVisibilityState === 'hover'}
				/>
			{/snippet}
		</SectionCard>

		<SectionCard roundedTop={false} orientation="row" labelFor="scrollbar-always">
			{#snippet title()}
				Always show scrollbar
			{/snippet}
			{#snippet actions()}
				<RadioButton
					name="scrollBarVisibilityType"
					value="always"
					id="scrollbar-always"
					checked={$userSettings.scrollbarVisibilityState === 'always'}
				/>
			{/snippet}
		</SectionCard>
	</form>

	<SectionCard labelFor="branchLaneContents" orientation="row">
		{#snippet title()}
			Auto-select text on branch/lane rename
		{/snippet}
		{#snippet caption()}
			Enable this option to automatically select the text when the input is focused.
		{/snippet}
		{#snippet actions()}
			<Toggle
				id="branchLaneContents"
				checked={$autoSelectBranchNameFeature}
				onclick={() => ($autoSelectBranchNameFeature = !$autoSelectBranchNameFeature)}
			/>
		{/snippet}
	</SectionCard>
</SettingsPage><|MERGE_RESOLUTION|>--- conflicted
+++ resolved
@@ -206,11 +206,7 @@
 
 		<SectionCard labelFor="wrapText" orientation="row" roundedTop={false} roundedBottom={false}>
 			{#snippet title()}
-<<<<<<< HEAD
 				Text wrap
-=======
-				Text Wrap
->>>>>>> 84c34d06
 			{/snippet}
 			{#snippet caption()}
 				Wrap text in the diff view once it hits the end of the viewport.
@@ -228,10 +224,8 @@
 					}}
 				/>
 			{/snippet}
-<<<<<<< HEAD
-
-		</SectionCard>
-
+		</SectionCard>
+      
 		<SectionCard orientation="row" roundedTop={false} roundedBottom={false}>
 			{#snippet title()}
 				Lines contrast
@@ -262,8 +256,6 @@
 					{/snippet}
 				</Select>
 			{/snippet}
-=======
->>>>>>> 84c34d06
 		</SectionCard>
 
 		<SectionCard labelFor="inlineUnifiedDiffs" orientation="row" roundedTop={false}>
