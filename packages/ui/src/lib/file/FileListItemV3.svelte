<script lang="ts">
	import Badge from '$lib/Badge.svelte';
	import Button from '$lib/Button.svelte';
	import Checkbox from '$lib/Checkbox.svelte';
	import Icon from '$lib/Icon.svelte';
	import Tooltip from '$lib/Tooltip.svelte';
	import FileName from '$lib/file/FileName.svelte';
	import FileStatusBadge from '$lib/file/FileStatusBadge.svelte';
	import type { FileStatus } from '$lib/file/types';

	interface Props {
		ref?: HTMLDivElement;
		id?: string;
		filePath: string;
		fileStatus?: FileStatus;
		fileStatusStyle?: 'dot' | 'full';
		draggable?: boolean;
		selected?: boolean;
		focused?: boolean;
		clickable?: boolean;
		showCheckbox?: boolean;
		listMode: 'list' | 'tree';
		checked?: boolean;
		indeterminate?: boolean;
		conflicted?: boolean;
		conflictHint?: string;
		locked?: boolean;
		lockText?: string;
		listActive?: boolean;
		oncheck?: (
			e: Event & {
				currentTarget: EventTarget & HTMLInputElement;
			}
		) => void;
		onclick?: (e: MouseEvent) => void;
		ondblclick?: (e: MouseEvent) => void;
		onresolveclick?: (e: MouseEvent) => void;
		onkeydown?: (e: KeyboardEvent) => void;
		oncontextmenu?: (e: MouseEvent) => void;
	}

	let {
		ref = $bindable(),
		id,
		filePath,
		fileStatus,
		fileStatusStyle = 'dot',
		draggable = false,
		selected = false,
		focused = false,
		clickable = true,
		showCheckbox = false,
		checked = $bindable(),
		indeterminate,
		conflicted,
		conflictHint,
		locked,
		lockText,
		listActive,
		listMode,
		oncheck,
		onclick,
		ondblclick,
		onresolveclick,
		onkeydown,
		oncontextmenu
	}: Props = $props();
</script>

<div
	bind:this={ref}
	data-locked={locked}
	data-file-id={id}
	class="file-list-item"
	class:selected
	class:list-active={listActive}
	class:clickable
	class:draggable
	class:focused
	class:list-mode={listMode === 'list'}
	aria-selected={selected}
	role="option"
	tabindex="-1"
	{onclick}
	{ondblclick}
	{onkeydown}
	oncontextmenu={(e) => {
		if (oncontextmenu) {
			e.preventDefault();
			e.stopPropagation();
			oncontextmenu(e);
		}
	}}
>
	{#if draggable && !showCheckbox}
		<div class="draggable-handle">
			<Icon name="draggable-narrow" />
		</div>
	{/if}
	{#if showCheckbox}
		<Checkbox small {checked} {indeterminate} onchange={oncheck} />
	{/if}

<<<<<<< HEAD
	<FileName {filePath} />
=======
		{#if listMode === 'list' && fileInfo.path}
			<div class="path-container">
				<Tooltip text={filePath} delay={1200}>
					<span class="text-12 path truncate">
						{fileInfo.path}
					</span>
				</Tooltip>
			</div>
		{/if}
	</div>
>>>>>>> b7a9538e

	<div class="details">
		{#if locked}
			<Tooltip text={lockText}>
				<div class="locked">
					<Icon name="locked-small" color="warning" />
				</div>
			</Tooltip>
		{/if}

		{#if onresolveclick}
			{#if !conflicted}
				<Tooltip text="Conflict resolved">
					<Badge style="success">Resolved</Badge>
				</Tooltip>
			{:else}
				<Button
					type="button"
					kind="outline"
					class="mark-resolved-btn"
					size="tag"
					onclick={(e) => {
						e.stopPropagation();
						onresolveclick?.(e);
					}}
					icon="tick-small"
				>
					Mark as resolved
				</Button>
			{/if}
		{/if}

		{#if conflicted}
			<Tooltip text={conflictHint}>
				<div class="conflicted">
					<Icon name="warning-small" color="error" />
				</div>
			</Tooltip>
		{/if}

		{#if fileStatus}
			<FileStatusBadge status={fileStatus} style={fileStatusStyle} />
		{/if}
	</div>
</div>

<style lang="postcss">
	.file-list-item {
		display: flex;
		align-items: center;
		padding: 6px 12px 6px 14px;
		gap: 10px;
		height: 32px;
		overflow: hidden;
		text-align: left;
		user-select: none;
		outline: none;
		background: transparent;

		& :global(.mark-resolved-btn) {
			margin: 0 4px;
		}
<<<<<<< HEAD
=======

		&.list-mode {
			border-bottom: 1px solid var(--clr-border-3);
		}

		&.size-large {
			padding: 14px;
			height: unset;
			&.list-mode {
				border-bottom: 1px solid var(--clr-border-2);
			}
		}
>>>>>>> b7a9538e
	}

	.file-list-item.clickable {
		cursor: pointer;

		&:not(.selected):hover {
			background-color: var(--clr-bg-1-muted);
		}
	}

	.draggable {
		&:hover {
			& .draggable-handle {
				opacity: 1;
			}
		}
	}

	.draggable-handle {
		display: flex;
		align-items: center;
		justify-content: center;
		color: var(--clr-text-3);
		opacity: 0;
		height: 24px;
		margin-left: -14px;
		margin-right: -12px;
		transition: opacity var(--transition-fast);
	}

	.info {
		display: flex;
		align-items: center;
		flex-shrink: 1;
		min-width: 32px;
		gap: 6px;
		width: 100%;
		overflow: hidden;
	}

	.name {
		flex-shrink: 1;
		flex-grow: 0;
		min-width: 40px;
		pointer-events: none;
		color: var(--clt-text-1);
	}

	.path-container {
		display: flex;
		justify-content: flex-start;
		flex-shrink: 0;
		flex-grow: 1;
		flex-basis: 0px;
		text-align: left;
		min-width: 16px;
		overflow: hidden;
	}

	.path {
		display: inline-block;
		color: var(--clt-text-1);
		line-height: 120%;
		opacity: 0.3;
		max-width: 100%;
		text-align: left;
	}

	.details {
		flex-grow: 1;
		display: flex;
		align-items: center;
		gap: 6px;
	}

	.details .locked {
		display: flex;
	}

	.details .conflicted {
		display: flex;
	}

	.selected {
		background-color: var(--clr-selected-not-in-focus-bg);
	}

	.list-active.selected {
		background-color: var(--clr-selected-in-focus-bg);
	}
</style><|MERGE_RESOLUTION|>--- conflicted
+++ resolved
@@ -101,20 +101,9 @@
 		<Checkbox small {checked} {indeterminate} onchange={oncheck} />
 	{/if}
 
-<<<<<<< HEAD
-	<FileName {filePath} />
-=======
-		{#if listMode === 'list' && fileInfo.path}
-			<div class="path-container">
-				<Tooltip text={filePath} delay={1200}>
-					<span class="text-12 path truncate">
-						{fileInfo.path}
-					</span>
-				</Tooltip>
-			</div>
-		{/if}
-	</div>
->>>>>>> b7a9538e
+	{#if listMode === 'list'}
+		<FileName {filePath} />
+	{/if}
 
 	<div class="details">
 		{#if locked}
@@ -177,21 +166,6 @@
 		& :global(.mark-resolved-btn) {
 			margin: 0 4px;
 		}
-<<<<<<< HEAD
-=======
-
-		&.list-mode {
-			border-bottom: 1px solid var(--clr-border-3);
-		}
-
-		&.size-large {
-			padding: 14px;
-			height: unset;
-			&.list-mode {
-				border-bottom: 1px solid var(--clr-border-2);
-			}
-		}
->>>>>>> b7a9538e
 	}
 
 	.file-list-item.clickable {
@@ -222,44 +196,6 @@
 		transition: opacity var(--transition-fast);
 	}
 
-	.info {
-		display: flex;
-		align-items: center;
-		flex-shrink: 1;
-		min-width: 32px;
-		gap: 6px;
-		width: 100%;
-		overflow: hidden;
-	}
-
-	.name {
-		flex-shrink: 1;
-		flex-grow: 0;
-		min-width: 40px;
-		pointer-events: none;
-		color: var(--clt-text-1);
-	}
-
-	.path-container {
-		display: flex;
-		justify-content: flex-start;
-		flex-shrink: 0;
-		flex-grow: 1;
-		flex-basis: 0px;
-		text-align: left;
-		min-width: 16px;
-		overflow: hidden;
-	}
-
-	.path {
-		display: inline-block;
-		color: var(--clt-text-1);
-		line-height: 120%;
-		opacity: 0.3;
-		max-width: 100%;
-		text-align: left;
-	}
-
 	.details {
 		flex-grow: 1;
 		display: flex;
