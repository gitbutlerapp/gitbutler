--- conflicted
+++ resolved
@@ -15,13 +15,8 @@
 		"check:watch": "pnpm check --watch",
 		"package": "pnpm run --sequential \"/^package:.*/\"",
 		"package:svelte": "svelte-kit sync && svelte-package",
-<<<<<<< HEAD
 		"package:styles": "postcss ./src/styles/*.css --dir ./dist/styles",
-		"postpackage": "cpy './src/styles/fonts/**/*.woff2' './dist/fonts' --parents",
-=======
-		"package:styles": "postcss ./src/styles/main.css -o ./dist/styles/main.css && pnpm run copy-fonts",
-		"copy-fonts": "postcss ./src/styles/fonts.css -o ./dist/styles/fonts.css && cpy './src/styles/fonts/**/*.woff2' './dist/styles/fonts' --parents",
->>>>>>> 9a4b86a6
+		"postpackage": "cpy './src/styles/fonts/**/*.woff2' './dist/styles/fonts' --parents",
 		"design-tokens:build": "npx tz build && prettier --write ./src/lib/design-tokens.json ./src/styles/core/design-tokens.css",
 		"prepublishOnly": "pnpm run package",
 		"prepare": "svelte-kit sync",
