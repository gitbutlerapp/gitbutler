pub mod branch;
mod iterator;
pub mod target;

use std::{collections::{HashMap, HashSet}, path, time, vec};

use anyhow::{Context, Result};
use filetime::FileTime;
use serde::Serialize;

pub use branch::Branch;
pub use iterator::BranchIterator as Iterator;
use uuid::Uuid;

use crate::{gb_repository, project_repository, reader, sessions};

#[derive(Debug, PartialEq, Clone, Serialize)]
#[serde(rename_all = "camelCase")]
pub struct VirtualBranch {
    pub id: String,
    pub name: String,
    pub active: bool,
    pub files: Vec<VirtualBranchFile>,
}

#[derive(Debug, PartialEq, Clone, Serialize)]
#[serde(rename_all = "camelCase")]
pub struct VirtualBranchFile {
    pub id: String,
    pub path: String,
    pub hunks: Vec<VirtualBranchHunk>,
}

#[derive(Debug, PartialEq, Clone, Serialize)]
#[serde(rename_all = "camelCase")]
pub struct VirtualBranchHunk {
    pub id: String,
    pub name: String,
    pub diff: String,
    pub modified_at: u128,
    pub file_path: String,
}

#[derive(Debug, Serialize)]
#[serde(rename_all = "camelCase")]
pub struct RemoteBranch {
    sha: String,
    branch: String,
    name: String,
    description: String,
    last_commit_ts: u128,
    first_commit_ts: u128,
    ahead: u32,
    behind: u32,
    upstream: String,
    authors: Vec<String>,
}

pub fn remote_branches(
    gb_repository: &gb_repository::Repository,
    project_repository: &project_repository::Repository,
) -> Result<Vec<RemoteBranch>> {
    // get the current target
    let current_session = gb_repository
        .get_or_create_current_session()
        .context("failed to get or create currnt session")?;
    let current_session_reader = sessions::Reader::open(gb_repository, &current_session)
        .context("failed to open current session")?;

    let target_reader = target::Reader::new(&current_session_reader);
    let default_target = match target_reader.read_default() {
        Ok(target) => Ok(target),
        Err(reader::Error::NotFound) => return Ok(vec![]),
        Err(e) => Err(e),
    }
    .context("failed to read default target")?;

    let main_oid = default_target.sha;

    let current_time = time::SystemTime::now();
    let too_old = time::Duration::from_secs(86_400 * 180); // 180 days (6 months) is too old

    let repo = &project_repository.git_repository;
    let mut branches: Vec<RemoteBranch> = Vec::new();
    for branch in repo.branches(Some(git2::BranchType::Remote))? {
        let (branch, _) = branch?;
        let branch_name = branch.get().name().unwrap();
        let upstream_branch = branch.upstream();
        match branch.get().target() {
            Some(branch_oid) => {
                // get the branch ref
                let branch_commit = repo.find_commit(branch_oid).ok().unwrap();

                // figure out if the last commit on this branch is too old to consider
                let branch_time = branch_commit.time();
                // convert git::Time to SystemTime
                let branch_time =
                    time::UNIX_EPOCH + time::Duration::from_secs(branch_time.seconds().try_into().unwrap());
                let duration = current_time.duration_since(branch_time).unwrap();
                if duration > too_old {
                    continue;
                }

                let mut revwalk = repo.revwalk().unwrap();
                revwalk.set_sorting(git2::Sort::TOPOLOGICAL).unwrap();
                revwalk.push(main_oid).unwrap();
                revwalk.hide(branch_oid).unwrap();

                let mut count_behind = 0;
                for oid in revwalk {
                    if oid.unwrap() == branch_oid {
                        break;
                    }
                    count_behind += 1;
                    if count_behind > 100 {
                        break;
                    }
                }

                let mut revwalk2 = repo.revwalk().unwrap();
                revwalk2.set_sorting(git2::Sort::TOPOLOGICAL).unwrap();
                revwalk2.push(branch_oid).unwrap();
                revwalk2.hide(main_oid).unwrap();

                let mut min_time = None;
                let mut max_time = None;
                let mut count_ahead = 0;
                let mut authors = HashSet::new();
                for oid in revwalk2 {
                    let oid = oid.unwrap();
                    if oid == main_oid {
                        break;
                    }
                    let commit = repo.find_commit(oid).ok().unwrap();
                    let timestamp = commit.time().seconds() as u128;

                    if min_time.is_none() || timestamp < min_time.unwrap() {
                        min_time = Some(timestamp);
                    }

                    if max_time.is_none() || timestamp > max_time.unwrap() {
                        max_time = Some(timestamp);
                    }

                    // find the signature for this commit
                    let commit = repo.find_commit(oid).ok().unwrap();
                    let signature = commit.author();
                    authors.insert(signature.email().unwrap().to_string());

                    count_ahead += 1;
                }

                let upstream_branch_name = match upstream_branch {
                    Ok(upstream_branch) => {
                        upstream_branch.get().name().unwrap_or("").to_string()
                    }
                    Err(e) => "".to_string(),
                };

                branches.push(RemoteBranch {
                    sha: branch_oid.to_string(),
                    branch: branch_name.to_string(),
                    name: branch_name.to_string(),
                    description: "".to_string(),
                    last_commit_ts: max_time.unwrap_or(0),
                    first_commit_ts: min_time.unwrap_or(0),
                    ahead: count_ahead,
                    behind: count_behind,
                    upstream: upstream_branch_name,
                    authors: authors.into_iter().collect(),
                });
            }
            None => {
                // this is a detached head
                branches.push(RemoteBranch {
                    sha: "".to_string(),
                    branch: branch_name.to_string(),
                    name: branch_name.to_string(),
                    description: "".to_string(),
                    last_commit_ts: 0,
                    first_commit_ts: 0,
                    ahead: 0,
                    behind: 0,
                    upstream: "".to_string(),
                    authors: vec![],
                });
            }
        }
    }
    Ok(branches)
}

pub fn list_virtual_branches(
    gb_repository: &gb_repository::Repository,
    project_repository: &project_repository::Repository,
) -> Result<Vec<VirtualBranch>> {
    let mut branches: Vec<VirtualBranch> = Vec::new();

    let statuses = get_status_by_branch(gb_repository, project_repository)?;
    for (branch, files) in &statuses {
        let mut vfiles = vec![];
        for file in files {
            vfiles.push(file.clone());
        }
        let branch = VirtualBranch {
            id: branch.id.to_string(),
            name: branch.name.to_string(),
            active: branch.applied,
            files: vfiles,
        };
        branches.push(branch);
    }
    Ok(branches)
}

pub fn create_virtual_branch(
    gb_repository: &gb_repository::Repository,
    name: &str,
) -> Result<String> {
    let current_session = gb_repository
        .get_or_create_current_session()
        .context("failed to get or create currnt session")?;
    let current_session_reader = sessions::Reader::open(gb_repository, &current_session)
        .context("failed to open current session")?;

    let target_reader = target::Reader::new(&current_session_reader);
    let default_target = target_reader
        .read_default()
        .context("failed to read default")?;

    let repo = &gb_repository.git_repository;
    let commit = repo
        .find_commit(default_target.sha)
        .context("failed to find commit")?;
    let tree = commit.tree().context("failed to find tree")?;

    let now = time::UNIX_EPOCH
        .elapsed()
        .context("failed to get elapsed time")?
        .as_millis();

    let branch = Branch {
        id: Uuid::new_v4().to_string(),
        name: name.to_string(),
        applied: true,
        upstream: "".to_string(),
        tree: tree.id(),
        head: default_target.sha,
        created_timestamp_ms: now,
        updated_timestamp_ms: now,
        ownership: vec![],
    };

    let writer = branch::Writer::new(gb_repository);
    writer.write(&branch).context("failed to write branch")?;
    Ok(branch.id)
}

pub fn move_files(
    gb_repository: &gb_repository::Repository,
    dst_branch_id: &str,
    to_move: &Vec<branch::Ownership>,
) -> Result<()> {
    let current_session = gb_repository
        .get_or_create_current_session()
        .context("failed to get or create currnt session")?;
    let current_session_reader = sessions::Reader::open(gb_repository, &current_session)
        .context("failed to open current session")?;

    let virtual_branches = Iterator::new(&current_session_reader)
        .context("failed to create branch iterator")?
        .collect::<Result<Vec<branch::Branch>, reader::Error>>()
        .context("failed to read virtual branches")?
        .into_iter()
        .filter(|branch| branch.applied)
        .collect::<Vec<_>>();

    let writer = branch::Writer::new(gb_repository);

    let mut target_branch = virtual_branches
        .iter()
        .find(|b| b.id == dst_branch_id)
        .context("failed to find target branch")?
        .clone();

<<<<<<< HEAD
    for path in paths {
        // take the file out of all branches (in case of accidental duplication)
        let source_branches = virtual_branches
            .iter()
            .filter(|b| {
                b.ownership
                    .iter()
                    .map(|o| o.file_path.display().to_string())
                    .collect::<Vec<_>>()
                    .contains(path)
            });

        for source_branch in source_branches {
            let mut source_branch = source_branch.clone();
            source_branch
                .ownership
                .retain(|f| !f.file_path.display().to_string().eq(path));
            source_branch.ownership.sort();
            source_branch.ownership.dedup();
            writer
                .write(&source_branch)
                .context(format!("failed to write source branch for {}", path))?;
        }
=======
    for ownership in to_move {
        let mut source_branch = virtual_branches
            .iter()
            .find(|b| b.ownership.contains(ownership))
            .context(format!("failed to find source branch for {}", ownership))?
            .clone();

        source_branch.ownership.retain(|o| !o.eq(ownership));
        source_branch.ownership.sort();
        source_branch.ownership.dedup();

        writer
            .write(&source_branch)
            .context(format!("failed to write source branch for {}", ownership))?;
>>>>>>> e839000a

        target_branch.ownership.push(ownership.clone());
        target_branch.ownership.sort();
        target_branch.ownership.dedup();

        writer
            .write(&target_branch)
            .context(format!("failed to write target branch for {}", ownership))?;

        log::info!(
            "{}: moved file {} to branch {}",
            gb_repository.project_id,
            ownership,
            target_branch.name
        );
    }

    Ok(())
}

pub fn get_status_files(
    gb_repository: &gb_repository::Repository,
    project_repository: &project_repository::Repository,
) -> Result<Vec<String>> {
    let current_session = gb_repository
        .get_or_create_current_session()
        .context("failed to get or create currnt session")?;
    let current_session_reader = sessions::Reader::open(gb_repository, &current_session)
        .context("failed to open current session")?;

    let target_reader = target::Reader::new(&current_session_reader);
    let default_target = match target_reader.read_default() {
        Ok(target) => Ok(target),
        Err(reader::Error::NotFound) => return Ok(vec![]),
        Err(e) => Err(e),
    }
    .context("failed to read default target")?;

    let diff = project_repository
        .workdir_diff(&default_target.sha)
        .context(format!(
            "failed to get diff workdir with {}",
            default_target.sha
        ))?;

    let all_files = filenames_from_diff(&diff);

    Ok(all_files)
}

fn filenames_from_diff(diff: &git2::Diff) -> Vec<String> {
    diff.deltas()
        .filter_map(|diff| diff.old_file().path().or_else(|| diff.new_file().path()))
        .map(|path| path.to_str().unwrap().to_string())
        .collect()
}

// list the virtual branches and their file statuses (statusi?)
pub fn get_status_by_branch(
    gb_repository: &gb_repository::Repository,
    project_repository: &project_repository::Repository<'_>,
) -> Result<Vec<(branch::Branch, Vec<VirtualBranchFile>)>> {
    let current_session = gb_repository
        .get_or_create_current_session()
        .context("failed to get or create currnt session")?;
    let current_session_reader = sessions::Reader::open(gb_repository, &current_session)
        .context("failed to open current session")?;

    let target_reader = target::Reader::new(&current_session_reader);
    let default_target = match target_reader.read_default() {
        Ok(target) => Ok(target),
        Err(reader::Error::NotFound) => {
            println!("  no base sha set, run butler setup");
            return Ok(vec![]);
        }
        Err(e) => Err(e),
    }
    .context("failed to read default target")?;

    let diff = project_repository
        .workdir_diff(&default_target.sha)
        .context(format!(
            "failed to get diff workdir with {}",
            default_target.sha
        ))?;

    let mut statuses = vec![];

    // find all the hunks
    let mut hunks_by_filepath: HashMap<String, Vec<VirtualBranchHunk>> = HashMap::new();
    let mut current_diff = String::new();

    let mut current_file_path: Option<path::PathBuf> = None;
    let mut current_hunk_id: Option<String> = None;
    let mut mtimes = HashMap::new();

    diff.print(git2::DiffFormat::Patch, |delta, hunk, line| {
        let file_path = delta.new_file().path().unwrap_or_else(|| {
            delta
                .old_file()
                .path()
                .expect("failed to get file name from diff")
        });

        let hunk_id = if let Some(hunk) = hunk {
            format!(
                "{}:{}-{}",
                file_path.display(),
                hunk.new_start(),
                hunk.new_start() + hunk.new_lines()
            )
        } else {
            // no hunk, so we're in the header, skip it
            return true;
        };

        let mtime = match mtimes.get(file_path) {
            Some(mtime) => *mtime,
            None => {
                let file_path = project_repository
                    .git_repository
                    .workdir()
                    .unwrap()
                    .join(file_path);
                let metadata = file_path.metadata().unwrap();
                let mtime = FileTime::from_last_modification_time(&metadata);
                // convert seconds and nanoseconds to milliseconds
                let mtime = mtime.seconds() as u128 * 1000;
                mtimes.insert(file_path, mtime);
                mtime
            }
        };

        let is_path_changed = if current_file_path.is_none() {
            false
        } else {
            !file_path.eq(current_file_path.as_ref().unwrap())
        };

        let is_hunk_changed = if current_hunk_id.is_none() {
            false
        } else {
            !hunk_id.eq(current_hunk_id.as_ref().unwrap())
        };

        if is_hunk_changed || is_path_changed {
            let file_path = current_file_path
                .as_ref()
                .unwrap()
                .to_str()
                .unwrap()
                .to_string();
            hunks_by_filepath
                .entry(file_path.clone())
                .or_default()
                .push(VirtualBranchHunk {
                    id: current_hunk_id.as_ref().unwrap().to_string(),
                    name: "".to_string(),
                    diff: current_diff.clone(),
                    modified_at: mtime,
                    file_path,
                });
            current_diff = String::new();
        }

        match line.origin() {
            '+' | '-' | ' ' => current_diff.push_str(&format!("{}", line.origin())),
            _ => {}
        }

        current_diff.push_str(std::str::from_utf8(line.content()).unwrap());
        current_file_path = Some(file_path.to_path_buf());
        current_hunk_id = Some(hunk_id);

        true
    })
    .context("failed to print diff")?;

    if let Some(file_path) = current_file_path {
        let mtime = match mtimes.get(&file_path) {
            Some(mtime) => *mtime,
            None => {
                let file_path = project_repository
                    .git_repository
                    .workdir()
                    .unwrap()
                    .join(&file_path);

                let metadata = file_path.metadata().unwrap();
                let mtime = FileTime::from_last_modification_time(&metadata);
                // convert seconds and nanoseconds to milliseconds
                let mtime = mtime.seconds() as u128 * 1000;
                mtimes.insert(file_path, mtime);
                mtime
            }
        };

        let file_path = file_path.to_str().unwrap().to_string();
        hunks_by_filepath
            .entry(file_path.clone())
            .or_default()
            .push(VirtualBranchHunk {
                id: current_hunk_id.as_ref().unwrap().to_string(),
                name: "".to_string(),
                diff: current_diff,
                modified_at: mtime,
                file_path,
            });
    }

    let mut virtual_branches = Iterator::new(&current_session_reader)
        .context("failed to read virtual branches")?
        .collect::<Result<Vec<branch::Branch>, reader::Error>>()
        .context("failed to read virtual branches")?;
    // sort by created timestamp so that default selected branch is the earliest created one
    virtual_branches.sort_by(|a, b| a.created_timestamp_ms.cmp(&b.created_timestamp_ms));
    let first_applied_id = virtual_branches
        .iter()
        .find(|b| b.applied)
        .map(|b| b.id.clone());
    let branch_reader = branch::Reader::new(&current_session_reader);
    let default_branch_id = branch_reader
        .read_selected()
        .context("failed to read selected branch")?
        .or(first_applied_id);

    let all_files = hunks_by_filepath.keys().cloned().collect::<Vec<_>>();

    let not_yet_owned_files = all_files
        .iter()
        .filter(|file| {
            !virtual_branches.iter().any(|branch| {
                branch
                    .ownership
                    .iter()
                    .any(|ownership| ownership.file_path.display().to_string().eq(*file))
            })
        })
        .collect::<Vec<_>>();

    if !not_yet_owned_files.is_empty() && default_branch_id.is_some() {
        let mut default_branch = virtual_branches
            .iter()
            .find(|b| b.id.eq(default_branch_id.as_ref().unwrap()))
            .unwrap()
            .clone();

        // in this case, lets add any newly changed files to the first branch we see and persist it
        default_branch
            .ownership
            .extend(not_yet_owned_files.iter().map(|file| branch::Ownership {
                file_path: file.into(),
                ranges: vec![],
            }));

        // ok, write the updated data back
        let writer = branch::Writer::new(gb_repository);
        writer
            .write(&default_branch)
            .context("failed to write branch")?;

        // update the virtual branches
        virtual_branches = virtual_branches
            .iter()
            .map(|branch| {
                if branch.id.eq(&default_branch.id) {
                    default_branch.clone()
                } else {
                    branch.clone()
                }
            })
            .collect::<Vec<_>>();
    }

    for branch in &virtual_branches {
        let mut files = vec![];
        for file in &branch.ownership {
            let file = file.file_path.display().to_string();
            if all_files.contains(&file) {
                match hunks_by_filepath.get(&file) {
                    Some(filehunks) => {
                        let vfile = VirtualBranchFile {
                            id: file.clone(),
                            path: file.clone(),
                            hunks: filehunks.clone(),
                        };
                        files.push(vfile);
                    }
                    // push the file to the status list
                    None => {
                        continue;
                    }
                }
            }
        }
        statuses.push((branch.clone(), files.clone()));
    }

    Ok(statuses)
}

pub fn commit(
    gb_repository: &gb_repository::Repository,
    project_repository: &project_repository::Repository,
    branch_id: &str,
    message: &str,
) -> Result<()> {
    let current_session = gb_repository
        .get_or_create_current_session()
        .expect("failed to get or create currnt session");
    let current_session_reader = sessions::Reader::open(&gb_repository, &current_session)
        .expect("failed to open current session reader");

    let target_reader = target::Reader::new(&current_session_reader);
    let default_target = match target_reader.read_default() {
        Ok(target) => target,
        Err(e) => panic!("failed to read default target: {}", e),
    };

    // get the files to commit
    let statuses = get_status_by_branch(&gb_repository, &project_repository)
        .expect("failed to get status by branch");
    for (mut branch, files) in statuses {
        if branch.id == branch_id {
            // read the base sha into an index
            let git_repository = &project_repository.git_repository;
            let base_commit = git_repository.find_commit(default_target.sha).unwrap();
            let base_tree = base_commit.tree().unwrap();
            let parent_commit = git_repository.find_commit(branch.head).unwrap();
            let mut index = git_repository.index().unwrap();
            index.read_tree(&base_tree).unwrap();

            // now update the index with content in the working directory for each file
            for file in files {
                // convert this string to a Path
                let file = std::path::Path::new(&file.path);

                // TODO: deal with removals too
                index.add_path(file).unwrap();
            }

            // now write out the tree
            let tree_oid = index.write_tree().unwrap();

            // only commit if it's a new tree
            if tree_oid != branch.tree {
                let tree = git_repository.find_tree(tree_oid).unwrap();
                // now write a commit
                let (author, committer) = gb_repository.git_signatures().unwrap();
                let commit_oid = git_repository
                    .commit(
                        None,
                        &author,
                        &committer,
                        &message,
                        &tree,
                        &[&parent_commit],
                    )
                    .unwrap();

                // update the virtual branch head
                branch.tree = tree_oid;
                branch.head = commit_oid;
                let writer = branch::Writer::new(&gb_repository);
                writer.write(&branch).unwrap();
            }
        }
    }
    Ok(())
}

#[cfg(test)]
mod tests {
    use tempfile::tempdir;

    use crate::{projects, storage, users};

    use super::*;

    fn test_repository() -> Result<git2::Repository> {
        let path = tempdir()?.path().to_str().unwrap().to_string();
        let repository = git2::Repository::init(path)?;
        repository.remote_add_fetch("origin/master", "master")?;
        let mut index = repository.index()?;
        let oid = index.write_tree()?;
        let signature = git2::Signature::now("test", "test@email.com").unwrap();
        repository.commit(
            Some("HEAD"),
            &signature,
            &signature,
            "Initial commit",
            &repository.find_tree(oid)?,
            &[],
        )?;
        Ok(repository)
    }

    #[test]
    fn create_branch() -> Result<()> {
        let repository = test_repository()?;
        let project = projects::Project::try_from(&repository)?;
        let gb_repo_path = tempdir()?.path().to_str().unwrap().to_string();
        let storage = storage::Storage::from_path(tempdir()?.path());
        let user_store = users::Storage::new(storage.clone());
        let project_store = projects::Storage::new(storage);
        project_store.add_project(&project)?;
        let gb_repo =
            gb_repository::Repository::open(gb_repo_path, project.id, project_store, user_store)?;

        target::Writer::new(&gb_repo).write_default(&target::Target {
            name: "origin".to_string(),
            remote: "origin".to_string(),
            sha: repository.head().unwrap().target().unwrap(),
        })?;

        create_virtual_branch(&gb_repo, "test_branch").expect("failed to create virtual branch");

        let current_session = gb_repo.get_or_create_current_session()?;
        let current_session_reader = sessions::Reader::open(&gb_repo, &current_session)?;

        let branches = iterator::BranchIterator::new(&current_session_reader)?
            .collect::<Result<Vec<branch::Branch>, reader::Error>>()
            .expect("failed to read branches");
        assert_eq!(branches.len(), 1);
        assert_eq!(branches[0].name, "test_branch");

        Ok(())
    }

    #[test]
    fn test_get_status_files_by_branch() -> Result<()> {
        let repository = test_repository()?;
        let project = projects::Project::try_from(&repository)?;
        let gb_repo_path = tempdir()?.path().to_str().unwrap().to_string();
        let storage = storage::Storage::from_path(tempdir()?.path());
        let user_store = users::Storage::new(storage.clone());
        let project_store = projects::Storage::new(storage);
        project_store.add_project(&project)?;
        let gb_repo = gb_repository::Repository::open(
            gb_repo_path,
            project.id.clone(),
            project_store,
            user_store,
        )?;
        let project_repository = project_repository::Repository::open(&project)?;

        target::Writer::new(&gb_repo).write_default(&target::Target {
            name: "origin".to_string(),
            remote: "origin".to_string(),
            sha: repository.head().unwrap().target().unwrap(),
        })?;

        let file_path = std::path::Path::new("test.txt");
        std::fs::write(
            std::path::Path::new(&project.path).join(file_path),
            "line1\nline2\n",
        )?;

        let branch1_id = create_virtual_branch(&gb_repo, "test_branch")
            .expect("failed to create virtual branch");
        let branch2_id = create_virtual_branch(&gb_repo, "test_branch2")
            .expect("failed to create virtual branch");

        let statuses =
            get_status_by_branch(&gb_repo, &project_repository).expect("failed to get status");
        let files_by_branch_id = statuses
            .iter()
            .map(|(branch, files)| (branch.id.clone(), files))
            .collect::<HashMap<_, _>>();
        let all_files = files_by_branch_id
            .values()
            .flat_map(|files| files.iter())
            .map(|file| file.path.clone())
            .collect::<Vec<_>>();

        assert_eq!(files_by_branch_id.len(), 2);
        assert!(files_by_branch_id.contains_key(&branch1_id));
        assert!(files_by_branch_id.contains_key(&branch2_id));
        assert_eq!(all_files.len(), 1);
        assert!(all_files.contains(&file_path.to_str().unwrap().to_string()));

        Ok(())
    }

    #[test]
    fn test_move_files() -> Result<()> {
        let repository = test_repository()?;
        let project = projects::Project::try_from(&repository)?;
        let gb_repo_path = tempdir()?.path().to_str().unwrap().to_string();
        let storage = storage::Storage::from_path(tempdir()?.path());
        let user_store = users::Storage::new(storage.clone());
        let project_store = projects::Storage::new(storage);
        project_store.add_project(&project)?;
        let gb_repo = gb_repository::Repository::open(
            gb_repo_path,
            project.id.clone(),
            project_store,
            user_store,
        )?;
        let project_repository = project_repository::Repository::open(&project)?;

        target::Writer::new(&gb_repo).write_default(&target::Target {
            name: "origin".to_string(),
            remote: "origin".to_string(),
            sha: repository.head().unwrap().target().unwrap(),
        })?;

        let file_path = std::path::Path::new("test.txt");
        std::fs::write(
            std::path::Path::new(&project.path).join(file_path),
            "line1\nline2\n",
        )?;

        let branch1_id = create_virtual_branch(&gb_repo, "test_branch")
            .expect("failed to create virtual branch");
        let branch2_id = create_virtual_branch(&gb_repo, "test_branch2")
            .expect("failed to create virtual branch");

        branch::Writer::new(&gb_repo).write_selected(&Some(branch1_id.clone()))?;

        let statuses =
            get_status_by_branch(&gb_repo, &project_repository).expect("failed to get status");
        let files_by_branch_id = statuses
            .iter()
            .map(|(branch, files)| (branch.id.clone(), files))
            .collect::<HashMap<_, _>>();

        assert_eq!(files_by_branch_id.len(), 2);
        assert_eq!(files_by_branch_id[&branch1_id].len(), 1);
        assert_eq!(files_by_branch_id[&branch2_id].len(), 0);

        move_files(
            &gb_repo,
            &branch2_id,
            &vec![file_path.to_str().unwrap().into()],
        )
        .expect("failed to move files");

        let statuses =
            get_status_by_branch(&gb_repo, &project_repository).expect("failed to get status");

        let files_by_branch_id = statuses
            .iter()
            .map(|(branch, files)| (branch.id.clone(), files))
            .collect::<HashMap<_, _>>();

        assert_eq!(files_by_branch_id.len(), 2);
        assert_eq!(files_by_branch_id[&branch1_id].len(), 0);
        assert_eq!(files_by_branch_id[&branch2_id].len(), 1);

        Ok(())
    }


    #[test]
    fn test_move_files() -> Result<()> {
        let repository = test_repository()?;
        let project = projects::Project::try_from(&repository)?;
        let gb_repo_path = tempdir()?.path().to_str().unwrap().to_string();
        let storage = storage::Storage::from_path(tempdir()?.path());
        let user_store = users::Storage::new(storage.clone());
        let project_store = projects::Storage::new(storage);
        project_store.add_project(&project)?;
        let gb_repo = gb_repository::Repository::open(
            gb_repo_path,
            project.id.clone(),
            project_store,
            user_store,
        )?;
        let project_repository = project_repository::Repository::open(&project)?;

        target::Writer::new(&gb_repo).write_default(&target::Target {
            name: "origin".to_string(),
            remote: "origin".to_string(),
            sha: repository.head().unwrap().target().unwrap(),
        })?;

        let file_path = std::path::Path::new("test.txt");
        std::fs::write(
            std::path::Path::new(&project.path).join(file_path),
            "line1\nline2\n",
        )?;

        let file_path2 = std::path::Path::new("test2.txt");
        std::fs::write(
            std::path::Path::new(&project.path).join(file_path2),
            "line1\nline2\n",
        )?;

        let branch1_id = create_virtual_branch(&gb_repo, "test_branch")
            .expect("failed to create virtual branch");
        let branch2_id = create_virtual_branch(&gb_repo, "test_branch2")
            .expect("failed to create virtual branch");

        let session = gb_repo.get_or_create_current_session().unwrap();
        let session_reader = sessions::Reader::open(&gb_repo, &session).unwrap();

        // this should automatically move the file to branch2
        let status =
            get_status_by_branch(&gb_repo, &project_repository).expect("failed to get status");

        let vbranch_reader = branch::Reader::new(&session_reader);

        move_files(&gb_repo, &branch1_id, &vec!["test.txt".to_string()]).unwrap();
        move_files(&gb_repo, &branch2_id, &vec!["test2.txt".to_string()]).unwrap();

        let branch1 = vbranch_reader.read(&branch1_id).unwrap();
        let branch2 = vbranch_reader.read(&branch2_id).unwrap();
        
        assert_eq!(branch1.ownership.len(), 1);
        assert_eq!(branch2.ownership.first().unwrap().file_path.to_str().unwrap(), "test2.txt");

        Ok(())
    }
}<|MERGE_RESOLUTION|>--- conflicted
+++ resolved
@@ -283,46 +283,23 @@
         .context("failed to find target branch")?
         .clone();
 
-<<<<<<< HEAD
-    for path in paths {
+    for ownership in to_move {
         // take the file out of all branches (in case of accidental duplication)
         let source_branches = virtual_branches
             .iter()
-            .filter(|b| {
-                b.ownership
-                    .iter()
-                    .map(|o| o.file_path.display().to_string())
-                    .collect::<Vec<_>>()
-                    .contains(path)
-            });
+            .filter(|b| b.ownership.contains(ownership));
 
         for source_branch in source_branches {
             let mut source_branch = source_branch.clone();
             source_branch
                 .ownership
-                .retain(|f| !f.file_path.display().to_string().eq(path));
+                .retain(|o| !o.eq(ownership));
             source_branch.ownership.sort();
             source_branch.ownership.dedup();
             writer
                 .write(&source_branch)
-                .context(format!("failed to write source branch for {}", path))?;
+                .context(format!("failed to find source branch for {}", ownership))?
         }
-=======
-    for ownership in to_move {
-        let mut source_branch = virtual_branches
-            .iter()
-            .find(|b| b.ownership.contains(ownership))
-            .context(format!("failed to find source branch for {}", ownership))?
-            .clone();
-
-        source_branch.ownership.retain(|o| !o.eq(ownership));
-        source_branch.ownership.sort();
-        source_branch.ownership.dedup();
-
-        writer
-            .write(&source_branch)
-            .context(format!("failed to write source branch for {}", ownership))?;
->>>>>>> e839000a
 
         target_branch.ownership.push(ownership.clone());
         target_branch.ownership.sort();
