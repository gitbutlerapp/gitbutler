pub mod branch;
mod iterator;
pub mod target;

use std::{
    collections::{HashMap, HashSet},
    path, time, vec,
};

use anyhow::{anyhow, bail, Context, Result};
use serde::Serialize;

pub use branch::Branch;
pub use iterator::BranchIterator as Iterator;
use uuid::Uuid;

use crate::{gb_repository, project_repository, reader, sessions};

use self::branch::{FileOwnership, Hunk, Ownership};

#[derive(Debug, PartialEq, Clone, Serialize)]
#[serde(rename_all = "camelCase")]
pub struct VirtualBranch {
    pub id: String,
    pub name: String,
    pub active: bool,
    pub files: Vec<VirtualBranchFile>,
    pub commits: Vec<VirtualBranchCommit>,
<<<<<<< HEAD
    pub mergeable: bool,
=======
    pub order: usize,
>>>>>>> fd7d2f9d
}

#[derive(Debug, PartialEq, Clone, Serialize)]
#[serde(rename_all = "camelCase")]
pub struct VirtualBranchCommit {
    pub id: String,
    pub description: String,
    pub created_at: u128,
    pub author_name: String,
    pub author_email: String,
    pub is_remote: bool,
}

#[derive(Debug, PartialEq, Clone, Serialize)]
#[serde(rename_all = "camelCase")]
pub struct VirtualBranchFile {
    pub id: String,
    pub path: String,
    pub hunks: Vec<VirtualBranchHunk>,
}

#[derive(Debug, PartialEq, Clone, Serialize)]
#[serde(rename_all = "camelCase")]
pub struct VirtualBranchHunk {
    pub id: String,
    pub name: String,
    pub diff: String,
    pub modified_at: u128,
    pub file_path: String,
    pub start: usize,
    pub end: usize,
}

#[derive(Debug, Serialize)]
#[serde(rename_all = "camelCase")]
pub struct RemoteBranch {
    sha: String,
    branch: String,
    name: String,
    description: String,
    last_commit_ts: u128,
    first_commit_ts: u128,
    ahead: u32,
    behind: u32,
    upstream: String,
    authors: Vec<String>,
    mergeable: bool,
}

pub fn apply_branch(
    gb_repository: &gb_repository::Repository,
    project_repository: &project_repository::Repository,
    branch_id: &str,
) -> Result<()> {
    let current_session = gb_repository
        .get_or_create_current_session()
        .context("failed to get or create currnt session")?;
    let current_session_reader = sessions::Reader::open(gb_repository, &current_session)
        .context("failed to open current session")?;

    let repo = &project_repository.git_repository;

    let wd_tree = get_wd_tree(repo)?;

    let target_reader = target::Reader::new(&current_session_reader);
    let default_target = match target_reader.read_default() {
        Ok(target) => Ok(target),
        Err(reader::Error::NotFound) => return Ok(()),
        Err(e) => Err(e),
    }
    .context("failed to read default target")?;

    let virtual_branches = Iterator::new(&current_session_reader)
        .context("failed to create branch iterator")?
        .collect::<Result<Vec<branch::Branch>, reader::Error>>()
        .context("failed to read virtual branches")?
        .into_iter()
        .filter(|branch| !branch.applied)
        .collect::<Vec<_>>();

    let writer = branch::Writer::new(gb_repository);

    let mut target_branch = virtual_branches
        .iter()
        .find(|b| b.id == branch_id)
        .context("failed to find target branch")?
        .clone();
    let target_commit = gb_repository
        .git_repository
        .find_commit(default_target.sha)
        .context("failed to find target commit")?;
    let target_tree = target_commit.tree().context("failed to get target tree")?;

    let branch_tree = gb_repository
        .git_repository
        .find_tree(target_branch.tree)
        .context("failed to find branch tree")?;

    let merge_options = git2::MergeOptions::new();

    // check index for conflicts
    let mut merge_index = repo
        .merge_trees(&target_tree, &wd_tree, &branch_tree, Some(&merge_options))
        .unwrap();

    if merge_index.has_conflicts() {
        bail!("conflict applying branch");
    } else {
        // checkout the merge index
        let mut checkout_options = git2::build::CheckoutBuilder::new();
        checkout_options.force();
        repo.checkout_index(Some(&mut merge_index), Some(&mut checkout_options))?;

        target_branch.applied = true;
        writer.write(&target_branch)?;
    }

    Ok(())
}

// to unapply a branch, we need to write the current tree out, then remove those file changes from the wd
pub fn unapply_branch(
    gb_repository: &gb_repository::Repository,
    project_repository: &project_repository::Repository,
    branch_id: &str,
) -> Result<()> {
    let current_session = gb_repository
        .get_or_create_current_session()
        .context("failed to get or create currnt session")?;
    let current_session_reader = sessions::Reader::open(gb_repository, &current_session)
        .context("failed to open current session")?;
    let project = project_repository.project;

    let target_reader = target::Reader::new(&current_session_reader);
    let default_target = match target_reader.read_default() {
        Ok(target) => Ok(target),
        Err(reader::Error::NotFound) => return Ok(()),
        Err(e) => Err(e),
    }
    .context("failed to read default target")?;

    let virtual_branches = Iterator::new(&current_session_reader)
        .context("failed to create branch iterator")?
        .collect::<Result<Vec<branch::Branch>, reader::Error>>()
        .context("failed to read virtual branches")?
        .into_iter()
        .filter(|branch| branch.applied)
        .collect::<Vec<_>>();

    let writer = branch::Writer::new(gb_repository);

    let mut target_branch = virtual_branches
        .iter()
        .find(|b| b.id == branch_id)
        .context("failed to find target branch")?
        .clone();

    let statuses = get_status_by_branch(gb_repository, project_repository)
        .context("failed to get status by branch")?;

    let status = statuses
        .iter()
        .find(|(s, _)| s.id == branch_id)
        .context("failed to find status for branch");

    let target_commit = gb_repository
        .git_repository
        .find_commit(default_target.sha)
        .context("failed to find target commit")?;
    let target_tree = target_commit.tree().context("failed to get target tree")?;

    if let Ok((_branch, files)) = status {
        let tree = write_tree(gb_repository, project_repository, files)?;
        for file in files {
            // if file exists in target tree, revert to that content
            let path = std::path::Path::new(&file.path);
            let full_path = std::path::Path::new(&project.path).join(path);
            if let Ok(target_entry) = target_tree.get_path(path) {
                let target_entry = target_entry.to_object(&gb_repository.git_repository)?;
                let target_entry = target_entry
                    .as_blob()
                    .context("failed to get target blob")?;
                let target_content = target_entry.content();
                // write this file to the file path
                std::fs::write(full_path, target_content)?;
            } else {
                // if file does not exist in target tree, delete the file
                std::fs::remove_file(full_path)?;
            }
        }
        target_branch.tree = tree;
        target_branch.applied = false;
        writer.write(&target_branch)?;
    }

    Ok(())
}

pub fn remote_branches(
    gb_repository: &gb_repository::Repository,
    project_repository: &project_repository::Repository,
) -> Result<Vec<RemoteBranch>> {
    // get the current target
    let current_session = gb_repository
        .get_or_create_current_session()
        .context("failed to get or create currnt session")?;
    let current_session_reader = sessions::Reader::open(gb_repository, &current_session)
        .context("failed to open current session")?;

    let target_reader = target::Reader::new(&current_session_reader);
    let default_target = match target_reader.read_default() {
        Ok(target) => Ok(target),
        Err(reader::Error::NotFound) => return Ok(vec![]),
        Err(e) => Err(e),
    }
    .context("failed to read default target")?;

    let current_time = time::SystemTime::now();
    let too_old = time::Duration::from_secs(86_400 * 90); // 90 days (3 months) is too old

    let repo = &project_repository.git_repository;

    let main_oid = default_target.sha;
    let target_commit = repo.find_commit(main_oid).ok().unwrap();

    let wd_tree = get_wd_tree(&repo)?;

    let mut branches: Vec<RemoteBranch> = Vec::new();
    let mut most_recent_branches: Vec<(git2::Branch, u64)> = Vec::new();

    for branch in repo.branches(Some(git2::BranchType::Remote))? {
        let (branch, _) = branch?;
        match branch.get().target() {
            Some(branch_oid) => {
                // get the branch ref
                let branch_commit = repo.find_commit(branch_oid).ok().unwrap();
                let branch_time = branch_commit.time();
                let seconds = branch_time.seconds().try_into().unwrap();
                let branch_time = time::UNIX_EPOCH + time::Duration::from_secs(seconds);
                let duration = current_time.duration_since(branch_time).unwrap();
                if duration > too_old {
                    continue;
                }
                most_recent_branches.push((branch, seconds));
            }
            None => {
                continue;
            }
        }
    }

    // take the most recent 20 branches
    most_recent_branches.sort_by(|a, b| b.1.cmp(&a.1)); // Sort by timestamp in descending order.
    let sorted_branches: Vec<git2::Branch> = most_recent_branches
        .into_iter()
        .map(|(branch, _)| branch)
        .collect();
    let top_branches = sorted_branches.into_iter().take(20).collect::<Vec<_>>(); // Take the first 20 entries.

    for branch in &top_branches {
        let branch_name = branch.get().name().unwrap();
        let upstream_branch = branch.upstream();
        match branch.get().target() {
            Some(branch_oid) => {
                // get the branch ref
                let branch_commit = repo.find_commit(branch_oid).ok().unwrap();

                let mut revwalk = repo.revwalk().unwrap();
                revwalk.set_sorting(git2::Sort::TOPOLOGICAL).unwrap();
                revwalk.push(main_oid).unwrap();
                revwalk.hide(branch_oid).unwrap();

                let mut count_behind = 0;
                for oid in revwalk {
                    if oid.unwrap() == branch_oid {
                        break;
                    }
                    count_behind += 1;
                    if count_behind > 100 {
                        break;
                    }
                }

                let mut revwalk2 = repo.revwalk().unwrap();
                revwalk2.set_sorting(git2::Sort::TOPOLOGICAL).unwrap();
                revwalk2.push(branch_oid).unwrap();
                revwalk2.hide(main_oid).unwrap();

                let mut min_time = None;
                let mut max_time = None;
                let mut count_ahead = 0;
                let mut authors = HashSet::new();
                for oid in revwalk2 {
                    let oid = oid.unwrap();
                    if oid == main_oid {
                        break;
                    }
                    let commit = repo.find_commit(oid).ok().unwrap();
                    let timestamp = commit.time().seconds() as u128;

                    if min_time.is_none() || timestamp < min_time.unwrap() {
                        min_time = Some(timestamp);
                    }

                    if max_time.is_none() || timestamp > max_time.unwrap() {
                        max_time = Some(timestamp);
                    }

                    // find the signature for this commit
                    let commit = repo.find_commit(oid).ok().unwrap();
                    let signature = commit.author();
                    authors.insert(signature.email().unwrap().to_string());

                    count_ahead += 1;
                }

                let upstream_branch_name = match upstream_branch {
                    Ok(upstream_branch) => upstream_branch.get().name().unwrap_or("").to_string(),
                    Err(_) => "".to_string(),
                };

                let mergeable = check_mergeable(&repo, &target_commit, &branch_commit, &wd_tree)?;
                println!("mergeable: {} {}", branch_name, mergeable);

                branches.push(RemoteBranch {
                    sha: branch_oid.to_string(),
                    branch: branch_name.to_string(),
                    name: branch_name.to_string(),
                    description: "".to_string(),
                    last_commit_ts: max_time.unwrap_or(0),
                    first_commit_ts: min_time.unwrap_or(0),
                    ahead: count_ahead,
                    behind: count_behind,
                    upstream: upstream_branch_name,
                    authors: authors.into_iter().collect(),
                    mergeable,
                });
            }
            None => {
                // this is a detached head
                branches.push(RemoteBranch {
                    sha: "".to_string(),
                    branch: branch_name.to_string(),
                    name: branch_name.to_string(),
                    description: "".to_string(),
                    last_commit_ts: 0,
                    first_commit_ts: 0,
                    ahead: 0,
                    behind: 0,
                    upstream: "".to_string(),
                    authors: vec![],
                    mergeable: false,
                });
            }
        }
    }
    Ok(branches)
}

fn get_wd_tree(repo: &git2::Repository) -> Result<git2::Tree> {
    let mut index = repo.index()?;
    index.add_all(&["*"], git2::IndexAddOption::DEFAULT, None)?;
    let oid = index.write_tree()?;
    let tree = repo.find_tree(oid)?;
    Ok(tree)
}

fn check_mergeable(
    repo: &git2::Repository,
    target_commit: &git2::Commit,
    branch_commit: &git2::Commit,
    wd_tree: &git2::Tree,
) -> Result<bool> {
    // find merge base between target_commit and branch_commit
    let merge_base = repo
        .merge_base(target_commit.id(), branch_commit.id())
        .context("failed to find merge base")?;
    // turn oid into a commit
    let merge_base_commit = repo
        .find_commit(merge_base)
        .context("failed to find merge base commit")?;
    let base_tree = merge_base_commit
        .tree()
        .context("failed to get base tree object")?;
    let branch_tree = branch_commit.tree().context("failed to get branch tree")?;

    let merge_options = git2::MergeOptions::new();
    let merge_index = repo
        .merge_trees(&base_tree, &wd_tree, &branch_tree, Some(&merge_options))
        .unwrap();
    Ok(!merge_index.has_conflicts())
}

// just for debugging for now
fn _print_diff(diff: &git2::Diff) -> Result<()> {
    diff.print(git2::DiffFormat::Patch, |_delta, _hunk, line| {
        println!(
            "delta: {:?} {:?}",
            line.origin(),
            std::str::from_utf8(line.content()).unwrap()
        );
        true
    })?;
    Ok(())
}

pub fn list_virtual_branches(
    gb_repository: &gb_repository::Repository,
    project_repository: &project_repository::Repository,
) -> Result<Vec<VirtualBranch>> {
    let mut branches: Vec<VirtualBranch> = Vec::new();
    let current_session = gb_repository
        .get_or_create_current_session()
        .expect("failed to get or create currnt session");

    let current_session_reader = sessions::Reader::open(gb_repository, &current_session)
        .expect("failed to open current session reader");

    let target_reader = target::Reader::new(&current_session_reader);
    let default_target = match target_reader.read_default() {
        Ok(target) => Ok(target),
        Err(reader::Error::NotFound) => return Ok(vec![]),
        Err(e) => Err(e),
    }
    .context("failed to read default target")?;

    let virtual_branches = Iterator::new(&current_session_reader)
        .context("failed to create branch iterator")?
        .collect::<Result<Vec<branch::Branch>, reader::Error>>()
        .context("failed to read virtual branches")?
        .into_iter()
        .collect::<Vec<_>>();

    let statuses = get_status_by_branch(gb_repository, project_repository)?;

    let repo = &project_repository.git_repository;
    let wd_tree = get_wd_tree(repo)?;

    for branch in &virtual_branches {
        let branch_statuses = statuses.clone();
        let mut files: Vec<VirtualBranchFile> = vec![];
        //let (branch, files) in &statuses
        // find the entry in statuses with this branch id
        let maybe_status = branch_statuses
            .into_iter()
            .find(|(vbranch, _)| vbranch.id == branch.id);

        if let Some((_vbranch, sfiles)) = maybe_status {
            files = sfiles.clone();
        }

        let mut vfiles = vec![];

        // check if head tree does not match target tree
        // if so, we diff the head tree and the new write_tree output to see what is new and filter the hunks to just those
        if default_target.sha != branch.head {
            let vtree = write_tree(gb_repository, project_repository, &files)?;
            let repo = &project_repository.git_repository;
            // get the trees
            let commit_old = repo.find_commit(branch.head)?;
            let tree_old = commit_old.tree()?;
            let vtree_tree = repo.find_tree(vtree)?;

            // do a diff between branch.head and the tree we _would_ commit
            let diff = repo.diff_tree_to_tree(Some(&tree_old), Some(&vtree_tree), None)?;
            let hunks_by_filepath = diff_to_hunks_by_filepath(diff, project_repository)?;

            vfiles = hunks_by_filepath
                .iter()
                .map(|(file_path, hunks)| VirtualBranchFile {
                    id: file_path.clone(),
                    path: file_path.to_string(),
                    hunks: hunks.clone(),
                })
                .collect::<Vec<_>>();
        } else {
            for file in files {
                vfiles.push(file.clone());
            }
        }

        let mut commits = vec![];

        // find all commits on head that are not on target.sha
        let repo = &project_repository.git_repository;
        let mut revwalk = repo.revwalk()?;
        revwalk.set_sorting(git2::Sort::TOPOLOGICAL)?;
        revwalk.push(branch.head)?;
        revwalk.hide(default_target.sha)?;
        for oid in revwalk {
            let oid = oid?;
            let commit = repo.find_commit(oid)?;
            let timestamp = commit.time().seconds() as u128;
            let signature = commit.author();
            let name = signature.name().unwrap().to_string();
            let email = signature.email().unwrap().to_string();
            let message = commit.message().unwrap().to_string();
            let sha = oid.to_string();
            let commit = VirtualBranchCommit {
                id: sha,
                created_at: timestamp * 1000,
                author_name: name,
                author_email: email,
                description: message,
                is_remote: false,
            };
            commits.push(commit);
        }

        // determine if this tree is mergeable
        let target_commit = repo
            .find_commit(default_target.sha)
            .context("failed to find target commit")?;
        let branch_commit = repo
            .find_commit(branch.head)
            .context("failed to find branch tree")?;
        let mergeable = check_mergeable(&repo, &target_commit, &branch_commit, &wd_tree)?;

        let branch = VirtualBranch {
            id: branch.id.to_string(),
            name: branch.name.to_string(),
            active: branch.applied,
            files: vfiles,
            order: branch.order,
            commits,
            mergeable,
        };
        branches.push(branch);
    }
    branches.sort_by(|a, b| a.order.cmp(&b.order));
    Ok(branches)
}

pub fn create_virtual_branch(
    gb_repository: &gb_repository::Repository,
    name: &str,
) -> Result<String> {
    let current_session = gb_repository
        .get_or_create_current_session()
        .context("failed to get or create currnt session")?;
    let current_session_reader = sessions::Reader::open(gb_repository, &current_session)
        .context("failed to open current session")?;

    let target_reader = target::Reader::new(&current_session_reader);
    let default_target = target_reader
        .read_default()
        .context("failed to read default")?;

    let repo = &gb_repository.git_repository;
    let commit = repo
        .find_commit(default_target.sha)
        .context("failed to find commit")?;
    let tree = commit.tree().context("failed to find tree")?;

    let virtual_branches = Iterator::new(&current_session_reader)
        .context("failed to create branch iterator")?
        .collect::<Result<Vec<branch::Branch>, reader::Error>>()
        .context("failed to read virtual branches")?;
    let max_order = virtual_branches
        .iter()
        .map(|branch| branch.order)
        .max()
        .unwrap_or(0);

    let now = time::UNIX_EPOCH
        .elapsed()
        .context("failed to get elapsed time")?
        .as_millis();

    let branch = Branch {
        id: Uuid::new_v4().to_string(),
        name: name.to_string(),
        applied: true,
        upstream: "".to_string(),
        tree: tree.id(),
        head: default_target.sha,
        created_timestamp_ms: now,
        updated_timestamp_ms: now,
        ownership: Ownership::default(),
        order: max_order + 1,
    };

    let writer = branch::Writer::new(gb_repository);
    writer.write(&branch).context("failed to write branch")?;
    Ok(branch.id)
}

pub fn update_branch(
    gb_repository: &gb_repository::Repository,
    branch_update: branch::BranchUpdateRequest,
) -> Result<branch::Branch> {
    let current_session = gb_repository
        .get_or_create_current_session()
        .context("failed to get or create currnt session")?;
    let current_session_reader = sessions::Reader::open(gb_repository, &current_session)
        .context("failed to open current session")?;
    let branch_reader = branch::Reader::new(&current_session_reader);
    let branch_writer = branch::Writer::new(gb_repository);

    let mut branch = branch_reader
        .read(&branch_update.id)
        .context("failed to read branch")?;

    if let Some(ownership) = branch_update.ownership {
        set_ownership(&branch_reader, &branch_writer, &mut branch, &ownership)
            .context("failed to set ownership")?;
    }

    if let Some(name) = branch_update.name {
        branch.name = name;
    };

    if let Some(order) = branch_update.order {
        branch.order = order;
    };

    branch_writer
        .write(&branch)
        .context("failed to write target branch")?;

    Ok(branch)
}

fn set_ownership(
    branch_reader: &branch::Reader,
    branch_writer: &branch::Writer,
    target_branch: &mut branch::Branch,
    ownership: &branch::Ownership,
) -> Result<()> {
    if target_branch.ownership.eq(ownership) {
        // nothing to update
        return Ok(());
    }

    let mut virtual_branches = Iterator::new(branch_reader.reader())
        .context("failed to create branch iterator")?
        .collect::<Result<Vec<branch::Branch>, reader::Error>>()
        .context("failed to read virtual branches")?
        .into_iter()
        .filter(|branch| branch.applied)
        .filter(|branch| branch.id != target_branch.id)
        .collect::<Vec<_>>();

    for file_ownership in &ownership.files {
        for branch in &mut virtual_branches {
            let taken = branch.ownership.take(file_ownership);
            if !taken.is_empty() {
                branch_writer.write(branch).context(format!(
                    "failed to write source branch for {}",
                    file_ownership
                ))?;
            }
        }
    }

    target_branch.ownership = ownership.clone();

    Ok(())
}

pub fn move_files(
    gb_repository: &gb_repository::Repository,
    dst_branch_id: &str,
    to_move: &Vec<branch::FileOwnership>,
) -> Result<()> {
    let current_session = gb_repository
        .get_or_create_current_session()
        .context("failed to get or create currnt session")?;
    let current_session_reader = sessions::Reader::open(gb_repository, &current_session)
        .context("failed to open current session")?;

    let mut virtual_branches = Iterator::new(&current_session_reader)
        .context("failed to create branch iterator")?
        .collect::<Result<Vec<branch::Branch>, reader::Error>>()
        .context("failed to read virtual branches")?
        .into_iter()
        .filter(|branch| branch.applied)
        .collect::<Vec<_>>();

    let writer = branch::Writer::new(gb_repository);

    let mut target_branch = virtual_branches
        .iter()
        .find(|b| b.id == dst_branch_id)
        .context("failed to find target branch")?
        .clone();

    for file_ownership in to_move {
        target_branch.ownership.put(file_ownership);
        for branch in &mut virtual_branches {
            let taken = branch.ownership.take(file_ownership);
            taken.iter().for_each(|taken| {
                target_branch.ownership.put(taken);
                log::info!(
                    "{}: moved {} to branch {}",
                    gb_repository.project_id,
                    taken,
                    target_branch.name
                );
            });
            writer.write(branch).context(format!(
                "failed to write source branch for {}",
                file_ownership
            ))?;
            writer.write(&target_branch).context(format!(
                "failed to write target branch for {}",
                file_ownership
            ))?;
        }
    }

    Ok(())
}

fn explicit_owner(
    stack: &[branch::Branch],
    needle: &branch::FileOwnership,
) -> Option<(branch::Branch, branch::FileOwnership)> {
    for branch in stack {
        if let Some(owner) = branch.ownership.explicit_owner(needle) {
            return Some((branch.clone(), owner.clone()));
        }
    }
    None
}

fn owned_by_proximity(
    stack: &[branch::Branch],
    needle: &branch::FileOwnership,
) -> Option<(branch::Branch, branch::FileOwnership)> {
    for branch in stack {
        if let Some(owner) = branch.ownership.proximity_owner(needle) {
            return Some((branch.clone(), owner.clone()));
        }
    }
    None
}

fn implicit_owner(
    stack: &[branch::Branch],
    needle: &branch::FileOwnership,
) -> Option<(branch::Branch, branch::FileOwnership)> {
    for branch in stack {
        if let Some(owner) = branch.ownership.implicit_owner(needle) {
            return Some((branch.clone(), owner.clone()));
        }
    }
    None
}

fn get_mtime(cache: &mut HashMap<path::PathBuf, u128>, file_path: &path::PathBuf) -> u128 {
    match cache.get(file_path) {
        Some(mtime) => *mtime,
        None => {
            let mtime = file_path
                .metadata()
                .map(|metadata| {
                    metadata
                        .modified()
                        .or(metadata.created())
                        .unwrap_or_else(|_| time::SystemTime::now())
                })
                .unwrap_or_else(|_| time::SystemTime::now())
                .duration_since(time::UNIX_EPOCH)
                .unwrap()
                .as_millis();
            cache.insert(file_path.to_path_buf(), mtime);
            mtime
        }
    }
}

fn diff_to_hunks_by_filepath(
    diff: git2::Diff,
    project_repository: &project_repository::Repository,
) -> Result<HashMap<String, Vec<VirtualBranchHunk>>> {
    // find all the hunks
    let mut hunks_by_filepath: HashMap<String, Vec<VirtualBranchHunk>> = HashMap::new();
    let mut current_diff = String::new();

    let mut current_file_path: Option<path::PathBuf> = None;
    let mut current_hunk_id: Option<String> = None;
    let mut current_start: Option<usize> = None;
    let mut current_end: Option<usize> = None;
    let mut mtimes: HashMap<path::PathBuf, u128> = HashMap::new();

    diff.print(git2::DiffFormat::Patch, |delta, hunk, line| {
        let file_path = delta.new_file().path().unwrap_or_else(|| {
            delta
                .old_file()
                .path()
                .expect("failed to get file name from diff")
        });

        let (hunk_id, hunk_start, hunk_end) = if let Some(hunk) = hunk {
            (
                format!(
                    "{}:{}-{}",
                    file_path.display(),
                    hunk.new_start(),
                    hunk.new_start() + hunk.new_lines()
                ),
                hunk.new_start(),
                hunk.new_start() + hunk.new_lines(),
            )
        } else {
            return true;
        };

        let is_path_changed = if current_file_path.is_none() {
            false
        } else {
            !file_path.eq(current_file_path.as_ref().unwrap())
        };

        let is_hunk_changed = if current_hunk_id.is_none() {
            false
        } else {
            !hunk_id.eq(current_hunk_id.as_ref().unwrap())
        };

        let mtime = get_mtime(
            &mut mtimes,
            &project_repository
                .git_repository
                .workdir()
                .unwrap()
                .join(file_path),
        );

        if is_hunk_changed || is_path_changed {
            let file_path = current_file_path
                .as_ref()
                .unwrap()
                .to_str()
                .unwrap()
                .to_string();
            hunks_by_filepath
                .entry(file_path.clone())
                .or_default()
                .push(VirtualBranchHunk {
                    id: current_hunk_id.as_ref().unwrap().to_string(),
                    name: "".to_string(),
                    diff: current_diff.clone(),
                    modified_at: mtime,
                    file_path,
                    start: current_start.unwrap(),
                    end: current_end.unwrap(),
                });
            current_diff = String::new();
        }

        match line.origin() {
            '+' | '-' | ' ' => current_diff.push_str(&format!("{}", line.origin())),
            _ => {}
        }

        current_diff.push_str(std::str::from_utf8(line.content()).unwrap());
        current_file_path = Some(file_path.to_path_buf());
        current_hunk_id = Some(hunk_id);
        current_start = Some(hunk_start as usize);
        current_end = Some(hunk_end as usize);

        true
    })
    .context("failed to print diff")?;

    if let Some(file_path) = current_file_path {
        let mtime = get_mtime(
            &mut mtimes,
            &project_repository
                .git_repository
                .workdir()
                .unwrap()
                .join(&file_path),
        );
        let file_path = file_path.to_str().unwrap().to_string();
        hunks_by_filepath
            .entry(file_path.clone())
            .or_default()
            .push(VirtualBranchHunk {
                id: current_hunk_id.as_ref().unwrap().to_string(),
                name: "".to_string(),
                diff: current_diff,
                modified_at: mtime,
                file_path,
                start: current_start.unwrap(),
                end: current_end.unwrap(),
            });
    }
    Ok(hunks_by_filepath)
}

// list the virtual branches and their file statuses (statusi?)
pub fn get_status_by_branch(
    gb_repository: &gb_repository::Repository,
    project_repository: &project_repository::Repository<'_>,
) -> Result<Vec<(branch::Branch, Vec<VirtualBranchFile>)>> {
    let current_session = gb_repository
        .get_or_create_current_session()
        .context("failed to get or create currnt session")?;
    let current_session_reader = sessions::Reader::open(gb_repository, &current_session)
        .context("failed to open current session")?;

    let target_reader = target::Reader::new(&current_session_reader);
    let default_target = match target_reader.read_default() {
        Ok(target) => Ok(target),
        Err(reader::Error::NotFound) => {
            println!("  no base sha set, run butler setup");
            return Ok(vec![]);
        }
        Err(e) => Err(e),
    }
    .context("failed to read default target")?;

    let diff = project_repository
        .workdir_diff(&default_target.sha)
        .context(format!(
            "failed to get diff workdir with {}",
            default_target.sha
        ))?;

    let hunks_by_filepath = diff_to_hunks_by_filepath(diff, project_repository)?;

    let mut virtual_branches = Iterator::new(&current_session_reader)
        .context("failed to create branch iterator")?
        .collect::<Result<Vec<branch::Branch>, reader::Error>>()
        .context("failed to read virtual branches")?
        .into_iter()
        .filter(|branch| branch.applied)
        .collect::<Vec<_>>();

    if virtual_branches.is_empty() {
        // just create an empty virtual branch and get an iterator with just that one in it
        create_virtual_branch(gb_repository, "default branch")?;
        virtual_branches = Iterator::new(&current_session_reader)
            .context("failed to create branch iterator")?
            .collect::<Result<Vec<branch::Branch>, reader::Error>>()
            .context("failed to read virtual branches")?
            .into_iter()
            .filter(|branch| branch.applied)
            .collect::<Vec<_>>();
    }

    // sort by order, so that the default branch is first (left in the ui)
    virtual_branches.sort_by(|a, b| a.order.cmp(&b.order));

    // select default branch
    let default_branch_id = virtual_branches
        .iter()
        .find(|b| b.applied)
        .map(|b| b.id.clone())
        .ok_or_else(|| anyhow!("no default branch found"))?;

    // now, distribute hunks to the branches
    let mut hunks_by_branch_id: HashMap<String, Vec<VirtualBranchHunk>> = virtual_branches
        .iter()
        .map(|b| (b.id.clone(), Vec::new()))
        .collect();
    let all_hunks = hunks_by_filepath.values().flatten().collect::<Vec<_>>();
    for hunk in all_hunks {
        let file_ownership = FileOwnership::try_from(&hunk.id)?;

        let owned_by = explicit_owner(&virtual_branches, &file_ownership)
            .or_else(|| implicit_owner(&virtual_branches, &file_ownership))
            .or_else(|| owned_by_proximity(&virtual_branches, &file_ownership));
        if let Some((branch, owner)) = owned_by {
            hunks_by_branch_id
                .entry(branch.id.clone())
                .or_default()
                .push(hunk.clone());

            hunks_by_branch_id
                .entry(branch.id.clone())
                .or_default()
                .sort_by(|a, b| {
                    owner.compare(
                        &Hunk::new(a.start, a.end).unwrap(),
                        &Hunk::new(b.start, b.end).unwrap(),
                    )
                });

            continue;
        }

        // put ownership into the virtual branch
        let mut default_branch = virtual_branches
            .iter()
            .find(|b| b.id.eq(&default_branch_id))
            .unwrap()
            .clone();

        default_branch.ownership.put(&file_ownership);

        // write the updated data back
        let writer = branch::Writer::new(gb_repository);
        writer
            .write(&default_branch)
            .context("failed to write branch")?;

        // update virtual branches list for future usage
        virtual_branches = virtual_branches
            .iter()
            .map(|branch| {
                if branch.id.eq(&default_branch.id) {
                    default_branch.clone()
                } else {
                    branch.clone()
                }
            })
            .collect::<Vec<_>>();

        hunks_by_branch_id
            .entry(default_branch.id.clone())
            .or_default()
            .push(hunk.clone());
    }

    let mut statuses: Vec<(branch::Branch, Vec<VirtualBranchFile>)> = vec![];
    for (branch_id, hunks) in hunks_by_branch_id {
        let branch = virtual_branches
            .iter()
            .find(|b| b.id.eq(&branch_id))
            .unwrap()
            .clone();

        let mut files = hunks
            .iter()
            .fold(HashMap::<String, Vec<_>>::new(), |mut acc, hunk| {
                acc.entry(hunk.file_path.clone())
                    .or_default()
                    .push(hunk.clone());
                acc
            })
            .into_iter()
            .map(|(file_path, hunks)| VirtualBranchFile {
                id: file_path.clone(),
                path: file_path,
                hunks,
            })
            .collect::<Vec<_>>();

        files.sort_by(|a, b| {
            branch
                .ownership
                .files
                .iter()
                .position(|o| o.file_path.eq(&a.path))
                .unwrap_or(999)
                .cmp(
                    &branch
                        .ownership
                        .files
                        .iter()
                        .position(|id| id.file_path.eq(&b.path))
                        .unwrap_or(999),
                )
        });

        statuses.push((branch, files));
    }
    statuses.sort_by(|a, b| a.0.name.cmp(&b.0.name));

    Ok(statuses)
}

fn get_default_target(gb_repository: &gb_repository::Repository) -> Result<target::Target> {
    let current_session = gb_repository
        .get_or_create_current_session()
        .expect("failed to get or create currnt session");
    let current_session_reader = sessions::Reader::open(gb_repository, &current_session)
        .expect("failed to open current session reader");

    let target_reader = target::Reader::new(&current_session_reader);
    let default_target = match target_reader.read_default() {
        Ok(target) => target,
        Err(e) => panic!("failed to read default target: {}", e),
    };
    Ok(default_target)
}

// try to update the target branch
// this means that we need to:
// determine if what the target branch is now pointing to is mergeable with our current working directory
// merge the target branch into our current working directory
// update the target sha
pub fn update_branch_target(
    gb_repository: &gb_repository::Repository,
    project_repository: &project_repository::Repository,
) -> Result<()> {
    println!("updating branch target");

    // look up the target and see if there is a new oid
    let mut target = get_default_target(gb_repository)?;
    let repo = &project_repository.git_repository;
    let branch = repo
        .find_branch(&target.name, git2::BranchType::Remote)
        .unwrap();
    let new_target_commit = branch.get().peel_to_commit().unwrap();
    let new_target_oid = new_target_commit.id();
    println!(
        "update target from {:?} to {:?}",
        target.sha, new_target_oid
    );

    // if the target has not changed, do nothing
    if new_target_oid == target.sha {
        println!("target is up to date");
        return Ok(());
    }

    // ok, target has changed, so now we need to merge it into our current work and update our branches
    // first, pull the current state of the working directory into the index
    let wd_tree = get_wd_tree(repo)?;

    let current_session = gb_repository
        .get_or_create_current_session()
        .context("failed to get or create currnt session")?;
    let current_session_reader = sessions::Reader::open(gb_repository, &current_session)
        .context("failed to open current session")?;

    // get all virtual branches that are applied
    let mut virtual_branches = Iterator::new(&current_session_reader)
        .context("failed to create branch iterator")?
        .collect::<Result<Vec<branch::Branch>, reader::Error>>()
        .context("failed to read virtual branches")?
        .into_iter()
        .filter(|branch| branch.applied)
        .collect::<Vec<_>>();

    let vbranches = list_virtual_branches(gb_repository, project_repository)?;

    let merge_options = git2::MergeOptions::new();

    // get tree from new target
    let new_target_commit = repo.find_commit(new_target_oid)?;
    let new_target_tree = new_target_commit.tree()?;
    // get tree from target.sha
    let target_commit = repo.find_commit(target.sha)?;
    let target_tree = target_commit.tree()?;

    // check index for conflicts
    let mut merge_index = repo
        .merge_trees(
            &target_tree,
            &wd_tree,
            &new_target_tree,
            Some(&merge_options),
        )
        .unwrap();

    if merge_index.has_conflicts() {
        // TODO: upstream won't merge, so unapply all the vbranches and reset the wd
        bail!("merge conflict");
    }

    // write the currrent target sha to a temp branch as a parent
    let my_ref = "refs/heads/gitbutler/temp";
    repo.reference(my_ref, target.sha, true, "update target")?;
    // get commit object from target.sha
    let target_commit = repo.find_commit(target.sha)?;

    // get current repo head for reference
    let head = repo.head()?;
    let prev_head = head.name().unwrap();
    println!("prev head: {:?}", prev_head);

    // commit index to temp head for the merge
    repo.set_head(my_ref).context("failed to set head")?;
    let (author, committer) = gb_repository.git_signatures()?;
    let message = "gitbutler joint commit"; // TODO: message that says how to get back to where they were
    repo.commit(
        Some("HEAD"),
        &author,
        &committer,
        message,
        &wd_tree,
        &[&target_commit],
    )?;

    // now we can try to merge the upstream branch into our current working directory
    let mut checkout_options = git2::build::CheckoutBuilder::new();
    checkout_options.force();
    repo.checkout_index(Some(&mut merge_index), Some(&mut checkout_options))?;

    // ok, if that worked, then we can try to update all our virtual branches and write out our new target
    let writer = branch::Writer::new(gb_repository);

    // update the heads of all our virtual branches
    for virtual_branch in &mut virtual_branches {
        let mut virtual_branch = virtual_branch.clone();
        // get the matching vbranch
        let vbranch = vbranches
            .iter()
            .find(|vbranch| vbranch.id == virtual_branch.id)
            .unwrap();

        if target.sha == virtual_branch.head {
            // there were no commits, so just update the head
            virtual_branch.head = new_target_oid;
            writer.write(&virtual_branch)?;
        } else {
            // there are commits on this branch, so create a merge commit with the new tree
            // get tree from virtual branch head
            let head_commit = repo.find_commit(virtual_branch.head)?;
            let head_tree = head_commit.tree()?;

            let mut merge_index = repo
                .merge_trees(
                    &target_tree,
                    &head_tree,
                    &new_target_tree,
                    Some(&merge_options),
                )
                .unwrap();

            // check index for conflicts
            if merge_index.has_conflicts() {
                println!("conflicts");
                // unapply branch for now
                virtual_branch.applied = false;
                writer.write(&virtual_branch)?;
            } else {
                // get the merge tree oid from writing the index out
                let merge_tree_oid = merge_index.write_tree_to(repo).unwrap();
                // get tree from merge_tree_oid
                let merge_tree = repo.find_tree(merge_tree_oid).unwrap();

                // if the merge_tree is the same as the new_target_tree and there are no files (uncommitted changes)
                // then the vbranch is fully merged, so delete it
                println!("merge_tree_oid: {:?}", merge_tree_oid);
                println!("new_target_tree.id(): {:?}", new_target_tree.id());
                if merge_tree_oid == new_target_tree.id() && vbranch.files.is_empty() {
                    // delete the branch
                    // TODO: is there a way to delete a vbranch??
                    virtual_branch.applied = false;
                    virtual_branch.tree = merge_tree_oid;
                    writer.write(&virtual_branch)?;
                } else {
                    // commit the merge tree oid
                    let new_branch_head = repo.commit(
                        None,
                        &author,
                        &committer,
                        "merged upstream",
                        &merge_tree,
                        &[&head_commit, &new_target_commit],
                    )?;
                    virtual_branch.head = new_branch_head;
                    virtual_branch.tree = merge_tree_oid;
                    writer.write(&virtual_branch)?;
                }
            }
        }

        // write new target oid
        target.sha = new_target_oid;
        let target_writer = target::Writer::new(gb_repository);
        target_writer.write_default(&target)?;
    }

    Ok(())
}

fn write_tree(
    gb_repository: &gb_repository::Repository,
    project_repository: &project_repository::Repository,
    files: &Vec<VirtualBranchFile>,
) -> Result<git2::Oid> {
    let default_target = get_default_target(gb_repository)?;

    // read the base sha into an index
    let git_repository = &project_repository.git_repository;
    let base_commit = git_repository.find_commit(default_target.sha).unwrap();
    let base_tree = base_commit.tree().unwrap();
    let mut index = git_repository.index().unwrap();
    index.read_tree(&base_tree).unwrap();
    let project = project_repository.project;

    // now update the index with content in the working directory for each file
    for file in files {
        // convert this string to a Path
        let full_path = std::path::Path::new(&project.path).join(&file.path);
        let rel_path = std::path::Path::new(&file.path);
        // if file exists
        if full_path.exists() {
            // add file to index
            index.add_path(rel_path).unwrap();
        }
    }

    // now write out the tree
    let tree_oid = index.write_tree().unwrap();
    Ok(tree_oid)
}

fn _print_tree(repo: &git2::Repository, tree: &git2::Tree) {
    println!("tree id: {:?}", tree.id());
    for entry in tree.iter() {
        println!("entry: {:?} {:?}", entry.name(), entry.id());
        // get entry contents
        let object = entry.to_object(repo).unwrap();
        let blob = object.as_blob().unwrap();
        // convert content to string
        let content = std::str::from_utf8(blob.content()).unwrap();
        println!("blob: {:?}", content);
    }
}

pub fn commit(
    gb_repository: &gb_repository::Repository,
    project_repository: &project_repository::Repository,
    branch_id: &str,
    message: &str,
    merge_parent: Option<&git2::Oid>,
) -> Result<()> {
    // get the files to commit
    let statuses = get_status_by_branch(gb_repository, project_repository)
        .expect("failed to get status by branch");
    for (mut branch, files) in statuses {
        if branch.id == branch_id {
            let tree_oid = write_tree(gb_repository, project_repository, &files)?;
            if tree_oid != branch.tree {
                let git_repository = &project_repository.git_repository;
                let parent_commit = git_repository.find_commit(branch.head).unwrap();
                let tree = git_repository.find_tree(tree_oid).unwrap();

                // now write a commit, using a merge parent if it exists
                let (author, committer) = gb_repository.git_signatures().unwrap();
                match merge_parent {
                    Some(merge_parent) => {
                        let merge_parent = git_repository.find_commit(*merge_parent).unwrap();
                        let commit_oid = git_repository
                            .commit(
                                None,
                                &author,
                                &committer,
                                message,
                                &tree,
                                &[&parent_commit, &merge_parent],
                            )
                            .unwrap();
                        branch.head = commit_oid;
                    }
                    None => {
                        let commit_oid = git_repository
                            .commit(None, &author, &committer, message, &tree, &[&parent_commit])
                            .unwrap();
                        branch.head = commit_oid;
                    }
                }

                // update the virtual branch head
                branch.tree = tree_oid;
                let writer = branch::Writer::new(gb_repository);
                writer.write(&branch).unwrap();
            }
        }
    }
    Ok(())
}

#[cfg(test)]
mod tests {
    use tempfile::tempdir;

    use crate::{projects, storage, users};

    use super::*;

    fn commit_all(repository: &git2::Repository) -> Result<git2::Oid> {
        let mut index = repository.index()?;
        index.add_all(["."], git2::IndexAddOption::DEFAULT, None)?;
        index.write()?;
        let oid = index.write_tree()?;
        let signature = git2::Signature::now("test", "test@email.com").unwrap();
        let commit_oid = repository.commit(
            Some("HEAD"),
            &signature,
            &signature,
            "some commit",
            &repository.find_tree(oid)?,
            &[&repository.find_commit(repository.refname_to_id("HEAD")?)?],
        )?;
        Ok(commit_oid)
    }

    fn test_repository() -> Result<git2::Repository> {
        let path = tempdir()?.path().to_str().unwrap().to_string();
        let repository = git2::Repository::init(path)?;
        repository.remote_add_fetch("origin/master", "master")?;
        let mut index = repository.index()?;
        let oid = index.write_tree()?;
        let signature = git2::Signature::now("test", "test@email.com").unwrap();
        repository.commit(
            Some("HEAD"),
            &signature,
            &signature,
            "Initial commit",
            &repository.find_tree(oid)?,
            &[],
        )?;
        Ok(repository)
    }
    #[test]
    fn test_commit_on_branch_then_change_file_then_get_status() -> Result<()> {
        let repository = test_repository()?;
        let project = projects::Project::try_from(&repository)?;
        let gb_repo_path = tempdir()?.path().to_str().unwrap().to_string();
        let storage = storage::Storage::from_path(tempdir()?.path());
        let user_store = users::Storage::new(storage.clone());
        let project_store = projects::Storage::new(storage);
        project_store.add_project(&project)?;

        let file_path = std::path::Path::new("test.txt");
        std::fs::write(
            std::path::Path::new(&project.path).join(file_path),
            "line1\nline2\nline3\nline4\n",
        )?;
        let file_path2 = std::path::Path::new("test2.txt");
        std::fs::write(
            std::path::Path::new(&project.path).join(file_path2),
            "line5\nline6\nline7\nline8\n",
        )?;
        commit_all(&repository)?;

        let gb_repo = gb_repository::Repository::open(
            gb_repo_path,
            project.id.clone(),
            project_store,
            user_store,
        )?;
        let project_repository = project_repository::Repository::open(&project)?;

        target::Writer::new(&gb_repo).write_default(&target::Target {
            name: "origin".to_string(),
            remote: "origin".to_string(),
            sha: repository.head().unwrap().target().unwrap(),
            behind: 0,
        })?;

        let branch1_id = create_virtual_branch(&gb_repo, "test_branch")
            .expect("failed to create virtual branch");

        std::fs::write(
            std::path::Path::new(&project.path).join(file_path),
            "line0\nline1\nline2\nline3\nline4\n",
        )?;

        let branches = list_virtual_branches(&gb_repo, &project_repository)?;
        let branch = &branches[0];
        assert_eq!(branch.files.len(), 1);
        assert_eq!(branch.commits.len(), 0);

        // commit
        commit(
            &gb_repo,
            &project_repository,
            &branch1_id,
            "test commit",
            None,
        )?;

        // status (no files)
        let branches = list_virtual_branches(&gb_repo, &project_repository)?;
        let branch = &branches[0];
        assert_eq!(branch.files.len(), 0);
        assert_eq!(branch.commits.len(), 1);

        std::fs::write(
            std::path::Path::new(&project.path).join(file_path2),
            "line5\nline6\nlineBLAH\nline7\nline8\n",
        )?;

        // should have just the last change now, the other line is committed
        let branches = list_virtual_branches(&gb_repo, &project_repository)?;
        let branch = &branches[0];
        assert_eq!(branch.files.len(), 1);
        assert_eq!(branch.commits.len(), 1);

        Ok(())
    }

    #[test]
    fn test_create_branch() -> Result<()> {
        let repository = test_repository()?;
        let project = projects::Project::try_from(&repository)?;
        let gb_repo_path = tempdir()?.path().to_str().unwrap().to_string();
        let storage = storage::Storage::from_path(tempdir()?.path());
        let user_store = users::Storage::new(storage.clone());
        let project_store = projects::Storage::new(storage);
        project_store.add_project(&project)?;
        let gb_repo =
            gb_repository::Repository::open(gb_repo_path, project.id, project_store, user_store)?;

        target::Writer::new(&gb_repo).write_default(&target::Target {
            name: "origin".to_string(),
            remote: "origin".to_string(),
            sha: repository.head().unwrap().target().unwrap(),
            behind: 0,
        })?;

        create_virtual_branch(&gb_repo, "test_branch").expect("failed to create virtual branch");

        let current_session = gb_repo.get_or_create_current_session()?;
        let current_session_reader = sessions::Reader::open(&gb_repo, &current_session)?;

        let branches = iterator::BranchIterator::new(&current_session_reader)?
            .collect::<Result<Vec<branch::Branch>, reader::Error>>()
            .expect("failed to read branches");
        assert_eq!(branches.len(), 1);
        assert_eq!(branches[0].name, "test_branch");

        Ok(())
    }

    #[test]
    fn test_hunk_expantion() -> Result<()> {
        let repository = test_repository()?;
        let project = projects::Project::try_from(&repository)?;
        let gb_repo_path = tempdir()?.path().to_str().unwrap().to_string();
        let storage = storage::Storage::from_path(tempdir()?.path());
        let user_store = users::Storage::new(storage.clone());
        let project_store = projects::Storage::new(storage);
        project_store.add_project(&project)?;
        let gb_repo = gb_repository::Repository::open(
            gb_repo_path,
            project.id.clone(),
            project_store,
            user_store,
        )?;
        let project_repository = project_repository::Repository::open(&project)?;

        target::Writer::new(&gb_repo).write_default(&target::Target {
            name: "origin".to_string(),
            remote: "origin".to_string(),
            sha: repository.head().unwrap().target().unwrap(),
            behind: 0,
        })?;

        let file_path = std::path::Path::new("test.txt");
        std::fs::write(
            std::path::Path::new(&project.path).join(file_path),
            "line1\nline2\n",
        )?;

        let branch1_id = create_virtual_branch(&gb_repo, "test_branch")
            .expect("failed to create virtual branch");
        let branch2_id = create_virtual_branch(&gb_repo, "test_branch2")
            .expect("failed to create virtual branch");

        let statuses =
            get_status_by_branch(&gb_repo, &project_repository).expect("failed to get status");
        let files_by_branch_id = statuses
            .iter()
            .map(|(branch, files)| (branch.id.clone(), files))
            .collect::<HashMap<_, _>>();

        assert_eq!(files_by_branch_id.len(), 2);
        assert_eq!(files_by_branch_id[&branch1_id].len(), 1);
        assert_eq!(files_by_branch_id[&branch2_id].len(), 0);

        // even though selected branch has changed
        update_branch(
            &gb_repo,
            branch::BranchUpdateRequest {
                id: branch1_id.clone(),
                order: Some(1),
                ..Default::default()
            },
        )?;
        update_branch(
            &gb_repo,
            branch::BranchUpdateRequest {
                id: branch2_id.clone(),
                order: Some(0),
                ..Default::default()
            },
        )?;

        // a slightly different hunk should still go to the same branch
        std::fs::write(
            std::path::Path::new(&project.path).join(file_path),
            "line1\nline2\nline3\n",
        )?;

        let statuses =
            get_status_by_branch(&gb_repo, &project_repository).expect("failed to get status");
        let files_by_branch_id = statuses
            .iter()
            .map(|(branch, files)| (branch.id.clone(), files))
            .collect::<HashMap<_, _>>();

        assert_eq!(files_by_branch_id.len(), 2);
        assert_eq!(files_by_branch_id[&branch1_id].len(), 1);
        assert_eq!(files_by_branch_id[&branch2_id].len(), 0);

        Ok(())
    }

    #[test]
    fn test_get_status_files_by_branch() -> Result<()> {
        let repository = test_repository()?;
        let project = projects::Project::try_from(&repository)?;
        let gb_repo_path = tempdir()?.path().to_str().unwrap().to_string();
        let storage = storage::Storage::from_path(tempdir()?.path());
        let user_store = users::Storage::new(storage.clone());
        let project_store = projects::Storage::new(storage);
        project_store.add_project(&project)?;
        let gb_repo = gb_repository::Repository::open(
            gb_repo_path,
            project.id.clone(),
            project_store,
            user_store,
        )?;
        let project_repository = project_repository::Repository::open(&project)?;

        target::Writer::new(&gb_repo).write_default(&target::Target {
            name: "origin".to_string(),
            remote: "origin".to_string(),
            sha: repository.head().unwrap().target().unwrap(),
            behind: 0,
        })?;

        let file_path = std::path::Path::new("test.txt");
        std::fs::write(
            std::path::Path::new(&project.path).join(file_path),
            "line1\nline2\n",
        )?;

        let branch1_id = create_virtual_branch(&gb_repo, "test_branch")
            .expect("failed to create virtual branch");
        let branch2_id = create_virtual_branch(&gb_repo, "test_branch2")
            .expect("failed to create virtual branch");

        let statuses =
            get_status_by_branch(&gb_repo, &project_repository).expect("failed to get status");
        let files_by_branch_id = statuses
            .iter()
            .map(|(branch, files)| (branch.id.clone(), files))
            .collect::<HashMap<_, _>>();

        assert_eq!(files_by_branch_id.len(), 2);
        assert_eq!(files_by_branch_id[&branch1_id].len(), 1);
        assert_eq!(files_by_branch_id[&branch2_id].len(), 0);

        Ok(())
    }

    #[test]
    fn test_move_hunks_entire_file_multiple_sources() -> Result<()> {
        let repository = test_repository()?;
        let project = projects::Project::try_from(&repository)?;
        let gb_repo_path = tempdir()?.path().to_str().unwrap().to_string();
        let storage = storage::Storage::from_path(tempdir()?.path());
        let user_store = users::Storage::new(storage.clone());
        let project_store = projects::Storage::new(storage);
        project_store.add_project(&project)?;

        let file_path = std::path::Path::new("test.txt");
        std::fs::write(
            std::path::Path::new(&project.path).join(file_path),
            "line1\nline2\nline3\nline4\nline5\nline6\nline7\nline8\nline9\nline10\nline11\nline12\n",
        )?;
        commit_all(&repository)?;

        let gb_repo = gb_repository::Repository::open(
            gb_repo_path,
            project.id.clone(),
            project_store,
            user_store,
        )?;
        let project_repository = project_repository::Repository::open(&project)?;

        target::Writer::new(&gb_repo).write_default(&target::Target {
            name: "origin".to_string(),
            remote: "origin".to_string(),
            sha: repository.head().unwrap().target().unwrap(),
            behind: 0,
        })?;

        let branch1_id = create_virtual_branch(&gb_repo, "test_branch")
            .expect("failed to create virtual branch");
        let branch2_id = create_virtual_branch(&gb_repo, "test_branch2")
            .expect("failed to create virtual branch");

        std::fs::write(
            std::path::Path::new(&project.path).join(file_path),
            "line0\nline1\nline2\nline3\nline4\nline5\nline6\nline7\nline8\nline9\nline10\nline11\nline12\nline13\n",
        )?;

        let current_session = gb_repo.get_or_create_current_session()?;
        let current_session_reader = sessions::Reader::open(&gb_repo, &current_session)?;
        let branch_reader = branch::Reader::new(&current_session_reader);
        let branch_writer = branch::Writer::new(&gb_repo);
        let branch2 = branch_reader.read(&branch2_id)?;
        branch_writer.write(&branch::Branch {
            ownership: Ownership {
                files: vec!["test.txt:1-5".try_into()?],
            },
            ..branch2
        })?;
        let branch1 = branch_reader.read(&branch1_id)?;
        branch_writer.write(&branch::Branch {
            ownership: Ownership {
                files: vec!["test.txt:11-15".try_into()?],
            },
            ..branch1
        })?;

        let statuses =
            get_status_by_branch(&gb_repo, &project_repository).expect("failed to get status");

        let files_by_branch_id = statuses
            .iter()
            .map(|(branch, files)| (branch.id.clone(), files))
            .collect::<HashMap<_, _>>();

        assert_eq!(files_by_branch_id.len(), 2);
        assert_eq!(files_by_branch_id[&branch1_id].len(), 1);
        assert_eq!(files_by_branch_id[&branch1_id][0].hunks.len(), 1);
        assert_eq!(files_by_branch_id[&branch2_id].len(), 1);
        assert_eq!(files_by_branch_id[&branch2_id][0].hunks.len(), 1);

        move_files(&gb_repo, &branch2_id, &vec!["test.txt".try_into()?])
            .expect("failed to move hunks");

        let statuses =
            get_status_by_branch(&gb_repo, &project_repository).expect("failed to get status");

        let files_by_branch_id = statuses
            .iter()
            .map(|(branch, files)| (branch.id.clone(), files))
            .collect::<HashMap<_, _>>();

        assert_eq!(files_by_branch_id.len(), 2);
        assert_eq!(files_by_branch_id[&branch1_id].len(), 0);
        assert_eq!(files_by_branch_id[&branch2_id].len(), 1);
        assert_eq!(files_by_branch_id[&branch2_id][0].hunks.len(), 2);

        let branch_reader = branch::Reader::new(&current_session_reader);
        assert_eq!(branch_reader.read(&branch1_id)?.ownership.files, vec![]);
        assert_eq!(
            branch_reader.read(&branch2_id)?.ownership.files,
            vec!["test.txt".try_into()?, "test.txt:1-5,11-15".try_into()?]
        );

        Ok(())
    }

    #[test]
    fn test_move_hunks_entire_file_single_source_full_file() -> Result<()> {
        let repository = test_repository()?;
        let project = projects::Project::try_from(&repository)?;
        let gb_repo_path = tempdir()?.path().to_str().unwrap().to_string();
        let storage = storage::Storage::from_path(tempdir()?.path());
        let user_store = users::Storage::new(storage.clone());
        let project_store = projects::Storage::new(storage);
        project_store.add_project(&project)?;
        let gb_repo = gb_repository::Repository::open(
            gb_repo_path,
            project.id.clone(),
            project_store,
            user_store,
        )?;
        let project_repository = project_repository::Repository::open(&project)?;

        target::Writer::new(&gb_repo).write_default(&target::Target {
            name: "origin".to_string(),
            remote: "origin".to_string(),
            sha: repository.head().unwrap().target().unwrap(),
            behind: 0,
        })?;

        let file_path = std::path::Path::new("test.txt");
        std::fs::write(
            std::path::Path::new(&project.path).join(file_path),
            "line1\nline2\n",
        )?;

        let branch1_id = create_virtual_branch(&gb_repo, "test_branch")
            .expect("failed to create virtual branch");
        let branch2_id = create_virtual_branch(&gb_repo, "test_branch2")
            .expect("failed to create virtual branch");

        let branch_writer = branch::Writer::new(&gb_repo);

        let current_session = gb_repo.get_or_create_current_session()?;
        let current_session_reader = sessions::Reader::open(&gb_repo, &current_session)?;
        let branch_reader = branch::Reader::new(&current_session_reader);
        let branch1 = branch_reader.read(&branch1_id)?;
        branch_writer.write(&branch::Branch {
            ownership: Ownership {
                files: vec!["test.txt".try_into()?],
            },
            ..branch1
        })?;

        let statuses =
            get_status_by_branch(&gb_repo, &project_repository).expect("failed to get status");
        let files_by_branch_id = statuses
            .iter()
            .map(|(branch, files)| (branch.id.clone(), files))
            .collect::<HashMap<_, _>>();

        assert_eq!(files_by_branch_id.len(), 2);
        assert_eq!(files_by_branch_id[&branch1_id].len(), 1);
        assert_eq!(files_by_branch_id[&branch2_id].len(), 0);

        move_files(&gb_repo, &branch2_id, &vec!["test.txt".try_into()?])
            .expect("failed to move hunks");

        let statuses =
            get_status_by_branch(&gb_repo, &project_repository).expect("failed to get status");

        let files_by_branch_id = statuses
            .iter()
            .map(|(branch, files)| (branch.id.clone(), files))
            .collect::<HashMap<_, _>>();

        assert_eq!(files_by_branch_id.len(), 2);
        assert_eq!(files_by_branch_id[&branch1_id].len(), 0);
        assert_eq!(files_by_branch_id[&branch2_id].len(), 1);

        let current_session = gb_repo.get_or_create_current_session()?;
        let current_session_reader = sessions::Reader::open(&gb_repo, &current_session)?;

        let branch_reader = branch::Reader::new(&current_session_reader);
        assert_eq!(branch_reader.read(&branch1_id)?.ownership.files, vec![]);
        assert_eq!(
            branch_reader.read(&branch2_id)?.ownership.files,
            vec!["test.txt".try_into()?]
        );

        Ok(())
    }

    #[test]
    fn test_move_hunks_entire_file_single_source() -> Result<()> {
        let repository = test_repository()?;
        let project = projects::Project::try_from(&repository)?;
        let gb_repo_path = tempdir()?.path().to_str().unwrap().to_string();
        let storage = storage::Storage::from_path(tempdir()?.path());
        let user_store = users::Storage::new(storage.clone());
        let project_store = projects::Storage::new(storage);
        project_store.add_project(&project)?;
        let gb_repo = gb_repository::Repository::open(
            gb_repo_path,
            project.id.clone(),
            project_store,
            user_store,
        )?;
        let project_repository = project_repository::Repository::open(&project)?;

        target::Writer::new(&gb_repo).write_default(&target::Target {
            name: "origin".to_string(),
            remote: "origin".to_string(),
            sha: repository.head().unwrap().target().unwrap(),
            behind: 0,
        })?;

        let file_path = std::path::Path::new("test.txt");
        std::fs::write(
            std::path::Path::new(&project.path).join(file_path),
            "line1\nline2\n",
        )?;

        let branch1_id = create_virtual_branch(&gb_repo, "test_branch")
            .expect("failed to create virtual branch");
        let branch2_id = create_virtual_branch(&gb_repo, "test_branch2")
            .expect("failed to create virtual branch");

        let statuses =
            get_status_by_branch(&gb_repo, &project_repository).expect("failed to get status");
        let files_by_branch_id = statuses
            .iter()
            .map(|(branch, files)| (branch.id.clone(), files))
            .collect::<HashMap<_, _>>();

        assert_eq!(files_by_branch_id.len(), 2);
        assert_eq!(files_by_branch_id[&branch1_id].len(), 1);
        assert_eq!(files_by_branch_id[&branch2_id].len(), 0);

        move_files(&gb_repo, &branch2_id, &vec!["test.txt".try_into()?])
            .expect("failed to move hunks");

        let statuses =
            get_status_by_branch(&gb_repo, &project_repository).expect("failed to get status");

        let files_by_branch_id = statuses
            .iter()
            .map(|(branch, files)| (branch.id.clone(), files))
            .collect::<HashMap<_, _>>();

        assert_eq!(files_by_branch_id.len(), 2);
        assert_eq!(files_by_branch_id[&branch1_id].len(), 0);
        assert_eq!(files_by_branch_id[&branch2_id].len(), 1);

        let current_session = gb_repo.get_or_create_current_session()?;
        let current_session_reader = sessions::Reader::open(&gb_repo, &current_session)?;

        let branch_reader = branch::Reader::new(&current_session_reader);
        assert_eq!(branch_reader.read(&branch1_id)?.ownership.files, vec![]);
        assert_eq!(
            branch_reader.read(&branch2_id)?.ownership.files,
            vec!["test.txt".try_into()?, "test.txt:1-3".try_into()?]
        );

        Ok(())
    }

    #[test]
    fn test_move_hunks_partial_explicitly() -> Result<()> {
        let repository = test_repository()?;
        let project = projects::Project::try_from(&repository)?;
        let gb_repo_path = tempdir()?.path().to_str().unwrap().to_string();
        let storage = storage::Storage::from_path(tempdir()?.path());
        let user_store = users::Storage::new(storage.clone());
        let project_store = projects::Storage::new(storage);
        project_store.add_project(&project)?;

        let file_path = std::path::Path::new("test.txt");
        std::fs::write(
            std::path::Path::new(&project.path).join(file_path),
            "line1\nline2\nline3\nline4\nline5\nline6\nline7\nline8\nline9\nline10\nline11\nline12\nline13\n",
        )?;
        commit_all(&repository)?;

        let gb_repo = gb_repository::Repository::open(
            gb_repo_path,
            project.id.clone(),
            project_store,
            user_store,
        )?;

        let project_repository = project_repository::Repository::open(&project)?;

        target::Writer::new(&gb_repo).write_default(&target::Target {
            name: "origin".to_string(),
            remote: "origin".to_string(),
            sha: repository.head().unwrap().target().unwrap(),
            behind: 0,
        })?;

        std::fs::write(
            std::path::Path::new(&project.path).join(file_path),
            "line0\nline1\nline2\nline3\nline4\nline5\nline6\nline7\nline8\nline9\nline10\nline11\nline12\nline13\nline14\n",
        )?;

        let branch1_id = create_virtual_branch(&gb_repo, "test_branch")
            .expect("failed to create virtual branch");
        let branch2_id = create_virtual_branch(&gb_repo, "test_branch2")
            .expect("failed to create virtual branch");

        let statuses =
            get_status_by_branch(&gb_repo, &project_repository).expect("failed to get status");
        let files_by_branch_id = statuses
            .iter()
            .map(|(branch, files)| (branch.id.clone(), files))
            .collect::<HashMap<_, _>>();

        assert_eq!(files_by_branch_id.len(), 2);
        assert_eq!(files_by_branch_id[&branch1_id].len(), 1);
        assert_eq!(files_by_branch_id[&branch1_id][0].hunks.len(), 2);
        assert_eq!(files_by_branch_id[&branch2_id].len(), 0);

        move_files(&gb_repo, &branch2_id, &vec!["test.txt:1-5".try_into()?])
            .expect("failed to move hunks");

        let statuses =
            get_status_by_branch(&gb_repo, &project_repository).expect("failed to get status");

        let files_by_branch_id = statuses
            .iter()
            .map(|(branch, files)| (branch.id.clone(), files))
            .collect::<HashMap<_, _>>();

        println!("{:#?}", statuses);

        assert_eq!(files_by_branch_id.len(), 2);
        assert_eq!(files_by_branch_id[&branch1_id].len(), 1);
        assert_eq!(files_by_branch_id[&branch1_id][0].hunks.len(), 1);
        assert_eq!(files_by_branch_id[&branch2_id].len(), 1);
        assert_eq!(files_by_branch_id[&branch1_id][0].hunks.len(), 1);

        let current_session = gb_repo.get_or_create_current_session()?;
        let current_session_reader = sessions::Reader::open(&gb_repo, &current_session)?;
        let branch_reader = branch::Reader::new(&current_session_reader);
        assert_eq!(
            branch_reader.read(&branch1_id)?.ownership.files,
            vec!["test.txt:12-16".try_into()?]
        );
        assert_eq!(
            branch_reader.read(&branch2_id)?.ownership.files,
            vec!["test.txt:1-5".try_into()?]
        );

        Ok(())
    }

    #[test]
    fn test_move_hunks_partial_implicity_owned() -> Result<()> {
        let repository = test_repository()?;
        let project = projects::Project::try_from(&repository)?;
        let gb_repo_path = tempdir()?.path().to_str().unwrap().to_string();
        let storage = storage::Storage::from_path(tempdir()?.path());
        let user_store = users::Storage::new(storage.clone());
        let project_store = projects::Storage::new(storage);
        project_store.add_project(&project)?;

        let file_path = std::path::Path::new("test.txt");
        std::fs::write(
            std::path::Path::new(&project.path).join(file_path),
            "line1\nline2\nline3\nline4\nline5\nline6\nline7\nline8\nline9\nline10\nline11\nline12\n",
        )?;
        commit_all(&repository)?;

        let gb_repo = gb_repository::Repository::open(
            gb_repo_path,
            project.id.clone(),
            project_store,
            user_store,
        )?;

        let project_repository = project_repository::Repository::open(&project)?;

        target::Writer::new(&gb_repo).write_default(&target::Target {
            name: "origin".to_string(),
            remote: "origin".to_string(),
            sha: repository.head().unwrap().target().unwrap(),
            behind: 0,
        })?;

        std::fs::write(
            std::path::Path::new(&project.path).join(file_path),
            "line0\nline1\nline2\nline3\nline4\nline5\nline6\nline7\nline8\nline9\nline10\nline11\nline12\nline13\n",
        )?;

        let branch1_id = create_virtual_branch(&gb_repo, "test_branch")
            .expect("failed to create virtual branch");
        let branch2_id = create_virtual_branch(&gb_repo, "test_branch2")
            .expect("failed to create virtual branch");

        let branch_writer = branch::Writer::new(&gb_repo);

        // update ownership to be implicit
        let current_session = gb_repo.get_or_create_current_session()?;
        let current_session_reader = sessions::Reader::open(&gb_repo, &current_session)?;
        let branch1 = branch::Reader::new(&current_session_reader).read(&branch1_id)?;
        branch_writer.write(&Branch {
            ownership: Ownership {
                files: vec!["test.txt".try_into()?],
            },
            ..branch1
        })?;

        let statuses =
            get_status_by_branch(&gb_repo, &project_repository).expect("failed to get status");
        let files_by_branch_id = statuses
            .iter()
            .map(|(branch, files)| (branch.id.clone(), files))
            .collect::<HashMap<_, _>>();

        assert_eq!(files_by_branch_id.len(), 2);
        assert_eq!(files_by_branch_id[&branch1_id].len(), 1);
        assert_eq!(files_by_branch_id[&branch1_id][0].hunks.len(), 2);
        assert_eq!(files_by_branch_id[&branch2_id].len(), 0);

        move_files(&gb_repo, &branch2_id, &vec!["test.txt:1-5".try_into()?])
            .expect("failed to move hunks");

        let statuses =
            get_status_by_branch(&gb_repo, &project_repository).expect("failed to get status");

        println!("{:#?}", statuses);

        let files_by_branch_id = statuses
            .iter()
            .map(|(branch, files)| (branch.id.clone(), files))
            .collect::<HashMap<_, _>>();

        assert_eq!(files_by_branch_id.len(), 2);
        assert_eq!(files_by_branch_id[&branch1_id].len(), 1);
        assert_eq!(files_by_branch_id[&branch1_id][0].hunks.len(), 1);
        assert_eq!(files_by_branch_id[&branch2_id].len(), 1);
        assert_eq!(files_by_branch_id[&branch1_id][0].hunks.len(), 1);

        let branch_reader = branch::Reader::new(&current_session_reader);
        assert_eq!(
            branch_reader.read(&branch1_id)?.ownership.files,
            vec!["test.txt".try_into()?]
        );
        assert_eq!(
            branch_reader.read(&branch2_id)?.ownership.files,
            vec!["test.txt:1-5".try_into()?]
        );

        Ok(())
    }

    #[test]
    fn test_add_new_hunk_to_the_end() -> Result<()> {
        let repository = test_repository()?;
        let project = projects::Project::try_from(&repository)?;
        let gb_repo_path = tempdir()?.path().to_str().unwrap().to_string();
        let storage = storage::Storage::from_path(tempdir()?.path());
        let user_store = users::Storage::new(storage.clone());
        let project_store = projects::Storage::new(storage);
        project_store.add_project(&project)?;

        let file_path = std::path::Path::new("test.txt");
        std::fs::write(
            std::path::Path::new(&project.path).join(file_path),
            "line1\nline2\nline3\nline4\nline5\nline6\nline7\nline8\nline9\nline10\nline11\nline12\nline13\nline14\n",
        )?;
        commit_all(&repository)?;

        let gb_repo = gb_repository::Repository::open(
            gb_repo_path,
            project.id.clone(),
            project_store,
            user_store,
        )?;

        let project_repository = project_repository::Repository::open(&project)?;

        target::Writer::new(&gb_repo).write_default(&target::Target {
            name: "origin".to_string(),
            remote: "origin".to_string(),
            sha: repository.head().unwrap().target().unwrap(),
            behind: 0,
        })?;

        std::fs::write(
            std::path::Path::new(&project.path).join(file_path),
            "line1\nline2\nline3\nline4\nline5\nline6\nline7\nline8\nline9\nline10\nline11\nline12\nline13\nline14\nline15\n",
        )?;

        create_virtual_branch(&gb_repo, "test_branch").expect("failed to create virtual branch");

        let statuses =
            get_status_by_branch(&gb_repo, &project_repository).expect("failed to get status");
        assert_eq!(statuses[0].1[0].hunks[0].id, "test.txt:12-16");

        std::fs::write(
            std::path::Path::new(&project.path).join(file_path),
            "line0\nline1\nline2\nline3\nline4\nline5\nline6\nline7\nline8\nline9\nline10\nline11\nline12\nline13\nline14\nline15\n",
        )?;

        let statuses =
            get_status_by_branch(&gb_repo, &project_repository).expect("failed to get status");
        assert_eq!(statuses[0].1[0].hunks[0].id, "test.txt:13-17");
        assert_eq!(statuses[0].1[0].hunks[1].id, "test.txt:1-5");

        Ok(())
    }

    #[test]
    fn test_update_branch_target() -> Result<()> {
        let repository = test_repository()?;
        let project = projects::Project::try_from(&repository)?;
        let gb_repo_path = tempdir()?.path().to_str().unwrap().to_string();
        let storage = storage::Storage::from_path(tempdir()?.path());
        let user_store = users::Storage::new(storage.clone());
        let project_store = projects::Storage::new(storage);
        project_store.add_project(&project)?;

        // create a commit and set the target
        let file_path = std::path::Path::new("test.txt");
        std::fs::write(
            std::path::Path::new(&project.path).join(file_path),
            "line1\nline2\nline3\nline4\n",
        )?;
        let file_path2 = std::path::Path::new("test2.txt");
        std::fs::write(
            std::path::Path::new(&project.path).join(file_path2),
            "line5\nline6\nline7\nline8\n",
        )?;
        commit_all(&repository)?;

        let gb_repo = gb_repository::Repository::open(
            gb_repo_path,
            project.id.clone(),
            project_store,
            user_store,
        )?;
        let project_repository = project_repository::Repository::open(&project)?;

        target::Writer::new(&gb_repo).write_default(&target::Target {
            name: "origin/master".to_string(),
            remote: "origin".to_string(),
            sha: repository.head().unwrap().target().unwrap(),
            behind: 0,
        })?;

        // create a vbranch
        let branch1_id = create_virtual_branch(&gb_repo, "test_branch")
            .expect("failed to create virtual branch");

        std::fs::write(
            std::path::Path::new(&project.path).join(file_path),
            "line1\nline2\nline3\nline4\nupstream\n",
        )?;
        // add a commit to the target branch it's pointing to so there is something "upstream"
        commit_all(&repository)?;
        let up_target = repository.head().unwrap().target().unwrap();

        // revert content
        std::fs::write(
            std::path::Path::new(&project.path).join(file_path),
            "line1\nline2\nline3\nline4\n",
        )?;

        //update repo ref refs/remotes/origin/master to up_target oid
        repository.reference(
            "refs/remotes/origin/master",
            up_target,
            true,
            "update target",
        )?;

        std::fs::write(
            std::path::Path::new(&project.path).join(file_path2),
            "line5\nline6\nline7\nline8\nlocal\n",
        )?;

        commit(
            &gb_repo,
            &project_repository,
            &branch1_id,
            "test commit",
            None,
        )?;

        std::fs::write(
            std::path::Path::new(&project.path).join(file_path2),
            "line5\nline6\nline7\nline8\nlocal\nmore local\n",
        )?;

        // add something to the branch
        let branches = list_virtual_branches(&gb_repo, &project_repository)?;
        let branch = &branches[0];
        assert_eq!(branch.files.len(), 1);
        assert_eq!(branch.commits.len(), 1);

        let contents = std::fs::read(std::path::Path::new(&project.path).join(file_path))?;
        assert_eq!(String::from_utf8(contents)?, "line1\nline2\nline3\nline4\n");

        // update the target branch
        // this should leave the work on file2, but update the contents of file1
        // and the branch diff should only be on file2
        update_branch_target(&gb_repo, &project_repository)?;

        let contents = std::fs::read(std::path::Path::new(&project.path).join(file_path))?;
        assert_eq!(
            String::from_utf8(contents)?,
            "line1\nline2\nline3\nline4\nupstream\n"
        );

        // assert that the vbranch target is updated
        let branches = list_virtual_branches(&gb_repo, &project_repository)?;
        let branch = &branches[0];
        assert_eq!(branch.files.len(), 1);
        assert_eq!(branch.commits.len(), 2); // branch commit, merge commit

        Ok(())
    }

    #[test]
    fn test_update_branch_target_detect_integrated_branches() -> Result<()> {
        let repository = test_repository()?;
        let project = projects::Project::try_from(&repository)?;
        let gb_repo_path = tempdir()?.path().to_str().unwrap().to_string();
        let storage = storage::Storage::from_path(tempdir()?.path());
        let user_store = users::Storage::new(storage.clone());
        let project_store = projects::Storage::new(storage);
        project_store.add_project(&project)?;

        // create a commit and set the target
        let file_path = std::path::Path::new("test.txt");
        std::fs::write(
            std::path::Path::new(&project.path).join(file_path),
            "line1\nline2\nline3\nline4\n",
        )?;
        commit_all(&repository)?;

        let gb_repo = gb_repository::Repository::open(
            gb_repo_path,
            project.id.clone(),
            project_store,
            user_store,
        )?;
        let project_repository = project_repository::Repository::open(&project)?;

        target::Writer::new(&gb_repo).write_default(&target::Target {
            name: "origin/master".to_string(),
            remote: "origin".to_string(),
            sha: repository.head().unwrap().target().unwrap(),
            behind: 0,
        })?;

        // create a vbranch
        let branch1_id = create_virtual_branch(&gb_repo, "test_branch")
            .expect("failed to create virtual branch");

        std::fs::write(
            std::path::Path::new(&project.path).join(file_path),
            "line1\nline2\nline3\nline4\nupstream\n",
        )?;
        // add a commit to the target branch it's pointing to so there is something "upstream"
        commit_all(&repository)?;
        let up_target = repository.head().unwrap().target().unwrap();

        //update repo ref refs/remotes/origin/master to up_target oid
        repository.reference(
            "refs/remotes/origin/master",
            up_target,
            true,
            "update target",
        )?;

        commit(
            &gb_repo,
            &project_repository,
            &branch1_id,
            "test commit",
            None,
        )?;

        // add something to the branch
        let branches = list_virtual_branches(&gb_repo, &project_repository)?;
        let branch = &branches[0];
        assert_eq!(branch.files.len(), 0);
        assert_eq!(branch.commits.len(), 1);

        // update the target branch
        // this should notice that the trees are the same after the merge, so it should unapply the branch
        update_branch_target(&gb_repo, &project_repository)?;

        // there should be a new vbranch created, but nothing is on it
        let branches = list_virtual_branches(&gb_repo, &project_repository)?;
        let branch = &branches.iter().find(|b| b.id == branch1_id).unwrap();
        assert!(!branch.active);
        assert_eq!(branch.commits.len(), 1);

        Ok(())
    }

    #[test]
    fn test_update_branch_target_detect_integrated_branches_with_more_work() -> Result<()> {
        let repository = test_repository()?;
        let project = projects::Project::try_from(&repository)?;
        let gb_repo_path = tempdir()?.path().to_str().unwrap().to_string();
        let storage = storage::Storage::from_path(tempdir()?.path());
        let user_store = users::Storage::new(storage.clone());
        let project_store = projects::Storage::new(storage);
        project_store.add_project(&project)?;

        // create a commit and set the target
        let file_path = std::path::Path::new("test.txt");
        std::fs::write(
            std::path::Path::new(&project.path).join(file_path),
            "line1\nline2\nline3\nline4\n",
        )?;
        commit_all(&repository)?;

        let gb_repo = gb_repository::Repository::open(
            gb_repo_path,
            project.id.clone(),
            project_store,
            user_store,
        )?;
        let project_repository = project_repository::Repository::open(&project)?;

        target::Writer::new(&gb_repo).write_default(&target::Target {
            name: "origin/master".to_string(),
            remote: "origin".to_string(),
            sha: repository.head().unwrap().target().unwrap(),
            behind: 0,
        })?;

        // create a vbranch
        let branch1_id = create_virtual_branch(&gb_repo, "test_branch")
            .expect("failed to create virtual branch");

        std::fs::write(
            std::path::Path::new(&project.path).join(file_path),
            "line1\nline2\nline3\nline4\nupstream\n",
        )?;
        // add a commit to the target branch it's pointing to so there is something "upstream"
        commit_all(&repository)?;
        let up_target = repository.head().unwrap().target().unwrap();

        //update repo ref refs/remotes/origin/master to up_target oid
        repository.reference(
            "refs/remotes/origin/master",
            up_target,
            true,
            "update target",
        )?;

        commit(
            &gb_repo,
            &project_repository,
            &branch1_id,
            "test commit",
            None,
        )?;

        // add some uncommitted work
        std::fs::write(
            std::path::Path::new(&project.path).join(file_path),
            "local\nline1\nline2\nline3\nline4\nupstream\n",
        )?;

        let branches = list_virtual_branches(&gb_repo, &project_repository)?;
        let branch = &branches[0];
        assert_eq!(branch.files.len(), 1);
        assert_eq!(branch.commits.len(), 1);

        // update the target branch
        // this should notice that the trees are the same after the merge, but there are files on the branch, so do a merge and then leave the files there
        update_branch_target(&gb_repo, &project_repository)?;

        // there should be a new vbranch created, but nothing is on it
        let branches = list_virtual_branches(&gb_repo, &project_repository)?;
        let branch = &branches[0];
        assert_eq!(branch.files.len(), 1);
        assert_eq!(branch.commits.len(), 2);

        Ok(())
    }

    #[test]
    fn test_apply_unapply_branch() -> Result<()> {
        let repository = test_repository()?;
        let project = projects::Project::try_from(&repository)?;
        let gb_repo_path = tempdir()?.path().to_str().unwrap().to_string();
        let storage = storage::Storage::from_path(tempdir()?.path());
        let user_store = users::Storage::new(storage.clone());
        let project_store = projects::Storage::new(storage);
        project_store.add_project(&project)?;
        let gb_repo = gb_repository::Repository::open(
            gb_repo_path,
            project.id.clone(),
            project_store,
            user_store,
        )?;
        let project_repository = project_repository::Repository::open(&project)?;

        // create a commit and set the target
        let file_path = std::path::Path::new("test.txt");
        std::fs::write(
            std::path::Path::new(&project.path).join(file_path),
            "line1\nline2\nline3\nline4\n",
        )?;
        commit_all(&repository)?;

        target::Writer::new(&gb_repo).write_default(&target::Target {
            name: "origin/master".to_string(),
            remote: "origin".to_string(),
            sha: repository.head().unwrap().target().unwrap(),
            behind: 0,
        })?;

        std::fs::write(
            std::path::Path::new(&project.path).join(file_path),
            "line1\nline2\nline3\nline4\nbranch1\n",
        )?;
        let file_path2 = std::path::Path::new("test2.txt");
        std::fs::write(
            std::path::Path::new(&project.path).join(file_path2),
            "line5\nline6\n",
        )?;

        let branch1_id = create_virtual_branch(&gb_repo, "test_branch")
            .expect("failed to create virtual branch");
        let branch2_id = create_virtual_branch(&gb_repo, "test_branch2")
            .expect("failed to create virtual branch");

        let current_session = gb_repo.get_or_create_current_session()?;
        let current_session_reader = sessions::Reader::open(&gb_repo, &current_session)?;
        let branch_reader = branch::Reader::new(&current_session_reader);
        let branch_writer = branch::Writer::new(&gb_repo);
        let branch1 = branch_reader.read(&branch1_id)?;
        branch_writer.write(&Branch {
            ownership: Ownership {
                files: vec!["test.txt".try_into()?, "test2.txt".try_into()?],
            },
            ..branch1
        })?;

        move_files(&gb_repo, &branch2_id, &vec!["test2.txt".try_into()?])
            .expect("failed to move hunks");

        let contents = std::fs::read(std::path::Path::new(&project.path).join(file_path))?;
        assert_eq!(
            "line1\nline2\nline3\nline4\nbranch1\n",
            String::from_utf8(contents)?
        );
        let contents = std::fs::read(std::path::Path::new(&project.path).join(file_path2))?;
        assert_eq!("line5\nline6\n", String::from_utf8(contents)?);

        let branches = list_virtual_branches(&gb_repo, &project_repository)?;
        let branch = &branches.iter().find(|b| b.id == branch1_id).unwrap();
        assert_eq!(branch.files.len(), 1);
        assert!(branch.active);

        unapply_branch(&gb_repo, &project_repository, &branch1_id)?;

        let contents = std::fs::read(std::path::Path::new(&project.path).join(file_path))?;
        assert_eq!("line1\nline2\nline3\nline4\n", String::from_utf8(contents)?);
        let contents = std::fs::read(std::path::Path::new(&project.path).join(file_path2))?;
        assert_eq!("line5\nline6\n", String::from_utf8(contents)?);

        let branches = list_virtual_branches(&gb_repo, &project_repository)?;
        let branch = &branches.iter().find(|b| b.id == branch1_id).unwrap();
        assert_eq!(branch.files.len(), 0);
        assert!(!branch.active);

        apply_branch(&gb_repo, &project_repository, &branch1_id)?;
        let contents = std::fs::read(std::path::Path::new(&project.path).join(file_path))?;
        assert_eq!(
            "line1\nline2\nline3\nline4\nbranch1\n",
            String::from_utf8(contents)?
        );
        let contents = std::fs::read(std::path::Path::new(&project.path).join(file_path2))?;
        assert_eq!("line5\nline6\n", String::from_utf8(contents)?);

        let branches = list_virtual_branches(&gb_repo, &project_repository)?;
        let branch = &branches.iter().find(|b| b.id == branch1_id).unwrap();
        assert_eq!(branch.files.len(), 1);
        assert!(branch.active);

        Ok(())
    }
}<|MERGE_RESOLUTION|>--- conflicted
+++ resolved
@@ -26,11 +26,8 @@
     pub active: bool,
     pub files: Vec<VirtualBranchFile>,
     pub commits: Vec<VirtualBranchCommit>,
-<<<<<<< HEAD
     pub mergeable: bool,
-=======
     pub order: usize,
->>>>>>> fd7d2f9d
 }
 
 #[derive(Debug, PartialEq, Clone, Serialize)]
