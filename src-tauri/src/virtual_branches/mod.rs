pub mod branch;
mod iterator;
pub mod target;

use std::{
    collections::{HashMap, HashSet},
    path, time, vec,
};

use anyhow::{bail, Context, Result};
use serde::Serialize;

pub use branch::Branch;
pub use iterator::BranchIterator as Iterator;
use uuid::Uuid;

use crate::{gb_repository, project_repository, reader, sessions};

use self::branch::{FileOwnership, Hunk, Ownership};

// this struct is a mapping to the view `Branch` type in Typescript
// found in src-tauri/src/routes/repo/[project_id]/types.ts
// it holds a materialized view for presentation purposes of the Branch struct in Rust
// which is our persisted data structure for virtual branches
//
// it is not persisted, it is only used for presentation purposes through the ipc
//
#[derive(Debug, PartialEq, Clone, Serialize)]
#[serde(rename_all = "camelCase")]
pub struct VirtualBranch {
    pub id: String,
    pub name: String,
    pub active: bool,
    pub files: Vec<VirtualBranchFile>,
    pub commits: Vec<VirtualBranchCommit>,
    pub mergeable: bool,
    pub merge_conflicts: Vec<String>,
    pub order: usize,
    pub upstream: String,
}

// this is the struct that maps to the view `Commit` type in Typescript
// it is derived from walking the git commits between the `Branch.head` commit
// and the `Target.sha` commit, or, everything that is uniquely committed to
// the virtual branch we assign it to. an array of them are returned as part of
// the `VirtualBranch` struct
//
// it is not persisted, it is only used for presentation purposes through the ipc
//
#[derive(Debug, PartialEq, Clone, Serialize)]
#[serde(rename_all = "camelCase")]
pub struct VirtualBranchCommit {
    pub id: String,
    pub description: String,
    pub created_at: u128,
    pub author_name: String,
    pub author_email: String,
    pub is_remote: bool,
}

// this struct is a mapping to the view `File` type in Typescript
// found in src-tauri/src/routes/repo/[project_id]/types.ts
// it holds a materialized view for presentation purposes of one entry of the
// `Branch.ownership` vector in Rust. an array of them are returned as part of
// the `VirtualBranch` struct, which map to each entry of the `Branch.ownership` vector
//
// it is not persisted, it is only used for presentation purposes through the ipc
//
#[derive(Debug, PartialEq, Clone, Serialize)]
#[serde(rename_all = "camelCase")]
pub struct VirtualBranchFile {
    pub id: String,
    pub path: String,
    pub hunks: Vec<VirtualBranchHunk>,
}

// this struct is a mapping to the view `Hunk` type in Typescript
// found in src-tauri/src/routes/repo/[project_id]/types.ts
// it holds a materialized view for presentation purposes of one entry of the
// each hunk in one `Branch.ownership` vector entry in Rust.
// an array of them are returned as part of the `VirtualBranchFile` struct
//
// it is not persisted, it is only used for presentation purposes through the ipc
//
#[derive(Debug, PartialEq, Clone, Serialize)]
#[serde(rename_all = "camelCase")]
pub struct VirtualBranchHunk {
    pub id: String,
    pub name: String,
    pub diff: String,
    pub modified_at: u128,
    pub file_path: String,
    pub start: usize,
    pub end: usize,
}

// this struct is a mapping to the view `RemoteBranch` type in Typescript
// found in src-tauri/src/routes/repo/[project_id]/types.ts
// it holds data calculated for presentation purposes of one Git branch
// with comparison data to the Target commit, determining if it is mergeable,
// and how far ahead or behind the Target it is.
// an array of them can be requested from the frontend to show in the sidebar
// Tray and should only contain branches that have not been converted into
// virtual branches yet (ie, we have no `Branch` struct persisted in our data.
#[derive(Debug, Serialize)]
#[serde(rename_all = "camelCase")]
pub struct RemoteBranch {
    sha: String,
    branch: String,
    name: String,
    description: String,
    last_commit_ts: u128,
    first_commit_ts: u128,
    ahead: u32,
    behind: u32,
    upstream: String,
    authors: Vec<String>,
    mergeable: bool,
    merge_conflicts: Vec<String>,
}

pub fn apply_branch(
    gb_repository: &gb_repository::Repository,
    project_repository: &project_repository::Repository,
    branch_id: &str,
) -> Result<()> {
    let current_session = gb_repository
        .get_or_create_current_session()
        .context("failed to get or create currnt session")?;
    let current_session_reader = sessions::Reader::open(gb_repository, &current_session)
        .context("failed to open current session")?;

    let repo = &project_repository.git_repository;

    let wd_tree = get_wd_tree(repo)?;

    let target_reader = target::Reader::new(&current_session_reader);
    let default_target = match target_reader.read_default() {
        Ok(target) => Ok(target),
        Err(reader::Error::NotFound) => return Ok(()),
        Err(e) => Err(e),
    }
    .context("failed to read default target")?;

    let virtual_branches = Iterator::new(&current_session_reader)
        .context("failed to create branch iterator")?
        .collect::<Result<Vec<branch::Branch>, reader::Error>>()
        .context("failed to read virtual branches")?
        .into_iter()
        .filter(|branch| !branch.applied)
        .collect::<Vec<_>>();

    let writer = branch::Writer::new(gb_repository);

    let mut target_branch = virtual_branches
        .iter()
        .find(|b| b.id == branch_id)
        .context("failed to find target branch")?
        .clone();
    let target_commit = gb_repository
        .git_repository
        .find_commit(default_target.sha)
        .context("failed to find target commit")?;
    let target_tree = target_commit.tree().context("failed to get target tree")?;

    let branch_tree = gb_repository
        .git_repository
        .find_tree(target_branch.tree)
        .context("failed to find branch tree")?;

    let merge_options = git2::MergeOptions::new();

    // check index for conflicts
    let mut merge_index = repo
        .merge_trees(&target_tree, &wd_tree, &branch_tree, Some(&merge_options))
        .unwrap();

    if merge_index.has_conflicts() {
        bail!("conflict applying branch");
    } else {
        // checkout the merge index
        let mut checkout_options = git2::build::CheckoutBuilder::new();
        checkout_options.force();
        repo.checkout_index(Some(&mut merge_index), Some(&mut checkout_options))?;

        target_branch.applied = true;
        writer.write(&target_branch)?;
    }

    Ok(())
}

// to unapply a branch, we need to write the current tree out, then remove those file changes from the wd
pub fn unapply_branch(
    gb_repository: &gb_repository::Repository,
    project_repository: &project_repository::Repository,
    branch_id: &str,
) -> Result<()> {
    let current_session = gb_repository
        .get_or_create_current_session()
        .context("failed to get or create currnt session")?;
    let current_session_reader = sessions::Reader::open(gb_repository, &current_session)
        .context("failed to open current session")?;
    let project = project_repository.project;

    let target_reader = target::Reader::new(&current_session_reader);
    let default_target = match target_reader.read_default() {
        Ok(target) => Ok(target),
        Err(reader::Error::NotFound) => return Ok(()),
        Err(e) => Err(e),
    }
    .context("failed to read default target")?;

    let virtual_branches = Iterator::new(&current_session_reader)
        .context("failed to create branch iterator")?
        .collect::<Result<Vec<branch::Branch>, reader::Error>>()
        .context("failed to read virtual branches")?
        .into_iter()
        .filter(|branch| branch.applied)
        .collect::<Vec<_>>();

    let writer = branch::Writer::new(gb_repository);

    let mut target_branch = virtual_branches
        .iter()
        .find(|b| b.id == branch_id)
        .context("failed to find target branch")?
        .clone();

    let statuses = get_status_by_branch(gb_repository, project_repository)
        .context("failed to get status by branch")?;

    let status = statuses
        .iter()
        .find(|(s, _)| s.id == branch_id)
        .context("failed to find status for branch");

    let target_commit = gb_repository
        .git_repository
        .find_commit(default_target.sha)
        .context("failed to find target commit")?;
    let target_tree = target_commit.tree().context("failed to get target tree")?;

    if let Ok((_branch, files)) = status {
        let tree = write_tree(gb_repository, project_repository, files)?;
        for file in files {
            // if file exists in target tree, revert to that content
            let path = std::path::Path::new(&file.path);
            let full_path = std::path::Path::new(&project.path).join(path);
            if let Ok(target_entry) = target_tree.get_path(path) {
                let target_entry = target_entry.to_object(&gb_repository.git_repository)?;
                let target_entry = target_entry
                    .as_blob()
                    .context("failed to get target blob")?;
                let target_content = target_entry.content();
                // write this file to the file path
                std::fs::write(full_path, target_content)?;
            } else {
                // if file does not exist in target tree, delete the file
                std::fs::remove_file(full_path)?;
            }
        }
        target_branch.tree = tree;
        target_branch.applied = false;
        writer.write(&target_branch)?;
    }

    Ok(())
}

pub fn remote_branches(
    gb_repository: &gb_repository::Repository,
    project_repository: &project_repository::Repository,
) -> Result<Vec<RemoteBranch>> {
    // get the current target
    let current_session = gb_repository
        .get_or_create_current_session()
        .context("failed to get or create currnt session")?;
    let current_session_reader = sessions::Reader::open(gb_repository, &current_session)
        .context("failed to open current session")?;

    let target_reader = target::Reader::new(&current_session_reader);
    let default_target = match target_reader.read_default() {
        Ok(target) => Ok(target),
        Err(reader::Error::NotFound) => return Ok(vec![]),
        Err(e) => Err(e),
    }
    .context("failed to read default target")?;

    let current_time = time::SystemTime::now();
    let too_old = time::Duration::from_secs(86_400 * 90); // 90 days (3 months) is too old

    let repo = &project_repository.git_repository;

    let main_oid = default_target.sha;
    let target_commit = repo.find_commit(main_oid).ok().unwrap();

    let wd_tree = get_wd_tree(repo)?;

    let mut branches: Vec<RemoteBranch> = Vec::new();
    let mut most_recent_branches: Vec<(git2::Branch, u64)> = Vec::new();

    for branch in repo.branches(Some(git2::BranchType::Remote))? {
        let (branch, _) = branch?;
        match branch.get().target() {
            Some(branch_oid) => {
                // get the branch ref
                let branch_commit = repo.find_commit(branch_oid).ok().unwrap();
                let branch_time = branch_commit.time();
                let seconds = branch_time.seconds().try_into().unwrap();
                let branch_time = time::UNIX_EPOCH + time::Duration::from_secs(seconds);
                let duration = current_time.duration_since(branch_time).unwrap();
                if duration > too_old {
                    continue;
                }
                most_recent_branches.push((branch, seconds));
            }
            None => {
                continue;
            }
        }
    }

    // take the most recent 20 branches
    most_recent_branches.sort_by(|a, b| b.1.cmp(&a.1)); // Sort by timestamp in descending order.
    let sorted_branches: Vec<git2::Branch> = most_recent_branches
        .into_iter()
        .map(|(branch, _)| branch)
        .collect();
    let top_branches = sorted_branches.into_iter().take(20).collect::<Vec<_>>(); // Take the first 20 entries.

    for branch in &top_branches {
        let branch_name = branch.get().name().unwrap();
        let upstream_branch = branch.upstream();
        match branch.get().target() {
            Some(branch_oid) => {
                // get the branch ref
                let branch_commit = repo.find_commit(branch_oid).ok().unwrap();

                let mut revwalk = repo.revwalk().unwrap();
                revwalk.set_sorting(git2::Sort::TOPOLOGICAL).unwrap();
                revwalk.push(main_oid).unwrap();
                revwalk.hide(branch_oid).unwrap();

                let mut count_behind = 0;
                for oid in revwalk {
                    if oid.unwrap() == branch_oid {
                        break;
                    }
                    count_behind += 1;
                    if count_behind > 100 {
                        break;
                    }
                }

                let mut revwalk2 = repo.revwalk().unwrap();
                revwalk2.set_sorting(git2::Sort::TOPOLOGICAL).unwrap();
                revwalk2.push(branch_oid).unwrap();
                revwalk2.hide(main_oid).unwrap();

                let mut min_time = None;
                let mut max_time = None;
                let mut count_ahead = 0;
                let mut authors = HashSet::new();
                for oid in revwalk2 {
                    let oid = oid.unwrap();
                    if oid == main_oid {
                        break;
                    }
                    let commit = repo.find_commit(oid).ok().unwrap();
                    let timestamp = commit.time().seconds() as u128;

                    if min_time.is_none() || timestamp < min_time.unwrap() {
                        min_time = Some(timestamp);
                    }

                    if max_time.is_none() || timestamp > max_time.unwrap() {
                        max_time = Some(timestamp);
                    }

                    // find the signature for this commit
                    let commit = repo.find_commit(oid).ok().unwrap();
                    let signature = commit.author();
                    authors.insert(signature.email().unwrap().to_string());

                    count_ahead += 1;
                }

                let upstream_branch_name = match upstream_branch {
                    Ok(upstream_branch) => upstream_branch.get().name().unwrap_or("").to_string(),
                    Err(_) => "".to_string(),
                };

                let base_tree = find_base_tree(repo, &branch_commit, &target_commit)?;
                let branch_tree = branch_commit.tree()?;
                let (mergeable, merge_conflicts) =
                    check_mergeable(repo, &base_tree, &branch_tree, &wd_tree)?;
                println!("mergeable: {} {}", branch_name, mergeable);

                branches.push(RemoteBranch {
                    sha: branch_oid.to_string(),
                    branch: branch_name.to_string(),
                    name: branch_name.to_string(),
                    description: "".to_string(),
                    last_commit_ts: max_time.unwrap_or(0),
                    first_commit_ts: min_time.unwrap_or(0),
                    ahead: count_ahead,
                    behind: count_behind,
                    upstream: upstream_branch_name,
                    authors: authors.into_iter().collect(),
                    mergeable,
                    merge_conflicts,
                });
            }
            None => {
                // this is a detached head
                branches.push(RemoteBranch {
                    sha: "".to_string(),
                    branch: branch_name.to_string(),
                    name: branch_name.to_string(),
                    description: "".to_string(),
                    last_commit_ts: 0,
                    first_commit_ts: 0,
                    ahead: 0,
                    behind: 0,
                    upstream: "".to_string(),
                    authors: vec![],
                    mergeable: false,
                    merge_conflicts: vec![],
                });
            }
        }
    }
    Ok(branches)
}

fn get_wd_tree(repo: &git2::Repository) -> Result<git2::Tree> {
    let mut index = repo.index()?;
    index.add_all(["*"], git2::IndexAddOption::DEFAULT, None)?;
    let oid = index.write_tree()?;
    let tree = repo.find_tree(oid)?;
    Ok(tree)
}

fn find_base_tree<'a>(
    repo: &'a git2::Repository,
    branch_commit: &'a git2::Commit<'a>,
    target_commit: &'a git2::Commit<'a>,
) -> Result<git2::Tree<'a>> {
    // find merge base between target_commit and branch_commit
    let merge_base = repo
        .merge_base(target_commit.id(), branch_commit.id())
        .context("failed to find merge base")?;
    // turn oid into a commit
    let merge_base_commit = repo
        .find_commit(merge_base)
        .context("failed to find merge base commit")?;
    let base_tree = merge_base_commit
        .tree()
        .context("failed to get base tree object")?;
    Ok(base_tree.clone())
}

fn check_mergeable(
    repo: &git2::Repository,
    base_tree: &git2::Tree,
    branch_tree: &git2::Tree,
    wd_tree: &git2::Tree,
) -> Result<(bool, Vec<String>)> {
    let mut merge_conflicts = Vec::new();
    let merge_options = git2::MergeOptions::new();
    let merge_index = repo
        .merge_trees(base_tree, wd_tree, branch_tree, Some(&merge_options))
        .unwrap();
    let mergeable = !merge_index.has_conflicts();
    if merge_index.has_conflicts() {
        let conflicts = merge_index.conflicts()?;
        for conflict in conflicts {
            if let Ok(path) = conflict {
                if let Some(their) = path.their {
                    let path = std::str::from_utf8(&their.path)?.to_string();
                    merge_conflicts.push(path);
                } else if let Some(ours) = path.our {
                    let path = std::str::from_utf8(&ours.path)?.to_string();
                    merge_conflicts.push(path);
                } else if let Some(anc) = path.ancestor {
                    let path = std::str::from_utf8(&anc.path)?.to_string();
                    merge_conflicts.push(path);
                }
            }
        }
    }
    Ok((mergeable, merge_conflicts))
}

// just for debugging for now
fn _print_diff(diff: &git2::Diff) -> Result<()> {
    diff.print(git2::DiffFormat::Patch, |_delta, _hunk, line| {
        println!(
            "delta: {:?} {:?}",
            line.origin(),
            std::str::from_utf8(line.content()).unwrap()
        );
        true
    })?;
    Ok(())
}

pub fn list_virtual_branches(
    gb_repository: &gb_repository::Repository,
    project_repository: &project_repository::Repository,
) -> Result<Vec<VirtualBranch>> {
    let mut branches: Vec<VirtualBranch> = Vec::new();
    let current_session = gb_repository
        .get_or_create_current_session()
        .expect("failed to get or create currnt session");

    let current_session_reader = sessions::Reader::open(gb_repository, &current_session)
        .expect("failed to open current session reader");

    let target_reader = target::Reader::new(&current_session_reader);
    let default_target = match target_reader.read_default() {
        Ok(target) => Ok(target),
        Err(reader::Error::NotFound) => return Ok(vec![]),
        Err(e) => Err(e),
    }
    .context("failed to read default target")?;

    let virtual_branches = Iterator::new(&current_session_reader)
        .context("failed to create branch iterator")?
        .collect::<Result<Vec<branch::Branch>, reader::Error>>()
        .context("failed to read virtual branches")?
        .into_iter()
        .collect::<Vec<_>>();

    let statuses = get_status_by_branch(gb_repository, project_repository)?;

    let repo = &project_repository.git_repository;
    let wd_tree = get_wd_tree(repo)?;

    for branch in &virtual_branches {
        let branch_statuses = statuses.clone();
        let mut files: Vec<VirtualBranchFile> = vec![];
        //let (branch, files) in &statuses
        // find the entry in statuses with this branch id
        let maybe_status = branch_statuses
            .into_iter()
            .find(|(vbranch, _)| vbranch.id == branch.id);

        if let Some((_vbranch, sfiles)) = maybe_status {
            files = sfiles.clone();
        }

        let mut vfiles = vec![];

        // check if head tree does not match target tree
        // if so, we diff the head tree and the new write_tree output to see what is new and filter the hunks to just those
        if default_target.sha != branch.head {
            let vtree = write_tree(gb_repository, project_repository, &files)?;
            let repo = &project_repository.git_repository;
            // get the trees
            let commit_old = repo.find_commit(branch.head)?;
            let tree_old = commit_old.tree()?;
            let vtree_tree = repo.find_tree(vtree)?;

            // do a diff between branch.head and the tree we _would_ commit
            let diff = repo.diff_tree_to_tree(Some(&tree_old), Some(&vtree_tree), None)?;
            let hunks_by_filepath = diff_to_hunks_by_filepath(diff, project_repository)?;

            vfiles = hunks_by_filepath
                .iter()
                .map(|(file_path, hunks)| VirtualBranchFile {
                    id: file_path.clone(),
                    path: file_path.to_string(),
                    hunks: hunks.clone(),
                })
                .collect::<Vec<_>>();
        } else {
            for file in files {
                vfiles.push(file.clone());
            }
        }

        let repo = &project_repository.git_repository;

        // see if we can identify some upstream
        let mut upstream_commit = None;
        if branch.upstream != "" {
            // get the target remote
            let remote_url = &default_target.remote;
            let remotes = repo.remotes()?;
            let mut upstream_remote = None;
            for remote_name in remotes.iter() {
                let remote_name = match remote_name {
                    Some(name) => name,
                    None => continue,
                };

                let remote = repo.find_remote(remote_name)?;
                let url = match remote.url() {
                    Some(url) => url,
                    None => continue,
                };

                if url == remote_url {
                    upstream_remote = Some(remote);
                    break;
                }
            }
            if let Some(remote) = upstream_remote {
                let full_branch_name = format!(
                    "refs/remotes/{}/{}",
                    remote.name().unwrap(),
                    branch.upstream
                );
                if let Ok(upstream_oid) = repo.refname_to_id(&full_branch_name) {
                    if let Ok(upstream_commit_obj) = repo.find_commit(upstream_oid) {
                        upstream_commit = Some(upstream_commit_obj);
                    }
                }
            }
        }

        // find upstream commits if we found an upstream reference
        let mut upstream_commits = HashMap::new();
        if let Some(ref upstream) = upstream_commit {
            let mut revwalk = repo.revwalk()?;
            revwalk.set_sorting(git2::Sort::TOPOLOGICAL)?;
            revwalk.push(upstream.id())?;
            // find merge base between upstream and default_target.sha
            let merge_base = repo.merge_base(upstream.id(), default_target.sha)?;
            revwalk.hide(merge_base)?;
            for oid in revwalk {
                if let Ok(upstream_oid) = oid {
                    upstream_commits.insert(upstream_oid, true);
                }
            }
        }

        // find all commits on head that are not on target.sha
        let mut commits = vec![];
        let mut revwalk = repo.revwalk()?;
        revwalk.set_sorting(git2::Sort::TOPOLOGICAL)?;
        revwalk.push(branch.head)?;
        revwalk.hide(default_target.sha)?;
        for oid in revwalk {
            let oid = oid?;
            let commit = repo.find_commit(oid)?;
            let timestamp = commit.time().seconds() as u128;
            let signature = commit.author();
            let name = signature.name().unwrap().to_string();
            let email = signature.email().unwrap().to_string();
            let message = commit.message().unwrap().to_string();
            let sha = oid.to_string();
            let is_remote = upstream_commits.contains_key(&oid);

            let commit = VirtualBranchCommit {
                id: sha,
                created_at: timestamp * 1000,
                author_name: name,
                author_email: email,
                description: message,
                is_remote,
            };
            commits.push(commit);
        }

        let mut mergeable = true;
        let mut merge_conflicts = vec![];
        if !branch.applied {
            let target_commit = repo
                .find_commit(default_target.sha)
                .context("failed to find target commit")?;
            let branch_commit = repo
                .find_commit(branch.head)
                .context("failed to find branch commit")?;
            let base_tree = find_base_tree(repo, &branch_commit, &target_commit)?;
            // determine if this tree is mergeable
            let branch_tree = repo
                .find_tree(branch.tree)
                .context("failed to find branch tree")?;
            (mergeable, merge_conflicts) =
                check_mergeable(&repo, &base_tree, &branch_tree, &wd_tree)?;
        }

        let branch = VirtualBranch {
            id: branch.id.to_string(),
            name: branch.name.to_string(),
            active: branch.applied,
            files: vfiles,
            order: branch.order,
            commits,
            mergeable,
            merge_conflicts,
            upstream: branch.upstream.to_string(),
        };
        branches.push(branch);
    }
    branches.sort_by(|a, b| a.order.cmp(&b.order));
    Ok(branches)
}

pub fn create_virtual_branch(
    gb_repository: &gb_repository::Repository,
    name: &str,
) -> Result<branch::Branch> {
    let current_session = gb_repository
        .get_or_create_current_session()
        .context("failed to get or create currnt session")?;
    let current_session_reader = sessions::Reader::open(gb_repository, &current_session)
        .context("failed to open current session")?;

    let target_reader = target::Reader::new(&current_session_reader);
    let default_target = target_reader
        .read_default()
        .context("failed to read default")?;

    let repo = &gb_repository.git_repository;
    let commit = repo
        .find_commit(default_target.sha)
        .context("failed to find commit")?;
    let tree = commit.tree().context("failed to find tree")?;

    let virtual_branches = Iterator::new(&current_session_reader)
        .context("failed to create branch iterator")?
        .collect::<Result<Vec<branch::Branch>, reader::Error>>()
        .context("failed to read virtual branches")?;
    let max_order = virtual_branches
        .iter()
        .map(|branch| branch.order)
        .max()
        .unwrap_or(0);

    let now = time::UNIX_EPOCH
        .elapsed()
        .context("failed to get elapsed time")?
        .as_millis();

    let branch = Branch {
        id: Uuid::new_v4().to_string(),
        name: name.to_string(),
        applied: true,
        upstream: "".to_string(),
        tree: tree.id(),
        head: default_target.sha,
        created_timestamp_ms: now,
        updated_timestamp_ms: now,
        ownership: Ownership::default(),
        order: max_order + 1,
    };

    let writer = branch::Writer::new(gb_repository);
    writer.write(&branch).context("failed to write branch")?;
    Ok(branch)
}

pub fn update_branch(
    gb_repository: &gb_repository::Repository,
    branch_update: branch::BranchUpdateRequest,
) -> Result<branch::Branch> {
    let current_session = gb_repository
        .get_or_create_current_session()
        .context("failed to get or create currnt session")?;
    let current_session_reader = sessions::Reader::open(gb_repository, &current_session)
        .context("failed to open current session")?;
    let branch_reader = branch::Reader::new(&current_session_reader);
    let branch_writer = branch::Writer::new(gb_repository);

    let mut branch = branch_reader
        .read(&branch_update.id)
        .context("failed to read branch")?;

    if let Some(ownership) = branch_update.ownership {
        set_ownership(&branch_reader, &branch_writer, &mut branch, &ownership)
            .context("failed to set ownership")?;
    }

    if let Some(name) = branch_update.name {
        branch.name = name;
    };

    if let Some(order) = branch_update.order {
        branch.order = order;
    };

    branch_writer
        .write(&branch)
        .context("failed to write target branch")?;

    Ok(branch)
}

fn set_ownership(
    branch_reader: &branch::Reader,
    branch_writer: &branch::Writer,
    target_branch: &mut branch::Branch,
    ownership: &branch::Ownership,
) -> Result<()> {
    if target_branch.ownership.eq(ownership) {
        // nothing to update
        return Ok(());
    }

    let mut virtual_branches = Iterator::new(branch_reader.reader())
        .context("failed to create branch iterator")?
        .collect::<Result<Vec<branch::Branch>, reader::Error>>()
        .context("failed to read virtual branches")?
        .into_iter()
        .filter(|branch| branch.applied)
        .filter(|branch| branch.id != target_branch.id)
        .collect::<Vec<_>>();

    for file_ownership in &ownership.files {
        for branch in &mut virtual_branches {
            let taken = branch.ownership.take(file_ownership);
            if !taken.is_empty() {
                branch_writer.write(branch).context(format!(
                    "failed to write source branch for {}",
                    file_ownership
                ))?;
            }
        }
    }

    target_branch.ownership = ownership.clone();

    Ok(())
}

fn get_mtime(cache: &mut HashMap<path::PathBuf, u128>, file_path: &path::PathBuf) -> u128 {
    match cache.get(file_path) {
        Some(mtime) => *mtime,
        None => {
            let mtime = file_path
                .metadata()
                .map(|metadata| {
                    metadata
                        .modified()
                        .or(metadata.created())
                        .unwrap_or_else(|_| time::SystemTime::now())
                })
                .unwrap_or_else(|_| time::SystemTime::now())
                .duration_since(time::UNIX_EPOCH)
                .unwrap()
                .as_millis();
            cache.insert(file_path.to_path_buf(), mtime);
            mtime
        }
    }
}

fn diff_to_hunks_by_filepath(
    diff: git2::Diff,
    project_repository: &project_repository::Repository,
) -> Result<HashMap<String, Vec<VirtualBranchHunk>>> {
    // find all the hunks
    let mut hunks_by_filepath: HashMap<String, Vec<VirtualBranchHunk>> = HashMap::new();
    let mut current_diff = String::new();

    let mut current_file_path: Option<path::PathBuf> = None;
    let mut current_hunk_id: Option<String> = None;
    let mut current_start: Option<usize> = None;
    let mut current_end: Option<usize> = None;
    let mut mtimes: HashMap<path::PathBuf, u128> = HashMap::new();

    diff.print(git2::DiffFormat::Patch, |delta, hunk, line| {
        let file_path = delta.new_file().path().unwrap_or_else(|| {
            delta
                .old_file()
                .path()
                .expect("failed to get file name from diff")
        });

        let (hunk_id, hunk_start, hunk_end) = if let Some(hunk) = hunk {
            (
                format!(
                    "{}:{}-{}",
                    file_path.display(),
                    hunk.new_start(),
                    hunk.new_start() + hunk.new_lines()
                ),
                hunk.new_start(),
                hunk.new_start() + hunk.new_lines(),
            )
        } else {
            return true;
        };

        let is_path_changed = if current_file_path.is_none() {
            false
        } else {
            !file_path.eq(current_file_path.as_ref().unwrap())
        };

        let is_hunk_changed = if current_hunk_id.is_none() {
            false
        } else {
            !hunk_id.eq(current_hunk_id.as_ref().unwrap())
        };

        let mtime = get_mtime(
            &mut mtimes,
            &project_repository
                .git_repository
                .workdir()
                .unwrap()
                .join(file_path),
        );

        if is_hunk_changed || is_path_changed {
            let file_path = current_file_path
                .as_ref()
                .unwrap()
                .to_str()
                .unwrap()
                .to_string();
            hunks_by_filepath
                .entry(file_path.clone())
                .or_default()
                .push(VirtualBranchHunk {
                    id: current_hunk_id.as_ref().unwrap().to_string(),
                    name: "".to_string(),
                    diff: current_diff.clone(),
                    modified_at: mtime,
                    file_path,
                    start: current_start.unwrap(),
                    end: current_end.unwrap(),
                });
            current_diff = String::new();
        }

        match line.origin() {
            '+' | '-' | ' ' => current_diff.push_str(&format!("{}", line.origin())),
            _ => {}
        }

        current_diff.push_str(std::str::from_utf8(line.content()).unwrap());
        current_file_path = Some(file_path.to_path_buf());
        current_hunk_id = Some(hunk_id);
        current_start = Some(hunk_start as usize);
        current_end = Some(hunk_end as usize);

        true
    })
    .context("failed to print diff")?;

    if let Some(file_path) = current_file_path {
        let mtime = get_mtime(
            &mut mtimes,
            &project_repository
                .git_repository
                .workdir()
                .unwrap()
                .join(&file_path),
        );
        let file_path = file_path.to_str().unwrap().to_string();
        hunks_by_filepath
            .entry(file_path.clone())
            .or_default()
            .push(VirtualBranchHunk {
                id: current_hunk_id.as_ref().unwrap().to_string(),
                name: "".to_string(),
                diff: current_diff,
                modified_at: mtime,
                file_path,
                start: current_start.unwrap(),
                end: current_end.unwrap(),
            });
    }
    Ok(hunks_by_filepath)
}

// list the virtual branches and their file statuses (statusi?)
pub fn get_status_by_branch(
    gb_repository: &gb_repository::Repository,
    project_repository: &project_repository::Repository<'_>,
) -> Result<Vec<(branch::Branch, Vec<VirtualBranchFile>)>> {
    let current_session = gb_repository
        .get_or_create_current_session()
        .context("failed to get or create currnt session")?;
    let current_session_reader = sessions::Reader::open(gb_repository, &current_session)
        .context("failed to open current session")?;

    let target_reader = target::Reader::new(&current_session_reader);
    let default_target = match target_reader.read_default() {
        Ok(target) => Ok(target),
        Err(reader::Error::NotFound) => {
            println!("  no base sha set, run butler setup");
            return Ok(vec![]);
        }
        Err(e) => Err(e),
    }
    .context("failed to read default target")?;

    let diff = project_repository
        .workdir_diff(&default_target.sha)
        .context(format!(
            "failed to get diff workdir with {}",
            default_target.sha
        ))?;

    let mut virtual_branches = Iterator::new(&current_session_reader)
        .context("failed to create branch iterator")?
        .collect::<Result<Vec<branch::Branch>, reader::Error>>()
        .context("failed to read virtual branches")?
        .into_iter()
        .filter(|branch| branch.applied)
        .collect::<Vec<_>>();

    if virtual_branches.is_empty() {
        // create an empty virtual branch
        virtual_branches = vec![create_virtual_branch(gb_repository, "default branch")
            .context("failed to default branch")?];
    }

    // sort by order, so that the default branch is first (left in the ui)
    virtual_branches.sort_by(|a, b| a.order.cmp(&b.order));

    // align branch ownership to the real hunks:
    // - update shifted hunks
    // - remove non existent hunks
    let mut hunks_by_filepath = diff_to_hunks_by_filepath(diff, project_repository)?;

    let mut hunks_by_branch_id: HashMap<String, Vec<VirtualBranchHunk>> = virtual_branches
        .iter()
        .map(|branch| (branch.id.clone(), vec![]))
        .collect();

    for branch in &mut virtual_branches {
        let mut updated: Vec<_> = vec![];
        branch.ownership = Ownership {
            files: branch
                .ownership
                .files
                .iter()
                .filter_map(|file_owership| {
                    let current_hunks = match hunks_by_filepath.get_mut(&file_owership.file_path) {
                        None => {
                            // if the file is not in the diff, we don't want it
                            return None;
                        }
                        Some(hunks) => hunks,
                    };
                    let updated_hunks: Vec<Hunk> = file_owership
                        .hunks
                        .iter()
                        .filter_map(|owned_hunk| {
                            // if any of the current hunks intersects with the owned hunk, we want to keep it
                            for (i, current_hunk) in current_hunks.iter().enumerate() {
                                let ch = Hunk::new(current_hunk.start, current_hunk.end).unwrap();
                                if owned_hunk.eq(&ch) {
                                    // if it's an exact match, push it to the end, preserving the
                                    // order
                                    hunks_by_branch_id
                                        .entry(branch.id.clone())
                                        .or_default()
                                        .push(current_hunk.clone());
                                    // remove the hunk from the current hunks because each hunk can
                                    // only be owned once
                                    current_hunks.remove(i);
                                    return Some(ch);
                                } else if owned_hunk.intersects(&ch) {
                                    // if it's an intersection, push it to the beginning,
                                    // indicating the the hunk has been updated
                                    hunks_by_branch_id
                                        .entry(branch.id.clone())
                                        .or_default()
                                        .insert(0, current_hunk.clone());
                                    // track updated hunks
                                    updated.push(FileOwnership {
                                        file_path: file_owership.file_path.clone(),
                                        hunks: vec![ch.clone()],
                                    });
                                    // remove the hunk from the current hunks because each hunk can
                                    // only be owned once
                                    current_hunks.remove(i);
                                    return Some(ch);
                                }
                            }
                            None
                        })
                        .collect();
                    if updated_hunks.is_empty() {
                        // if there are no hunks left, we don't want the file either
                        None
                    } else {
                        Some(FileOwnership {
                            file_path: file_owership.file_path.clone(),
                            hunks: updated_hunks,
                        })
                    }
                })
                .collect(),
        };
        // add the updated hunks to the branch again to promote them to the top
        updated
            .iter()
            .for_each(|file_ownership| branch.ownership.put(file_ownership));
    }

    // put the remaining hunks into the default (first) branch
    for hunk in hunks_by_filepath.values().flatten() {
        virtual_branches[0]
            .ownership
            .put(&FileOwnership::try_from(&hunk.id).unwrap());
        hunks_by_branch_id
            .entry(virtual_branches[0].id.clone())
            .or_default()
            .push(hunk.clone());
    }

    // write updated state
    let branch_writer = branch::Writer::new(gb_repository);
    for vranch in &virtual_branches {
        branch_writer
            .write(vranch)
            .context(format!("failed to write virtual branch {}", vranch.name))?;
    }

    let mut statuses: Vec<(branch::Branch, Vec<VirtualBranchFile>)> = vec![];
    for (branch_id, hunks) in hunks_by_branch_id {
        let branch = virtual_branches
            .iter()
            .find(|b| b.id.eq(&branch_id))
            .unwrap()
            .clone();

        let mut files = hunks
            .iter()
            .fold(HashMap::<String, Vec<_>>::new(), |mut acc, hunk| {
                acc.entry(hunk.file_path.clone())
                    .or_default()
                    .push(hunk.clone());
                acc
            })
            .into_iter()
            .map(|(file_path, hunks)| VirtualBranchFile {
                id: file_path.clone(),
                path: file_path,
                hunks,
            })
            .collect::<Vec<_>>();

        files.sort_by(|a, b| {
            branch
                .ownership
                .files
                .iter()
                .position(|o| o.file_path.eq(&a.path))
                .unwrap_or(999)
                .cmp(
                    &branch
                        .ownership
                        .files
                        .iter()
                        .position(|id| id.file_path.eq(&b.path))
                        .unwrap_or(999),
                )
        });

        statuses.push((branch, files));
    }

    statuses.sort_by(|a, b| a.0.order.cmp(&b.0.order));

    Ok(statuses)
}

fn get_default_target(gb_repository: &gb_repository::Repository) -> Result<target::Target> {
    let current_session = gb_repository
        .get_or_create_current_session()
        .expect("failed to get or create currnt session");
    let current_session_reader = sessions::Reader::open(gb_repository, &current_session)
        .expect("failed to open current session reader");

    let target_reader = target::Reader::new(&current_session_reader);
    let default_target = match target_reader.read_default() {
        Ok(target) => target,
        Err(e) => panic!("failed to read default target: {}", e),
    };
    Ok(default_target)
}

// try to update the target branch
// this means that we need to:
// determine if what the target branch is now pointing to is mergeable with our current working directory
// merge the target branch into our current working directory
// update the target sha
pub fn update_branch_target(
    gb_repository: &gb_repository::Repository,
    project_repository: &project_repository::Repository,
) -> Result<()> {
    println!("updating branch target");

    // look up the target and see if there is a new oid
    let mut target = get_default_target(gb_repository)?;
    let repo = &project_repository.git_repository;
    let branch = repo
        .find_branch(&target.name, git2::BranchType::Remote)
        .unwrap();
    let new_target_commit = branch.get().peel_to_commit().unwrap();
    let new_target_oid = new_target_commit.id();
    println!(
        "update target from {:?} to {:?}",
        target.sha, new_target_oid
    );

    // if the target has not changed, do nothing
    if new_target_oid == target.sha {
        println!("target is up to date");
        return Ok(());
    }

    // ok, target has changed, so now we need to merge it into our current work and update our branches
    // first, pull the current state of the working directory into the index
    let wd_tree = get_wd_tree(repo)?;

    let current_session = gb_repository
        .get_or_create_current_session()
        .context("failed to get or create currnt session")?;
    let current_session_reader = sessions::Reader::open(gb_repository, &current_session)
        .context("failed to open current session")?;

    // get all virtual branches that are applied
    let mut virtual_branches = Iterator::new(&current_session_reader)
        .context("failed to create branch iterator")?
        .collect::<Result<Vec<branch::Branch>, reader::Error>>()
        .context("failed to read virtual branches")?
        .into_iter()
        .filter(|branch| branch.applied)
        .collect::<Vec<_>>();

    let vbranches = list_virtual_branches(gb_repository, project_repository)?;

    let merge_options = git2::MergeOptions::new();

    // get tree from new target
    let new_target_commit = repo.find_commit(new_target_oid)?;
    let new_target_tree = new_target_commit.tree()?;
    // get tree from target.sha
    let target_commit = repo.find_commit(target.sha)?;
    let target_tree = target_commit.tree()?;

    // check index for conflicts
    let mut merge_index = repo
        .merge_trees(
            &target_tree,
            &wd_tree,
            &new_target_tree,
            Some(&merge_options),
        )
        .unwrap();

    if merge_index.has_conflicts() {
        // TODO: upstream won't merge, so unapply all the vbranches and reset the wd
        bail!("merge conflict");
    }

    // write the currrent target sha to a temp branch as a parent
    let my_ref = "refs/heads/gitbutler/temp";
    repo.reference(my_ref, target.sha, true, "update target")?;
    // get commit object from target.sha
    let target_commit = repo.find_commit(target.sha)?;

    // get current repo head for reference
    let head = repo.head()?;
    let prev_head = head.name().unwrap();
    println!("prev head: {:?}", prev_head);

    // commit index to temp head for the merge
    repo.set_head(my_ref).context("failed to set head")?;
    let (author, committer) = gb_repository.git_signatures()?;
    let message = "gitbutler joint commit"; // TODO: message that says how to get back to where they were
    repo.commit(
        Some("HEAD"),
        &author,
        &committer,
        message,
        &wd_tree,
        &[&target_commit],
    )?;

    // now we can try to merge the upstream branch into our current working directory
    let mut checkout_options = git2::build::CheckoutBuilder::new();
    checkout_options.force();
    repo.checkout_index(Some(&mut merge_index), Some(&mut checkout_options))?;

    // ok, if that worked, then we can try to update all our virtual branches and write out our new target
    let writer = branch::Writer::new(gb_repository);

    // update the heads of all our virtual branches
    for virtual_branch in &mut virtual_branches {
        let mut virtual_branch = virtual_branch.clone();
        // get the matching vbranch
        let vbranch = vbranches
            .iter()
            .find(|vbranch| vbranch.id == virtual_branch.id)
            .unwrap();

        if target.sha == virtual_branch.head {
            // there were no commits, so just update the head
            virtual_branch.head = new_target_oid;
            writer.write(&virtual_branch)?;
        } else {
            // there are commits on this branch, so create a merge commit with the new tree
            // get tree from virtual branch head
            let head_commit = repo.find_commit(virtual_branch.head)?;
            let head_tree = head_commit.tree()?;

            let mut merge_index = repo
                .merge_trees(
                    &target_tree,
                    &head_tree,
                    &new_target_tree,
                    Some(&merge_options),
                )
                .unwrap();

            // check index for conflicts
            if merge_index.has_conflicts() {
                println!("conflicts");
                // unapply branch for now
                virtual_branch.applied = false;
                writer.write(&virtual_branch)?;
            } else {
                // get the merge tree oid from writing the index out
                let merge_tree_oid = merge_index.write_tree_to(repo).unwrap();
                // get tree from merge_tree_oid
                let merge_tree = repo.find_tree(merge_tree_oid).unwrap();

                // if the merge_tree is the same as the new_target_tree and there are no files (uncommitted changes)
                // then the vbranch is fully merged, so delete it
                println!("merge_tree_oid: {:?}", merge_tree_oid);
                println!("new_target_tree.id(): {:?}", new_target_tree.id());
                if merge_tree_oid == new_target_tree.id() && vbranch.files.is_empty() {
                    // delete the branch
                    // TODO: is there a way to delete a vbranch??
                    virtual_branch.applied = false;
                    virtual_branch.tree = merge_tree_oid;
                    writer.write(&virtual_branch)?;
                } else {
                    // commit the merge tree oid
                    let new_branch_head = repo.commit(
                        None,
                        &author,
                        &committer,
                        "merged upstream",
                        &merge_tree,
                        &[&head_commit, &new_target_commit],
                    )?;
                    virtual_branch.head = new_branch_head;
                    virtual_branch.tree = merge_tree_oid;
                    writer.write(&virtual_branch)?;
                }
            }
        }

        // write new target oid
        target.sha = new_target_oid;
        let target_writer = target::Writer::new(gb_repository);
        target_writer.write_default(&target)?;
    }

    Ok(())
}

fn write_tree(
    gb_repository: &gb_repository::Repository,
    project_repository: &project_repository::Repository,
    files: &Vec<VirtualBranchFile>,
) -> Result<git2::Oid> {
    let default_target = get_default_target(gb_repository)?;

    // read the base sha into an index
    let git_repository = &project_repository.git_repository;
    let base_commit = git_repository.find_commit(default_target.sha).unwrap();
    let base_tree = base_commit.tree().unwrap();
    let mut index = git_repository.index().unwrap();
    index.read_tree(&base_tree).unwrap();
    let project = project_repository.project;

    // now update the index with content in the working directory for each file
    for file in files {
        // convert this string to a Path
        let full_path = std::path::Path::new(&project.path).join(&file.path);
        let rel_path = std::path::Path::new(&file.path);
        // if file exists
        if full_path.exists() {
            // add file to index
            index.add_path(rel_path).unwrap();
        }
    }

    // now write out the tree
    let tree_oid = index.write_tree().unwrap();
    Ok(tree_oid)
}

fn _print_tree(repo: &git2::Repository, tree: &git2::Tree) {
    println!("tree id: {:?}", tree.id());
    for entry in tree.iter() {
        println!("entry: {:?} {:?}", entry.name(), entry.id());
        // get entry contents
        let object = entry.to_object(repo).unwrap();
        let blob = object.as_blob().unwrap();
        // convert content to string
        let content = std::str::from_utf8(blob.content()).unwrap();
        println!("blob: {:?}", content);
    }
}

pub fn commit(
    gb_repository: &gb_repository::Repository,
    project_repository: &project_repository::Repository,
    branch_id: &str,
    message: &str,
    merge_parent: Option<&git2::Oid>,
) -> Result<()> {
    // get the files to commit
    let statuses = get_status_by_branch(gb_repository, project_repository)
        .expect("failed to get status by branch");
    for (mut branch, files) in statuses {
        if branch.id == branch_id {
            let tree_oid = write_tree(gb_repository, project_repository, &files)?;
            if tree_oid != branch.tree {
                let git_repository = &project_repository.git_repository;
                let parent_commit = git_repository.find_commit(branch.head).unwrap();
                let tree = git_repository.find_tree(tree_oid).unwrap();

                // now write a commit, using a merge parent if it exists
                let (author, committer) = gb_repository.git_signatures().unwrap();
                match merge_parent {
                    Some(merge_parent) => {
                        let merge_parent = git_repository.find_commit(*merge_parent).unwrap();
                        let commit_oid = git_repository
                            .commit(
                                None,
                                &author,
                                &committer,
                                message,
                                &tree,
                                &[&parent_commit, &merge_parent],
                            )
                            .unwrap();
                        branch.head = commit_oid;
                    }
                    None => {
                        let commit_oid = git_repository
                            .commit(None, &author, &committer, message, &tree, &[&parent_commit])
                            .unwrap();
                        branch.head = commit_oid;
                    }
                }

                // update the virtual branch head
                branch.tree = tree_oid;
                let writer = branch::Writer::new(gb_repository);
                writer.write(&branch).unwrap();
            }
        }
    }
    Ok(())
}
fn name_to_branch(name: &str) -> String {
    let cleaned_name = name
        .chars()
        .map(|c| if c.is_ascii_alphanumeric() { c } else { '-' })
        .collect::<String>();

    return format!("refs/heads/{}", cleaned_name);
}

use std::process::Command;
pub fn push(
    project_path: &str,
    gb_repository: &gb_repository::Repository,
    commit_id: &str,
    branch_id: &str,
) -> Result<()> {
    let current_session = gb_repository
        .get_or_create_current_session()
        .context("failed to get or create currnt session")?;
    let current_session_reader = sessions::Reader::open(gb_repository, &current_session)
        .context("failed to open current session")?;

    let target_reader = target::Reader::new(&current_session_reader);
    let default_target = match target_reader.read_default() {
        Ok(target) => Ok(target),
        Err(reader::Error::NotFound) => return Ok(()),
        Err(e) => Err(e),
    }
    .context("failed to read default target")?;

    let output = Command::new("git")
        .arg("push")
        .arg(default_target.remote)
        .arg(format!("{}:{}", commit_id, &name_to_branch(branch_id)))
        .current_dir(project_path)
        .output()
        .context("failed to fork exec")?;

    if output.status.success() {
        Ok(())
    } else {
        Err(anyhow::anyhow!(
            "failed to push branch: {}",
            String::from_utf8(output.stderr)?
        ))
    }
}

#[cfg(test)]
mod tests {
    use tempfile::tempdir;

    use crate::{projects, storage, users};

    use super::*;

    fn commit_all(repository: &git2::Repository) -> Result<git2::Oid> {
        let mut index = repository.index()?;
        index.add_all(["."], git2::IndexAddOption::DEFAULT, None)?;
        index.write()?;
        let oid = index.write_tree()?;
        let signature = git2::Signature::now("test", "test@email.com").unwrap();
        let commit_oid = repository.commit(
            Some("HEAD"),
            &signature,
            &signature,
            "some commit",
            &repository.find_tree(oid)?,
            &[&repository.find_commit(repository.refname_to_id("HEAD")?)?],
        )?;
        Ok(commit_oid)
    }

    fn test_repository() -> Result<git2::Repository> {
        let path = tempdir()?.path().to_str().unwrap().to_string();
        let repository = git2::Repository::init(path)?;
        repository.remote_add_fetch("origin/master", "master")?;
        let mut index = repository.index()?;
        let oid = index.write_tree()?;
        let signature = git2::Signature::now("test", "test@email.com").unwrap();
        repository.commit(
            Some("HEAD"),
            &signature,
            &signature,
            "Initial commit",
            &repository.find_tree(oid)?,
            &[],
        )?;
        Ok(repository)
    }
    #[test]
    fn test_commit_on_branch_then_change_file_then_get_status() -> Result<()> {
        let repository = test_repository()?;
        let project = projects::Project::try_from(&repository)?;
        let gb_repo_path = tempdir()?.path().to_str().unwrap().to_string();
        let storage = storage::Storage::from_path(tempdir()?.path());
        let user_store = users::Storage::new(storage.clone());
        let project_store = projects::Storage::new(storage);
        project_store.add_project(&project)?;

        let file_path = std::path::Path::new("test.txt");
        std::fs::write(
            std::path::Path::new(&project.path).join(file_path),
            "line1\nline2\nline3\nline4\n",
        )?;
        let file_path2 = std::path::Path::new("test2.txt");
        std::fs::write(
            std::path::Path::new(&project.path).join(file_path2),
            "line5\nline6\nline7\nline8\n",
        )?;
        commit_all(&repository)?;

        let gb_repo = gb_repository::Repository::open(
            gb_repo_path,
            project.id.clone(),
            project_store,
            user_store,
        )?;
        let project_repository = project_repository::Repository::open(&project)?;

        target::Writer::new(&gb_repo).write_default(&target::Target {
            name: "origin".to_string(),
            remote: "origin".to_string(),
            sha: repository.head().unwrap().target().unwrap(),
            behind: 0,
        })?;

        let branch1_id = create_virtual_branch(&gb_repo, "test_branch")
            .expect("failed to create virtual branch")
            .id;

        std::fs::write(
            std::path::Path::new(&project.path).join(file_path),
            "line0\nline1\nline2\nline3\nline4\n",
        )?;

        let branches = list_virtual_branches(&gb_repo, &project_repository)?;
        let branch = &branches[0];
        assert_eq!(branch.files.len(), 1);
        assert_eq!(branch.commits.len(), 0);

        // commit
        commit(
            &gb_repo,
            &project_repository,
            &branch1_id,
            "test commit",
            None,
        )?;

        // status (no files)
        let branches = list_virtual_branches(&gb_repo, &project_repository)?;
        let branch = &branches[0];
        assert_eq!(branch.files.len(), 0);
        assert_eq!(branch.commits.len(), 1);

        std::fs::write(
            std::path::Path::new(&project.path).join(file_path2),
            "line5\nline6\nlineBLAH\nline7\nline8\n",
        )?;

        // should have just the last change now, the other line is committed
        let branches = list_virtual_branches(&gb_repo, &project_repository)?;
        let branch = &branches[0];
        assert_eq!(branch.files.len(), 1);
        assert_eq!(branch.commits.len(), 1);

        Ok(())
    }

    #[test]
    fn test_create_branch() -> Result<()> {
        let repository = test_repository()?;
        let project = projects::Project::try_from(&repository)?;
        let gb_repo_path = tempdir()?.path().to_str().unwrap().to_string();
        let storage = storage::Storage::from_path(tempdir()?.path());
        let user_store = users::Storage::new(storage.clone());
        let project_store = projects::Storage::new(storage);
        project_store.add_project(&project)?;
        let gb_repo =
            gb_repository::Repository::open(gb_repo_path, project.id, project_store, user_store)?;

        target::Writer::new(&gb_repo).write_default(&target::Target {
            name: "origin".to_string(),
            remote: "origin".to_string(),
            sha: repository.head().unwrap().target().unwrap(),
            behind: 0,
        })?;

        create_virtual_branch(&gb_repo, "test_branch").expect("failed to create virtual branch");

        let current_session = gb_repo.get_or_create_current_session()?;
        let current_session_reader = sessions::Reader::open(&gb_repo, &current_session)?;

        let branches = iterator::BranchIterator::new(&current_session_reader)?
            .collect::<Result<Vec<branch::Branch>, reader::Error>>()
            .expect("failed to read branches");
        assert_eq!(branches.len(), 1);
        assert_eq!(branches[0].name, "test_branch");

        Ok(())
    }

    #[test]
    fn test_hunk_expantion() -> Result<()> {
        let repository = test_repository()?;
        let project = projects::Project::try_from(&repository)?;
        let gb_repo_path = tempdir()?.path().to_str().unwrap().to_string();
        let storage = storage::Storage::from_path(tempdir()?.path());
        let user_store = users::Storage::new(storage.clone());
        let project_store = projects::Storage::new(storage);
        project_store.add_project(&project)?;
        let gb_repo = gb_repository::Repository::open(
            gb_repo_path,
            project.id.clone(),
            project_store,
            user_store,
        )?;
        let project_repository = project_repository::Repository::open(&project)?;

        target::Writer::new(&gb_repo).write_default(&target::Target {
            name: "origin".to_string(),
            remote: "origin".to_string(),
            sha: repository.head().unwrap().target().unwrap(),
            behind: 0,
        })?;

        let file_path = std::path::Path::new("test.txt");
        std::fs::write(
            std::path::Path::new(&project.path).join(file_path),
            "line1\nline2\n",
        )?;

        let branch1_id = create_virtual_branch(&gb_repo, "test_branch")
            .expect("failed to create virtual branch")
            .id;
        let branch2_id = create_virtual_branch(&gb_repo, "test_branch2")
            .expect("failed to create virtual branch")
            .id;

        let statuses =
            get_status_by_branch(&gb_repo, &project_repository).expect("failed to get status");
        let files_by_branch_id = statuses
            .iter()
            .map(|(branch, files)| (branch.id.clone(), files))
            .collect::<HashMap<_, _>>();

        assert_eq!(files_by_branch_id.len(), 2);
        assert_eq!(files_by_branch_id[&branch1_id].len(), 1);
        assert_eq!(files_by_branch_id[&branch2_id].len(), 0);

        // even though selected branch has changed
        update_branch(
            &gb_repo,
            branch::BranchUpdateRequest {
                id: branch1_id.clone(),
                order: Some(1),
                ..Default::default()
            },
        )?;
        update_branch(
            &gb_repo,
            branch::BranchUpdateRequest {
                id: branch2_id.clone(),
                order: Some(0),
                ..Default::default()
            },
        )?;

        // a slightly different hunk should still go to the same branch
        std::fs::write(
            std::path::Path::new(&project.path).join(file_path),
            "line1\nline2\nline3\n",
        )?;

        let statuses =
            get_status_by_branch(&gb_repo, &project_repository).expect("failed to get status");
        let files_by_branch_id = statuses
            .iter()
            .map(|(branch, files)| (branch.id.clone(), files))
            .collect::<HashMap<_, _>>();

        assert_eq!(files_by_branch_id.len(), 2);
        assert_eq!(files_by_branch_id[&branch1_id].len(), 1);
        assert_eq!(files_by_branch_id[&branch2_id].len(), 0);

        Ok(())
    }

    #[test]
    fn test_get_status_files_by_branch() -> Result<()> {
        let repository = test_repository()?;
        let project = projects::Project::try_from(&repository)?;
        let gb_repo_path = tempdir()?.path().to_str().unwrap().to_string();
        let storage = storage::Storage::from_path(tempdir()?.path());
        let user_store = users::Storage::new(storage.clone());
        let project_store = projects::Storage::new(storage);
        project_store.add_project(&project)?;
        let gb_repo = gb_repository::Repository::open(
            gb_repo_path,
            project.id.clone(),
            project_store,
            user_store,
        )?;
        let project_repository = project_repository::Repository::open(&project)?;

        target::Writer::new(&gb_repo).write_default(&target::Target {
            name: "origin".to_string(),
            remote: "origin".to_string(),
            sha: repository.head().unwrap().target().unwrap(),
            behind: 0,
        })?;

        let file_path = std::path::Path::new("test.txt");
        std::fs::write(
            std::path::Path::new(&project.path).join(file_path),
            "line1\nline2\n",
        )?;

        let branch1_id = create_virtual_branch(&gb_repo, "test_branch")
            .expect("failed to create virtual branch")
            .id;
        let branch2_id = create_virtual_branch(&gb_repo, "test_branch2")
            .expect("failed to create virtual branch")
            .id;

        let statuses =
            get_status_by_branch(&gb_repo, &project_repository).expect("failed to get status");
        let files_by_branch_id = statuses
            .iter()
            .map(|(branch, files)| (branch.id.clone(), files))
            .collect::<HashMap<_, _>>();

        assert_eq!(files_by_branch_id.len(), 2);
        assert_eq!(files_by_branch_id[&branch1_id].len(), 1);
        assert_eq!(files_by_branch_id[&branch2_id].len(), 0);

        Ok(())
    }

    #[test]
    fn test_updated_ownership_should_bubble_up() -> Result<()> {
        let repository = test_repository()?;
        let project = projects::Project::try_from(&repository)?;
        let gb_repo_path = tempdir()?.path().to_str().unwrap().to_string();
        let storage = storage::Storage::from_path(tempdir()?.path());
        let user_store = users::Storage::new(storage.clone());
        let project_store = projects::Storage::new(storage);
        project_store.add_project(&project)?;

        let file_path = std::path::Path::new("test.txt");
        std::fs::write(
            std::path::Path::new(&project.path).join(file_path),
            "line1\nline2\nline3\nline4\nline5\nline6\nline7\nline8\nline9\nline10\nline11\nline12\n",
        )?;
        commit_all(&repository)?;

        let gb_repo = gb_repository::Repository::open(
            gb_repo_path,
            project.id.clone(),
            project_store,
            user_store,
        )?;
        let project_repository = project_repository::Repository::open(&project)?;

        target::Writer::new(&gb_repo).write_default(&target::Target {
            name: "origin".to_string(),
            remote: "origin".to_string(),
            sha: repository.head().unwrap().target().unwrap(),
            behind: 0,
        })?;

        let current_session = gb_repo.get_or_create_current_session()?;
        let current_session_reader = sessions::Reader::open(&gb_repo, &current_session)?;
        let branch_reader = branch::Reader::new(&current_session_reader);

        let branch1_id = create_virtual_branch(&gb_repo, "test_branch")
            .expect("failed to create virtual branch")
            .id;

        // write first file
        std::fs::write(
            std::path::Path::new(&project.path).join(file_path),
            "line0\nline1\nline2\nline3\nline4\nline5\nline6\nline7\nline8\nline9\nline10\nline11\nline12\nline13\n",
        )?;
        get_status_by_branch(&gb_repo, &project_repository).expect("failed to get status");
        assert_eq!(
            branch_reader.read(&branch1_id)?.ownership.files,
            vec!["test.txt:11-15,1-5".try_into()?]
        );

        // wriging a new file should put it on the top
        let file_path2 = std::path::Path::new("test2.txt");
        std::fs::write(
            std::path::Path::new(&project.path).join(file_path2),
            "hello",
        )?;
        get_status_by_branch(&gb_repo, &project_repository).expect("failed to get status");
        assert_eq!(
            branch_reader.read(&branch1_id)?.ownership.files,
            vec![
                "test2.txt:1-2".try_into()?,
                "test.txt:11-15,1-5".try_into()?
            ]
        );

        // update second hunk, it should make both file and hunk bubble up
        std::fs::write(
            std::path::Path::new(&project.path).join(file_path),
            "line0\nline1update\nline2\nline3\nline4\nline5\nline6\nline7\nline8\nline9\nline10\nline11\nline12\nline13\n",
        )?;
        get_status_by_branch(&gb_repo, &project_repository).expect("failed to get status");
        assert_eq!(
            branch_reader.read(&branch1_id)?.ownership.files,
            vec![
                "test.txt:1-6,11-15".try_into()?,
                "test2.txt:1-2".try_into()?,
            ]
        );

        Ok(())
    }

    #[test]
    fn test_move_hunks_multiple_sources() -> Result<()> {
        let repository = test_repository()?;
        let project = projects::Project::try_from(&repository)?;
        let gb_repo_path = tempdir()?.path().to_str().unwrap().to_string();
        let storage = storage::Storage::from_path(tempdir()?.path());
        let user_store = users::Storage::new(storage.clone());
        let project_store = projects::Storage::new(storage);
        project_store.add_project(&project)?;

        let file_path = std::path::Path::new("test.txt");
        std::fs::write(
            std::path::Path::new(&project.path).join(file_path),
            "line1\nline2\nline3\nline4\nline5\nline6\nline7\nline8\nline9\nline10\nline11\nline12\n",
        )?;
        commit_all(&repository)?;

        let gb_repo = gb_repository::Repository::open(
            gb_repo_path,
            project.id.clone(),
            project_store,
            user_store,
        )?;
        let project_repository = project_repository::Repository::open(&project)?;

        target::Writer::new(&gb_repo).write_default(&target::Target {
            name: "origin".to_string(),
            remote: "origin".to_string(),
            sha: repository.head().unwrap().target().unwrap(),
            behind: 0,
        })?;

        let branch1_id = create_virtual_branch(&gb_repo, "test_branch")
            .expect("failed to create virtual branch")
            .id;
        let branch2_id = create_virtual_branch(&gb_repo, "test_branch2")
            .expect("failed to create virtual branch")
            .id;
        let branch3_id = create_virtual_branch(&gb_repo, "test_branch3")
            .expect("failed to create virtual branch")
            .id;

        std::fs::write(
            std::path::Path::new(&project.path).join(file_path),
            "line0\nline1\nline2\nline3\nline4\nline5\nline6\nline7\nline8\nline9\nline10\nline11\nline12\nline13\n",
        )?;

        let current_session = gb_repo.get_or_create_current_session()?;
        let current_session_reader = sessions::Reader::open(&gb_repo, &current_session)?;
        let branch_reader = branch::Reader::new(&current_session_reader);
        let branch_writer = branch::Writer::new(&gb_repo);
        let branch2 = branch_reader.read(&branch2_id)?;
        branch_writer.write(&branch::Branch {
            ownership: Ownership {
                files: vec!["test.txt:1-5".try_into()?],
            },
            ..branch2
        })?;
        let branch1 = branch_reader.read(&branch1_id)?;
        branch_writer.write(&branch::Branch {
            ownership: Ownership {
                files: vec!["test.txt:11-15".try_into()?],
            },
            ..branch1
        })?;

        let statuses =
            get_status_by_branch(&gb_repo, &project_repository).expect("failed to get status");

        let files_by_branch_id = statuses
            .iter()
            .map(|(branch, files)| (branch.id.clone(), files))
            .collect::<HashMap<_, _>>();

        assert_eq!(files_by_branch_id.len(), 3);
        assert_eq!(files_by_branch_id[&branch1_id].len(), 1);
        assert_eq!(files_by_branch_id[&branch1_id][0].hunks.len(), 1);
        assert_eq!(files_by_branch_id[&branch2_id].len(), 1);
        assert_eq!(files_by_branch_id[&branch2_id][0].hunks.len(), 1);
        assert_eq!(files_by_branch_id[&branch3_id].len(), 0);

        update_branch(
            &gb_repo,
            branch::BranchUpdateRequest {
                id: branch3_id.clone(),
                ownership: Some(Ownership::try_from("test.txt:1-5,11-15")?),
                ..Default::default()
            },
        )?;

        let statuses =
            get_status_by_branch(&gb_repo, &project_repository).expect("failed to get status");

        let files_by_branch_id = statuses
            .iter()
            .map(|(branch, files)| (branch.id.clone(), files))
            .collect::<HashMap<_, _>>();

        assert_eq!(files_by_branch_id.len(), 3);
        assert_eq!(files_by_branch_id[&branch1_id].len(), 0);
        assert_eq!(files_by_branch_id[&branch2_id].len(), 0);
        assert_eq!(files_by_branch_id[&branch3_id][0].hunks.len(), 2);

        let branch_reader = branch::Reader::new(&current_session_reader);
        assert_eq!(branch_reader.read(&branch1_id)?.ownership.files, vec![]);
        assert_eq!(branch_reader.read(&branch2_id)?.ownership.files, vec![]);
        assert_eq!(
            branch_reader.read(&branch3_id)?.ownership.files,
            vec!["test.txt:1-5,11-15".try_into()?]
        );

        Ok(())
    }

    #[test]
    fn test_move_hunks_partial_explicitly() -> Result<()> {
        let repository = test_repository()?;
        let project = projects::Project::try_from(&repository)?;
        let gb_repo_path = tempdir()?.path().to_str().unwrap().to_string();
        let storage = storage::Storage::from_path(tempdir()?.path());
        let user_store = users::Storage::new(storage.clone());
        let project_store = projects::Storage::new(storage);
        project_store.add_project(&project)?;

        let file_path = std::path::Path::new("test.txt");
        std::fs::write(
            std::path::Path::new(&project.path).join(file_path),
            "line1\nline2\nline3\nline4\nline5\nline6\nline7\nline8\nline9\nline10\nline11\nline12\nline13\n",
        )?;
        commit_all(&repository)?;

        let gb_repo = gb_repository::Repository::open(
            gb_repo_path,
            project.id.clone(),
            project_store,
            user_store,
        )?;

        let project_repository = project_repository::Repository::open(&project)?;

        target::Writer::new(&gb_repo).write_default(&target::Target {
            name: "origin".to_string(),
            remote: "origin".to_string(),
            sha: repository.head().unwrap().target().unwrap(),
            behind: 0,
        })?;

        std::fs::write(
            std::path::Path::new(&project.path).join(file_path),
            "line0\nline1\nline2\nline3\nline4\nline5\nline6\nline7\nline8\nline9\nline10\nline11\nline12\nline13\nline14\n",
        )?;

        let branch1_id = create_virtual_branch(&gb_repo, "test_branch")
            .expect("failed to create virtual branch")
            .id;
        let branch2_id = create_virtual_branch(&gb_repo, "test_branch2")
            .expect("failed to create virtual branch")
            .id;

        let statuses =
            get_status_by_branch(&gb_repo, &project_repository).expect("failed to get status");
        let files_by_branch_id = statuses
            .iter()
            .map(|(branch, files)| (branch.id.clone(), files))
            .collect::<HashMap<_, _>>();

        assert_eq!(files_by_branch_id.len(), 2);
        assert_eq!(files_by_branch_id[&branch1_id].len(), 1);
        assert_eq!(files_by_branch_id[&branch1_id][0].hunks.len(), 2);
        assert_eq!(files_by_branch_id[&branch2_id].len(), 0);

        update_branch(
            &gb_repo,
            branch::BranchUpdateRequest {
                id: branch2_id.clone(),
                ownership: Some(Ownership::try_from("test.txt:1-5")?),
                ..Default::default()
            },
        )?;

        let statuses =
            get_status_by_branch(&gb_repo, &project_repository).expect("failed to get status");

        let files_by_branch_id = statuses
            .iter()
            .map(|(branch, files)| (branch.id.clone(), files))
            .collect::<HashMap<_, _>>();

        assert_eq!(files_by_branch_id.len(), 2);
        assert_eq!(files_by_branch_id[&branch1_id].len(), 1);
        assert_eq!(files_by_branch_id[&branch1_id][0].hunks.len(), 1);
        assert_eq!(files_by_branch_id[&branch2_id].len(), 1);
        assert_eq!(files_by_branch_id[&branch1_id][0].hunks.len(), 1);

        let current_session = gb_repo.get_or_create_current_session()?;
        let current_session_reader = sessions::Reader::open(&gb_repo, &current_session)?;
        let branch_reader = branch::Reader::new(&current_session_reader);
        assert_eq!(
            branch_reader.read(&branch1_id)?.ownership.files,
            vec!["test.txt:12-16".try_into()?]
        );
        assert_eq!(
            branch_reader.read(&branch2_id)?.ownership.files,
            vec!["test.txt:1-5".try_into()?]
        );

        Ok(())
    }

    #[test]
    fn test_add_new_hunk_to_the_end() -> Result<()> {
        let repository = test_repository()?;
        let project = projects::Project::try_from(&repository)?;
        let gb_repo_path = tempdir()?.path().to_str().unwrap().to_string();
        let storage = storage::Storage::from_path(tempdir()?.path());
        let user_store = users::Storage::new(storage.clone());
        let project_store = projects::Storage::new(storage);
        project_store.add_project(&project)?;

        let file_path = std::path::Path::new("test.txt");
        std::fs::write(
            std::path::Path::new(&project.path).join(file_path),
            "line1\nline2\nline3\nline4\nline5\nline6\nline7\nline8\nline9\nline10\nline11\nline12\nline13\nline14\n",
        )?;
        commit_all(&repository)?;

        let gb_repo = gb_repository::Repository::open(
            gb_repo_path,
            project.id.clone(),
            project_store,
            user_store,
        )?;

        let project_repository = project_repository::Repository::open(&project)?;

        target::Writer::new(&gb_repo).write_default(&target::Target {
            name: "origin".to_string(),
            remote: "origin".to_string(),
            sha: repository.head().unwrap().target().unwrap(),
            behind: 0,
        })?;

        std::fs::write(
            std::path::Path::new(&project.path).join(file_path),
            "line1\nline2\nline3\nline4\nline5\nline6\nline7\nline8\nline9\nline10\nline11\nline12\nline13\nline14\nline15\n",
        )?;

        create_virtual_branch(&gb_repo, "test_branch").expect("failed to create virtual branch");

        let statuses =
            get_status_by_branch(&gb_repo, &project_repository).expect("failed to get status");
        assert_eq!(statuses[0].1[0].hunks[0].id, "test.txt:12-16");

        std::fs::write(
            std::path::Path::new(&project.path).join(file_path),
            "line0\nline1\nline2\nline3\nline4\nline5\nline6\nline7\nline8\nline9\nline10\nline11\nline12\nline13\nline14\nline15\n",
        )?;

        let statuses =
            get_status_by_branch(&gb_repo, &project_repository).expect("failed to get status");
        assert_eq!(statuses[0].1[0].hunks[0].id, "test.txt:13-17");
        assert_eq!(statuses[0].1[0].hunks[1].id, "test.txt:1-5");

        Ok(())
    }

    #[test]
    fn test_update_branch_target() -> Result<()> {
        let repository = test_repository()?;
        let project = projects::Project::try_from(&repository)?;
        let gb_repo_path = tempdir()?.path().to_str().unwrap().to_string();
        let storage = storage::Storage::from_path(tempdir()?.path());
        let user_store = users::Storage::new(storage.clone());
        let project_store = projects::Storage::new(storage);
        project_store.add_project(&project)?;

        // create a commit and set the target
        let file_path = std::path::Path::new("test.txt");
        std::fs::write(
            std::path::Path::new(&project.path).join(file_path),
            "line1\nline2\nline3\nline4\n",
        )?;
        let file_path2 = std::path::Path::new("test2.txt");
        std::fs::write(
            std::path::Path::new(&project.path).join(file_path2),
            "line5\nline6\nline7\nline8\n",
        )?;
        commit_all(&repository)?;

        let gb_repo = gb_repository::Repository::open(
            gb_repo_path,
            project.id.clone(),
            project_store,
            user_store,
        )?;
        let project_repository = project_repository::Repository::open(&project)?;

        target::Writer::new(&gb_repo).write_default(&target::Target {
            name: "origin/master".to_string(),
            remote: "origin".to_string(),
            sha: repository.head().unwrap().target().unwrap(),
            behind: 0,
        })?;

        // create a vbranch
        let branch1_id = create_virtual_branch(&gb_repo, "test_branch")
            .expect("failed to create virtual branch")
            .id;

        std::fs::write(
            std::path::Path::new(&project.path).join(file_path),
            "line1\nline2\nline3\nline4\nupstream\n",
        )?;
        // add a commit to the target branch it's pointing to so there is something "upstream"
        commit_all(&repository)?;
        let up_target = repository.head().unwrap().target().unwrap();

        // revert content
        std::fs::write(
            std::path::Path::new(&project.path).join(file_path),
            "line1\nline2\nline3\nline4\n",
        )?;

        //update repo ref refs/remotes/origin/master to up_target oid
        repository.reference(
            "refs/remotes/origin/master",
            up_target,
            true,
            "update target",
        )?;

        std::fs::write(
            std::path::Path::new(&project.path).join(file_path2),
            "line5\nline6\nline7\nline8\nlocal\n",
        )?;

        commit(
            &gb_repo,
            &project_repository,
            &branch1_id,
            "test commit",
            None,
        )?;

        std::fs::write(
            std::path::Path::new(&project.path).join(file_path2),
            "line5\nline6\nline7\nline8\nlocal\nmore local\n",
        )?;

        // add something to the branch
        let branches = list_virtual_branches(&gb_repo, &project_repository)?;
        let branch = &branches[0];
        assert_eq!(branch.files.len(), 1);
        assert_eq!(branch.commits.len(), 1);

        let contents = std::fs::read(std::path::Path::new(&project.path).join(file_path))?;
        assert_eq!(String::from_utf8(contents)?, "line1\nline2\nline3\nline4\n");

        // update the target branch
        // this should leave the work on file2, but update the contents of file1
        // and the branch diff should only be on file2
        update_branch_target(&gb_repo, &project_repository)?;

        let contents = std::fs::read(std::path::Path::new(&project.path).join(file_path))?;
        assert_eq!(
            String::from_utf8(contents)?,
            "line1\nline2\nline3\nline4\nupstream\n"
        );

        // assert that the vbranch target is updated
        let branches = list_virtual_branches(&gb_repo, &project_repository)?;
        let branch = &branches[0];
        assert_eq!(branch.files.len(), 1);
        assert_eq!(branch.commits.len(), 2); // branch commit, merge commit

        Ok(())
    }

    #[test]
    fn test_update_branch_target_detect_integrated_branches() -> Result<()> {
        let repository = test_repository()?;
        let project = projects::Project::try_from(&repository)?;
        let gb_repo_path = tempdir()?.path().to_str().unwrap().to_string();
        let storage = storage::Storage::from_path(tempdir()?.path());
        let user_store = users::Storage::new(storage.clone());
        let project_store = projects::Storage::new(storage);
        project_store.add_project(&project)?;

        // create a commit and set the target
        let file_path = std::path::Path::new("test.txt");
        std::fs::write(
            std::path::Path::new(&project.path).join(file_path),
            "line1\nline2\nline3\nline4\n",
        )?;
        commit_all(&repository)?;

        let gb_repo = gb_repository::Repository::open(
            gb_repo_path,
            project.id.clone(),
            project_store,
            user_store,
        )?;
        let project_repository = project_repository::Repository::open(&project)?;

        target::Writer::new(&gb_repo).write_default(&target::Target {
            name: "origin/master".to_string(),
            remote: "origin".to_string(),
            sha: repository.head().unwrap().target().unwrap(),
            behind: 0,
        })?;

        // create a vbranch
        let branch1_id = create_virtual_branch(&gb_repo, "test_branch")
            .expect("failed to create virtual branch")
            .id;

        std::fs::write(
            std::path::Path::new(&project.path).join(file_path),
            "line1\nline2\nline3\nline4\nupstream\n",
        )?;
        // add a commit to the target branch it's pointing to so there is something "upstream"
        commit_all(&repository)?;
        let up_target = repository.head().unwrap().target().unwrap();

        //update repo ref refs/remotes/origin/master to up_target oid
        repository.reference(
            "refs/remotes/origin/master",
            up_target,
            true,
            "update target",
        )?;

        commit(
            &gb_repo,
            &project_repository,
            &branch1_id,
            "test commit",
            None,
        )?;

        // add something to the branch
        let branches = list_virtual_branches(&gb_repo, &project_repository)?;
        let branch = &branches[0];
        assert_eq!(branch.files.len(), 0);
        assert_eq!(branch.commits.len(), 1);

        // update the target branch
        // this should notice that the trees are the same after the merge, so it should unapply the branch
        update_branch_target(&gb_repo, &project_repository)?;

        // there should be a new vbranch created, but nothing is on it
        let branches = list_virtual_branches(&gb_repo, &project_repository)?;
        let branch = &branches.iter().find(|b| b.id == branch1_id).unwrap();
        assert!(!branch.active);
        assert_eq!(branch.commits.len(), 1);

        Ok(())
    }

    #[test]
    fn test_update_branch_target_detect_integrated_branches_with_more_work() -> Result<()> {
        let repository = test_repository()?;
        let project = projects::Project::try_from(&repository)?;
        let gb_repo_path = tempdir()?.path().to_str().unwrap().to_string();
        let storage = storage::Storage::from_path(tempdir()?.path());
        let user_store = users::Storage::new(storage.clone());
        let project_store = projects::Storage::new(storage);
        project_store.add_project(&project)?;

        // create a commit and set the target
        let file_path = std::path::Path::new("test.txt");
        std::fs::write(
            std::path::Path::new(&project.path).join(file_path),
            "line1\nline2\nline3\nline4\n",
        )?;
        commit_all(&repository)?;

        let gb_repo = gb_repository::Repository::open(
            gb_repo_path,
            project.id.clone(),
            project_store,
            user_store,
        )?;
        let project_repository = project_repository::Repository::open(&project)?;

        target::Writer::new(&gb_repo).write_default(&target::Target {
            name: "origin/master".to_string(),
            remote: "origin".to_string(),
            sha: repository.head().unwrap().target().unwrap(),
            behind: 0,
        })?;

        // create a vbranch
        let branch1_id = create_virtual_branch(&gb_repo, "test_branch")
            .expect("failed to create virtual branch")
            .id;

        std::fs::write(
            std::path::Path::new(&project.path).join(file_path),
            "line1\nline2\nline3\nline4\nupstream\n",
        )?;
        // add a commit to the target branch it's pointing to so there is something "upstream"
        commit_all(&repository)?;
        let up_target = repository.head().unwrap().target().unwrap();

        //update repo ref refs/remotes/origin/master to up_target oid
        repository.reference(
            "refs/remotes/origin/master",
            up_target,
            true,
            "update target",
        )?;

        commit(
            &gb_repo,
            &project_repository,
            &branch1_id,
            "test commit",
            None,
        )?;

        // add some uncommitted work
        std::fs::write(
            std::path::Path::new(&project.path).join(file_path),
            "local\nline1\nline2\nline3\nline4\nupstream\n",
        )?;

        let branches = list_virtual_branches(&gb_repo, &project_repository)?;
        let branch = &branches[0];
        assert_eq!(branch.files.len(), 1);
        assert_eq!(branch.commits.len(), 1);

        // update the target branch
        // this should notice that the trees are the same after the merge, but there are files on the branch, so do a merge and then leave the files there
        update_branch_target(&gb_repo, &project_repository)?;

        // there should be a new vbranch created, but nothing is on it
        let branches = list_virtual_branches(&gb_repo, &project_repository)?;
        let branch = &branches[0];
        assert_eq!(branch.files.len(), 1);
        assert_eq!(branch.commits.len(), 2);

        Ok(())
    }

    #[test]
    fn test_apply_unapply_branch() -> Result<()> {
        let repository = test_repository()?;
        let project = projects::Project::try_from(&repository)?;
        let gb_repo_path = tempdir()?.path().to_str().unwrap().to_string();
        let storage = storage::Storage::from_path(tempdir()?.path());
        let user_store = users::Storage::new(storage.clone());
        let project_store = projects::Storage::new(storage);
        project_store.add_project(&project)?;
        let gb_repo = gb_repository::Repository::open(
            gb_repo_path,
            project.id.clone(),
            project_store,
            user_store,
        )?;
        let project_repository = project_repository::Repository::open(&project)?;

        // create a commit and set the target
        let file_path = std::path::Path::new("test.txt");
        std::fs::write(
            std::path::Path::new(&project.path).join(file_path),
            "line1\nline2\nline3\nline4\n",
        )?;
        commit_all(&repository)?;

        target::Writer::new(&gb_repo).write_default(&target::Target {
            name: "origin/master".to_string(),
            remote: "origin".to_string(),
            sha: repository.head().unwrap().target().unwrap(),
            behind: 0,
        })?;

        std::fs::write(
            std::path::Path::new(&project.path).join(file_path),
            "line1\nline2\nline3\nline4\nbranch1\n",
        )?;
        let file_path2 = std::path::Path::new("test2.txt");
        std::fs::write(
            std::path::Path::new(&project.path).join(file_path2),
            "line5\nline6\n",
        )?;

        let branch1_id = create_virtual_branch(&gb_repo, "test_branch")
            .expect("failed to create virtual branch")
            .id;
        let branch2_id = create_virtual_branch(&gb_repo, "test_branch2")
            .expect("failed to create virtual branch")
            .id;

        update_branch(
            &gb_repo,
            branch::BranchUpdateRequest {
                id: branch2_id,
                ownership: Some(Ownership::try_from("test2.txt:1-3")?),
                ..Default::default()
            },
        )?;

        let contents = std::fs::read(std::path::Path::new(&project.path).join(file_path))?;
        assert_eq!(
            "line1\nline2\nline3\nline4\nbranch1\n",
            String::from_utf8(contents)?
        );
        let contents = std::fs::read(std::path::Path::new(&project.path).join(file_path2))?;
        assert_eq!("line5\nline6\n", String::from_utf8(contents)?);

        let branches = list_virtual_branches(&gb_repo, &project_repository)?;
        let branch = &branches.iter().find(|b| b.id == branch1_id).unwrap();
        assert_eq!(branch.files.len(), 1);
        assert!(branch.active);

        unapply_branch(&gb_repo, &project_repository, &branch1_id)?;

        let contents = std::fs::read(std::path::Path::new(&project.path).join(file_path))?;
        assert_eq!("line1\nline2\nline3\nline4\n", String::from_utf8(contents)?);
        let contents = std::fs::read(std::path::Path::new(&project.path).join(file_path2))?;
        assert_eq!("line5\nline6\n", String::from_utf8(contents)?);

        let branches = list_virtual_branches(&gb_repo, &project_repository)?;
        let branch = &branches.iter().find(|b| b.id == branch1_id).unwrap();
        assert_eq!(branch.files.len(), 0);
        assert!(!branch.active);

        apply_branch(&gb_repo, &project_repository, &branch1_id)?;
        let contents = std::fs::read(std::path::Path::new(&project.path).join(file_path))?;
        assert_eq!(
            "line1\nline2\nline3\nline4\nbranch1\n",
            String::from_utf8(contents)?
        );
        let contents = std::fs::read(std::path::Path::new(&project.path).join(file_path2))?;
        assert_eq!("line5\nline6\n", String::from_utf8(contents)?);

        let branches = list_virtual_branches(&gb_repo, &project_repository)?;
        let branch = &branches.iter().find(|b| b.id == branch1_id).unwrap();
        assert_eq!(branch.files.len(), 1);
        assert!(branch.active);

        Ok(())
    }

    #[test]
    fn test_detect_mergeable_branch() -> Result<()> {
        let repository = test_repository()?;
        let project = projects::Project::try_from(&repository)?;
        let gb_repo_path = tempdir()?.path().to_str().unwrap().to_string();
        let storage = storage::Storage::from_path(tempdir()?.path());
        let user_store = users::Storage::new(storage.clone());
        let project_store = projects::Storage::new(storage);
        project_store.add_project(&project)?;
        let gb_repo = gb_repository::Repository::open(
            gb_repo_path,
            project.id.clone(),
            project_store,
            user_store,
        )?;
        let project_repository = project_repository::Repository::open(&project)?;

        // create a commit and set the target
        let file_path = std::path::Path::new("test.txt");
        std::fs::write(
            std::path::Path::new(&project.path).join(file_path),
            "line1\nline2\nline3\nline4\n",
        )?;
        commit_all(&repository)?;

        target::Writer::new(&gb_repo).write_default(&target::Target {
            name: "origin/master".to_string(),
            remote: "origin".to_string(),
            sha: repository.head().unwrap().target().unwrap(),
            behind: 0,
        })?;

        std::fs::write(
            std::path::Path::new(&project.path).join(file_path),
            "line1\nline2\nline3\nline4\nbranch1\n",
        )?;
        let file_path4 = std::path::Path::new("test4.txt");
        std::fs::write(
            std::path::Path::new(&project.path).join(file_path4),
            "line5\nline6\n",
        )?;

        let branch1_id = create_virtual_branch(&gb_repo, "test_branch")
            .expect("failed to create virtual branch")
            .id;
        let branch2_id = create_virtual_branch(&gb_repo, "test_branch2")
            .expect("failed to create virtual branch")
            .id;

        let current_session = gb_repo.get_or_create_current_session()?;
        let current_session_reader = sessions::Reader::open(&gb_repo, &current_session)?;
        let branch_reader = branch::Reader::new(&current_session_reader);
        let branch_writer = branch::Writer::new(&gb_repo);

        update_branch(
            &gb_repo,
            branch::BranchUpdateRequest {
                id: branch2_id.clone(),
                ownership: Some("test4.txt:1-3".try_into()?),
                ..Default::default()
            },
        )
        .expect("failed to update branch");

        // unapply both branches and create some conflicting ones
        unapply_branch(&gb_repo, &project_repository, &branch1_id)?;
        unapply_branch(&gb_repo, &project_repository, &branch2_id)?;

        // create an upstream remote conflicting commit
        std::fs::write(
            std::path::Path::new(&project.path).join(file_path),
            "line1\nline2\nline3\nline4\nupstream\n",
        )?;
        commit_all(&repository)?;
        let up_target = repository.head().unwrap().target().unwrap();
        repository.reference(
            "refs/remotes/origin/remote_branch",
            up_target,
            true,
            "update target",
        )?;

        // revert content and write a mergeable branch
        std::fs::write(
            std::path::Path::new(&project.path).join(file_path),
            "line1\nline2\nline3\nline4\n",
        )?;
        let file_path3 = std::path::Path::new("test3.txt");
        std::fs::write(
            std::path::Path::new(&project.path).join(file_path3),
            "file3\n",
        )?;
        commit_all(&repository)?;
        let up_target = repository.head().unwrap().target().unwrap();
        repository.reference(
            "refs/remotes/origin/remote_branch2",
            up_target,
            true,
            "update target",
        )?;
        // remove file_path3
        std::fs::remove_file(std::path::Path::new(&project.path).join(file_path3))?;

        // create branches that conflict with our earlier branches
<<<<<<< HEAD
        let _branch3_id = create_virtual_branch(&gb_repo, "test_branch3")
            .expect("failed to create virtual branch")
            .id;
=======
        create_virtual_branch(&gb_repo, "test_branch3").expect("failed to create virtual branch");
>>>>>>> 297e0cdd
        let branch4_id = create_virtual_branch(&gb_repo, "test_branch4")
            .expect("failed to create virtual branch")
            .id;

        // branch3 conflicts with branch1 and remote_branch
        std::fs::write(
            std::path::Path::new(&project.path).join(file_path),
            "line1\nline2\nline3\nline4\nbranch3\n",
        )?;

        // branch4 conflicts with branch2
        let file_path2 = std::path::Path::new("test2.txt");
        std::fs::write(
            std::path::Path::new(&project.path).join(file_path2),
            "line1\nline2\nline3\nline4\nbranch4\n",
        )?;

        let branch4 = branch_reader.read(&branch4_id)?;
        branch_writer.write(&Branch {
            ownership: Ownership {
                files: vec!["test2.txt:1-6".try_into()?],
            },
            ..branch4
        })?;

        let branches = list_virtual_branches(&gb_repo, &project_repository)?;
        assert_eq!(branches.len(), 4);

        let branch1 = &branches.iter().find(|b| b.id == branch1_id).unwrap();
        assert!(!branch1.active);
        assert!(!branch1.mergeable);
        assert_eq!(branch1.merge_conflicts.len(), 1);
        assert_eq!(branch1.merge_conflicts.first().unwrap(), "test.txt");

        let branch2 = &branches.iter().find(|b| b.id == branch2_id).unwrap();
        assert!(!branch2.active);
        assert!(branch2.mergeable);
        assert_eq!(branch2.merge_conflicts.len(), 0);

        let remotes = remote_branches(&gb_repo, &project_repository)?;
        let remote1 = &remotes
            .iter()
            .find(|b| b.branch == "refs/remotes/origin/remote_branch")
            .unwrap();
        assert!(!remote1.mergeable);
        assert_eq!(remote1.ahead, 1);
        assert_eq!(remote1.merge_conflicts.len(), 1);
        assert_eq!(remote1.merge_conflicts.first().unwrap(), "test.txt");

        let remote2 = &remotes
            .iter()
            .find(|b| b.branch == "refs/remotes/origin/remote_branch2")
            .unwrap();
        assert!(remote2.mergeable);
        assert_eq!(remote2.ahead, 2);
        assert_eq!(remote2.merge_conflicts.len(), 0);

        Ok(())
    }

    #[test]
    fn test_detect_remote_commits() -> Result<()> {
        let repository = test_repository()?;
        let project = projects::Project::try_from(&repository)?;
        let gb_repo_path = tempdir()?.path().to_str().unwrap().to_string();
        let storage = storage::Storage::from_path(tempdir()?.path());
        let user_store = users::Storage::new(storage.clone());
        let project_store = projects::Storage::new(storage);
        project_store.add_project(&project)?;
        let gb_repo = gb_repository::Repository::open(
            gb_repo_path,
            project.id.clone(),
            project_store,
            user_store,
        )?;
        let project_repository = project_repository::Repository::open(&project)?;
        let current_session = gb_repo.get_or_create_current_session()?;
        let current_session_reader = sessions::Reader::open(&gb_repo, &current_session)?;
        let branch_reader = branch::Reader::new(&current_session_reader);
        let branch_writer = branch::Writer::new(&gb_repo);

        // create a commit and set the target
        let file_path = std::path::Path::new("test.txt");
        std::fs::write(
            std::path::Path::new(&project.path).join(file_path),
            "line1\nline2\nline3\nline4\n",
        )?;
        commit_all(&repository)?;

        target::Writer::new(&gb_repo).write_default(&target::Target {
            name: "origin/master".to_string(),
            remote: "http://origin.com/project".to_string(),
            sha: repository.head().unwrap().target().unwrap(),
            behind: 0,
        })?;

        let repo = &project_repository.git_repository;
        repo.remote("origin", "http://origin.com/project")?;

        let branch1_id = create_virtual_branch(&gb_repo, "test_branch")
            .expect("failed to create virtual branch")
            .id;

        // create a commit to push upstream
        std::fs::write(
            std::path::Path::new(&project.path).join(file_path),
            "line1\nline2\nline3\nline4\nupstream\n",
        )?;

        commit(
            &gb_repo,
            &project_repository,
            &branch1_id,
            "upstream commit 1",
            None,
        )?;

        // create another commit to push upstream
        std::fs::write(
            std::path::Path::new(&project.path).join(file_path),
            "line1\nline2\nline3\nline4\nupstream\nmore upstream\n",
        )?;

        commit(
            &gb_repo,
            &project_repository,
            &branch1_id,
            "upstream commit 2",
            None,
        )?;

        // push the commit upstream
        let branch1 = branch_reader.read(&branch1_id)?;
        let up_target = branch1.head;
        repository.reference(
            "refs/remotes/origin/remote_branch",
            up_target,
            true,
            "update target",
        )?;
        // set the upstream reference
        branch_writer.write(&Branch {
            upstream: "remote_branch".to_string(),
            ..branch1
        })?;

        // create another commit that is not pushed up
        std::fs::write(
            std::path::Path::new(&project.path).join(file_path),
            "line1\nline2\nline3\nline4\nupstream\nmore upstream\nmore work\n",
        )?;

        commit(
            &gb_repo,
            &project_repository,
            &branch1_id,
            "local commit",
            None,
        )?;

        let branches = list_virtual_branches(&gb_repo, &project_repository)?;
        assert_eq!(branches.len(), 1);

        let branch = &branches.first().unwrap();
        assert_eq!(branch.commits.len(), 3);
        assert_eq!(branch.commits[0].description, "local commit");
        assert!(!branch.commits[0].is_remote);
        assert_eq!(branch.commits[1].description, "upstream commit 2");
        assert!(branch.commits[1].is_remote);
        assert!(branch.commits[2].is_remote);

        Ok(())
    }
}<|MERGE_RESOLUTION|>--- conflicted
+++ resolved
@@ -2633,13 +2633,7 @@
         std::fs::remove_file(std::path::Path::new(&project.path).join(file_path3))?;
 
         // create branches that conflict with our earlier branches
-<<<<<<< HEAD
-        let _branch3_id = create_virtual_branch(&gb_repo, "test_branch3")
-            .expect("failed to create virtual branch")
-            .id;
-=======
         create_virtual_branch(&gb_repo, "test_branch3").expect("failed to create virtual branch");
->>>>>>> 297e0cdd
         let branch4_id = create_virtual_branch(&gb_repo, "test_branch4")
             .expect("failed to create virtual branch")
             .id;
