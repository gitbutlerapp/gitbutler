--- conflicted
+++ resolved
@@ -2426,18 +2426,11 @@
             &gb_repo,
             branch::BranchUpdateRequest {
                 id: branch2_id.clone(),
-<<<<<<< HEAD
-                ownership: Some(Ownership::try_from("test4.txt")?),
-                ..Default::default()
-            },
-        )?;
-=======
                 ownership: Some("test4.txt:1-3".try_into()?),
                 ..Default::default()
             },
         )
         .expect("failed to update branch");
->>>>>>> 18394007
 
         // unapply both branches and create some conflicting ones
         unapply_branch(&gb_repo, &project_repository, &branch1_id)?;
