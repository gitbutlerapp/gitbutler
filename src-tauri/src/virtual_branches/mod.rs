--- conflicted
+++ resolved
@@ -1598,7 +1598,6 @@
 
         // if file exists
         if full_path.exists() {
-<<<<<<< HEAD
             // get the blob
             if let Ok(tree_entry) = base_tree.get_path(rel_path) {
                 // blob from tree_entry
@@ -1610,45 +1609,13 @@
 
                 // get the contents
                 let blob_contents = blob.content();
-=======
-            // get contents for this path from the index
-            match index.get_path(rel_path, 0) {
-                Some(index_entry) => {
-                    // if the file exists in the target, then patch it
-                    let blob = git_repository.find_blob(index_entry.id)?;
-                    let blob_contents = blob.content();
-
-                    let mut patch = "--- original\n+++ modified\n".to_string();
-                    // make sure hunks are in order
-                    let mut hunks = file.hunks.to_vec();
-                    hunks.sort_by_key(|hunk| hunk.start);
-                    for hunk in hunks {
-                        patch.push_str(&hunk.diff);
-                    }
-
-                    // apply patch to blob_contents
-                    let patch_bytes = patch.as_bytes();
-                    let patch = Patch::from_bytes(patch_bytes)?;
-                    let new_content = apply_bytes(blob_contents, &patch)?;
->>>>>>> ef5ce12f
 
                 let mut patch = "--- original\n+++ modified\n".to_string();
 
-                // create a patch to apply from all the hunks
-                // force order patches by line number
-                let mut sorted_diffs: Vec<String> = file
-                    .hunks
-                    .iter()
-                    .map(|s| s.diff.clone()) // extract the 'diff' field from each struct
-                    .collect(); // collect into a new vector
-                                // Sort the vector of diffs by the 'start' field
-                sorted_diffs.sort_by_key(|diff| {
-                    let index = file.hunks.iter().position(|s| s.diff == *diff).unwrap(); // unwrap is safe assuming diffs are always found
-                    file.hunks[index].start
-                });
-
-                for diff in sorted_diffs {
-                    patch.push_str(&diff.clone());
+                let mut hunks = file.hunks.to_vec();
+                hunks.sort_by_key(|hunk| hunk.start);
+                for hunk in hunks {
+                    patch.push_str(&hunk.diff);
                 }
 
                 println!("patch: {:?}", patch);
