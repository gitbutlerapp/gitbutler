--- conflicted
+++ resolved
@@ -2163,2878 +2163,4 @@
             Ok(Some(target))
         }
     }
-<<<<<<< HEAD
-}
-
-#[cfg(test)]
-mod tests {
-    use std::{thread, time::Duration};
-
-    use tempfile::tempdir;
-
-    use crate::{projects, storage, users};
-
-    use super::*;
-
-    fn commit_all(repository: &git2::Repository) -> Result<git2::Oid> {
-        let mut index = repository.index()?;
-        index.add_all(["."], git2::IndexAddOption::DEFAULT, None)?;
-        index.write()?;
-        let oid = index.write_tree()?;
-        let signature = git2::Signature::now("test", "test@email.com").unwrap();
-        let commit_oid = repository.commit(
-            Some("HEAD"),
-            &signature,
-            &signature,
-            "some commit",
-            &repository.find_tree(oid)?,
-            &[&repository.find_commit(repository.refname_to_id("HEAD")?)?],
-        )?;
-        Ok(commit_oid)
-    }
-
-    fn test_repository() -> Result<git2::Repository> {
-        let path = tempdir()?.path().to_str().unwrap().to_string();
-        let repository = git2::Repository::init(path)?;
-        repository.remote_add_fetch("origin/master", "master")?;
-        let mut index = repository.index()?;
-        let oid = index.write_tree()?;
-        let signature = git2::Signature::now("test", "test@email.com").unwrap();
-        repository.commit(
-            Some("HEAD"),
-            &signature,
-            &signature,
-            "Initial commit",
-            &repository.find_tree(oid)?,
-            &[],
-        )?;
-        Ok(repository)
-    }
-
-    #[test]
-    fn test_commit_on_branch_then_change_file_then_get_status() -> Result<()> {
-        let repository = test_repository()?;
-        let project = projects::Project::try_from(&repository)?;
-        let gb_repo_path = tempdir()?.path().to_str().unwrap().to_string();
-        let storage = storage::Storage::from_path(tempdir()?.path());
-        let user_store = users::Storage::new(storage.clone());
-        let project_store = projects::Storage::new(storage);
-        project_store.add_project(&project)?;
-
-        let file_path = std::path::Path::new("test.txt");
-        std::fs::write(
-            std::path::Path::new(&project.path).join(file_path),
-            "line1\nline2\nline3\nline4\n",
-        )?;
-        let file_path2 = std::path::Path::new("test2.txt");
-        std::fs::write(
-            std::path::Path::new(&project.path).join(file_path2),
-            "line5\nline6\nline7\nline8\n",
-        )?;
-        commit_all(&repository)?;
-
-        let gb_repo = gb_repository::Repository::open(
-            gb_repo_path,
-            project.id.clone(),
-            project_store,
-            user_store,
-        )?;
-        let project_repository = project_repository::Repository::open(&project)?;
-
-        target::Writer::new(&gb_repo).write_default(&target::Target {
-            remote_name: "origin".to_string(),
-            branch_name: "master".to_string(),
-            remote_url: "origin".to_string(),
-            sha: repository.head().unwrap().target().unwrap(),
-            behind: 0,
-        })?;
-        update_gitbutler_integration(&gb_repo, &project_repository)?;
-
-        let branch1_id = create_virtual_branch(&gb_repo, &BranchCreateRequest::default())
-            .expect("failed to create virtual branch")
-            .id;
-
-        std::fs::write(
-            std::path::Path::new(&project.path).join(file_path),
-            "line0\nline1\nline2\nline3\nline4\n",
-        )?;
-
-        let branches = list_virtual_branches(&gb_repo, &project_repository, true)?;
-        let branch = &branches[0];
-        assert_eq!(branch.files.len(), 1);
-        assert_eq!(branch.commits.len(), 0);
-
-        // commit
-        commit(&gb_repo, &project_repository, &branch1_id, "test commit")?;
-
-        // status (no files)
-        let branches = list_virtual_branches(&gb_repo, &project_repository, true)?;
-        let branch = &branches[0];
-        assert_eq!(branch.files.len(), 0);
-        assert_eq!(branch.commits.len(), 1);
-
-        std::fs::write(
-            std::path::Path::new(&project.path).join(file_path2),
-            "line5\nline6\nlineBLAH\nline7\nline8\n",
-        )?;
-
-        // should have just the last change now, the other line is committed
-        let branches = list_virtual_branches(&gb_repo, &project_repository, true)?;
-        let branch = &branches[0];
-        assert_eq!(branch.files.len(), 1);
-        assert_eq!(branch.commits.len(), 1);
-
-        Ok(())
-    }
-
-    #[test]
-    fn test_create_branch_with_ownership() -> Result<()> {
-        let repository = test_repository()?;
-        let project = projects::Project::try_from(&repository)?;
-        let gb_repo_path = tempdir()?.path().to_str().unwrap().to_string();
-        let storage = storage::Storage::from_path(tempdir()?.path());
-        let user_store = users::Storage::new(storage.clone());
-        let project_store = projects::Storage::new(storage);
-        project_store.add_project(&project)?;
-        let gb_repo = gb_repository::Repository::open(
-            gb_repo_path,
-            project.id.clone(),
-            project_store,
-            user_store,
-        )?;
-        let project_repository = project_repository::Repository::open(&project)?;
-
-        target::Writer::new(&gb_repo).write_default(&target::Target {
-            remote_name: "origin".to_string(),
-            branch_name: "master".to_string(),
-            remote_url: "origin".to_string(),
-            sha: repository.head().unwrap().target().unwrap(),
-            behind: 0,
-        })?;
-        update_gitbutler_integration(&gb_repo, &project_repository)?;
-
-        let file_path = std::path::Path::new("test.txt");
-        std::fs::write(
-            std::path::Path::new(&project.path).join(file_path),
-            "line1\nline2\n",
-        )
-        .unwrap();
-
-        let branch0 = create_virtual_branch(&gb_repo, &BranchCreateRequest::default())
-            .expect("failed to create virtual branch");
-
-        get_status_by_branch(&gb_repo, &project_repository).expect("failed to get status");
-
-        let current_session = gb_repo.get_or_create_current_session().unwrap();
-        let current_session_reader = sessions::Reader::open(&gb_repo, &current_session).unwrap();
-        let branch_reader = branch::Reader::new(&current_session_reader);
-        let branch0 = branch_reader.read(&branch0.id).unwrap();
-
-        let branch1 = create_virtual_branch(
-            &gb_repo,
-            &BranchCreateRequest {
-                ownership: Some(branch0.ownership),
-                ..Default::default()
-            },
-        )
-        .expect("failed to create virtual branch");
-
-        let statuses =
-            get_status_by_branch(&gb_repo, &project_repository).expect("failed to get status");
-
-        let files_by_branch_id = statuses
-            .iter()
-            .map(|(branch, files)| (branch.id.clone(), files))
-            .collect::<HashMap<_, _>>();
-
-        assert_eq!(files_by_branch_id.len(), 2);
-        assert_eq!(files_by_branch_id[&branch0.id].len(), 0);
-        assert_eq!(files_by_branch_id[&branch1.id].len(), 1);
-
-        Ok(())
-    }
-
-    #[test]
-    fn test_create_branch_in_the_middle() -> Result<()> {
-        let repository = test_repository()?;
-        let project = projects::Project::try_from(&repository)?;
-        let gb_repo_path = tempdir()?.path().to_str().unwrap().to_string();
-        let storage = storage::Storage::from_path(tempdir()?.path());
-        let user_store = users::Storage::new(storage.clone());
-        let project_store = projects::Storage::new(storage);
-        project_store.add_project(&project)?;
-        let gb_repo = gb_repository::Repository::open(
-            gb_repo_path,
-            project.id.clone(),
-            project_store,
-            user_store,
-        )?;
-        let project_repository = project_repository::Repository::open(&project)?;
-
-        target::Writer::new(&gb_repo).write_default(&target::Target {
-            branch_name: "master".to_string(),
-            remote_name: "origin".to_string(),
-            remote_url: "origin".to_string(),
-            sha: repository.head().unwrap().target().unwrap(),
-            behind: 0,
-        })?;
-        update_gitbutler_integration(&gb_repo, &project_repository)?;
-
-        create_virtual_branch(&gb_repo, &BranchCreateRequest::default())
-            .expect("failed to create virtual branch");
-        create_virtual_branch(&gb_repo, &BranchCreateRequest::default())
-            .expect("failed to create virtual branch");
-        create_virtual_branch(
-            &gb_repo,
-            &BranchCreateRequest {
-                order: Some(1),
-                ..Default::default()
-            },
-        )
-        .expect("failed to create virtual branch");
-
-        let current_session = gb_repo.get_or_create_current_session()?;
-        let current_session_reader = sessions::Reader::open(&gb_repo, &current_session)?;
-
-        let mut branches = iterator::BranchIterator::new(&current_session_reader)?
-            .collect::<Result<Vec<branch::Branch>, reader::Error>>()
-            .expect("failed to read branches");
-        branches.sort_by_key(|b| b.order);
-        assert_eq!(branches.len(), 3);
-        assert_eq!(branches[0].name, "Branch 1");
-        assert_eq!(branches[1].name, "Branch 3");
-        assert_eq!(branches[2].name, "Branch 2");
-
-        Ok(())
-    }
-
-    #[test]
-    fn test_create_branch_no_arguments() -> Result<()> {
-        let repository = test_repository()?;
-        let project = projects::Project::try_from(&repository)?;
-        let gb_repo_path = tempdir()?.path().to_str().unwrap().to_string();
-        let storage = storage::Storage::from_path(tempdir()?.path());
-        let user_store = users::Storage::new(storage.clone());
-        let project_store = projects::Storage::new(storage);
-        project_store.add_project(&project)?;
-        let gb_repo = gb_repository::Repository::open(
-            gb_repo_path,
-            project.id.clone(),
-            project_store,
-            user_store,
-        )?;
-        let project_repository = project_repository::Repository::open(&project)?;
-
-        target::Writer::new(&gb_repo).write_default(&target::Target {
-            branch_name: "master".to_string(),
-            remote_name: "origin".to_string(),
-            remote_url: "origin".to_string(),
-            sha: repository.head().unwrap().target().unwrap(),
-            behind: 0,
-        })?;
-        update_gitbutler_integration(&gb_repo, &project_repository)?;
-
-        create_virtual_branch(&gb_repo, &BranchCreateRequest::default())
-            .expect("failed to create virtual branch");
-
-        let current_session = gb_repo.get_or_create_current_session()?;
-        let current_session_reader = sessions::Reader::open(&gb_repo, &current_session)?;
-
-        let branches = iterator::BranchIterator::new(&current_session_reader)?
-            .collect::<Result<Vec<branch::Branch>, reader::Error>>()
-            .expect("failed to read branches");
-        assert_eq!(branches.len(), 1);
-        assert_eq!(branches[0].name, "Branch 1");
-        assert!(branches[0].applied);
-        assert_eq!(branches[0].ownership, Ownership::default());
-        assert_eq!(branches[0].order, 0);
-
-        Ok(())
-    }
-
-    #[test]
-    fn test_hunk_expantion() -> Result<()> {
-        let repository = test_repository()?;
-        let project = projects::Project::try_from(&repository)?;
-        let gb_repo_path = tempdir()?.path().to_str().unwrap().to_string();
-        let storage = storage::Storage::from_path(tempdir()?.path());
-        let user_store = users::Storage::new(storage.clone());
-        let project_store = projects::Storage::new(storage);
-        project_store.add_project(&project)?;
-        let gb_repo = gb_repository::Repository::open(
-            gb_repo_path,
-            project.id.clone(),
-            project_store,
-            user_store,
-        )?;
-        let project_repository = project_repository::Repository::open(&project)?;
-
-        target::Writer::new(&gb_repo).write_default(&target::Target {
-            branch_name: "master".to_string(),
-            remote_name: "origin".to_string(),
-            remote_url: "origin".to_string(),
-            sha: repository.head().unwrap().target().unwrap(),
-            behind: 0,
-        })?;
-        update_gitbutler_integration(&gb_repo, &project_repository)?;
-
-        let file_path = std::path::Path::new("test.txt");
-        std::fs::write(
-            std::path::Path::new(&project.path).join(file_path),
-            "line1\nline2\n",
-        )?;
-
-        let branch1_id = create_virtual_branch(&gb_repo, &BranchCreateRequest::default())
-            .expect("failed to create virtual branch")
-            .id;
-        let branch2_id = create_virtual_branch(&gb_repo, &BranchCreateRequest::default())
-            .expect("failed to create virtual branch")
-            .id;
-
-        let statuses =
-            get_status_by_branch(&gb_repo, &project_repository).expect("failed to get status");
-
-        let files_by_branch_id = statuses
-            .iter()
-            .map(|(branch, files)| (branch.id.clone(), files))
-            .collect::<HashMap<_, _>>();
-
-        assert_eq!(files_by_branch_id.len(), 2);
-        assert_eq!(files_by_branch_id[&branch1_id].len(), 1);
-        assert_eq!(files_by_branch_id[&branch2_id].len(), 0);
-
-        // even though selected branch has changed
-        update_branch(
-            &gb_repo,
-            branch::BranchUpdateRequest {
-                id: branch1_id.clone(),
-                order: Some(1),
-                ..Default::default()
-            },
-        )?;
-        update_branch(
-            &gb_repo,
-            branch::BranchUpdateRequest {
-                id: branch2_id.clone(),
-                order: Some(0),
-                ..Default::default()
-            },
-        )?;
-
-        // a slightly different hunk should still go to the same branch
-        std::fs::write(
-            std::path::Path::new(&project.path).join(file_path),
-            "line1\nline2\nline3\n",
-        )?;
-
-        let statuses =
-            get_status_by_branch(&gb_repo, &project_repository).expect("failed to get status");
-        let files_by_branch_id = statuses
-            .iter()
-            .map(|(branch, files)| (branch.id.clone(), files))
-            .collect::<HashMap<_, _>>();
-
-        assert_eq!(files_by_branch_id.len(), 2);
-        assert_eq!(files_by_branch_id[&branch1_id].len(), 1);
-        assert_eq!(files_by_branch_id[&branch2_id].len(), 0);
-
-        Ok(())
-    }
-
-    #[test]
-    fn test_get_status_files_by_branch_no_hunks_no_branches() -> Result<()> {
-        let repository = test_repository()?;
-        let project = projects::Project::try_from(&repository)?;
-        let gb_repo_path = tempdir()?.path().to_str().unwrap().to_string();
-        let storage = storage::Storage::from_path(tempdir()?.path());
-        let user_store = users::Storage::new(storage.clone());
-        let project_store = projects::Storage::new(storage);
-        project_store.add_project(&project)?;
-        let gb_repo = gb_repository::Repository::open(
-            gb_repo_path,
-            project.id.clone(),
-            project_store,
-            user_store,
-        )?;
-        let project_repository = project_repository::Repository::open(&project)?;
-
-        target::Writer::new(&gb_repo).write_default(&target::Target {
-            branch_name: "master".to_string(),
-            remote_name: "origin".to_string(),
-            remote_url: "origin".to_string(),
-            sha: repository.head().unwrap().target().unwrap(),
-            behind: 0,
-        })?;
-        update_gitbutler_integration(&gb_repo, &project_repository)?;
-
-        let statuses =
-            get_status_by_branch(&gb_repo, &project_repository).expect("failed to get status");
-
-        assert_eq!(statuses.len(), 0);
-
-        Ok(())
-    }
-
-    #[test]
-    fn test_get_status_files_by_branch() -> Result<()> {
-        let repository = test_repository()?;
-        let project = projects::Project::try_from(&repository)?;
-        let gb_repo_path = tempdir()?.path().to_str().unwrap().to_string();
-        let storage = storage::Storage::from_path(tempdir()?.path());
-        let user_store = users::Storage::new(storage.clone());
-        let project_store = projects::Storage::new(storage);
-        project_store.add_project(&project)?;
-        let gb_repo = gb_repository::Repository::open(
-            gb_repo_path,
-            project.id.clone(),
-            project_store,
-            user_store,
-        )?;
-        let project_repository = project_repository::Repository::open(&project)?;
-
-        target::Writer::new(&gb_repo).write_default(&target::Target {
-            branch_name: "master".to_string(),
-            remote_name: "origin".to_string(),
-            remote_url: "origin".to_string(),
-            sha: repository.head().unwrap().target().unwrap(),
-            behind: 0,
-        })?;
-        update_gitbutler_integration(&gb_repo, &project_repository)?;
-
-        let file_path = std::path::Path::new("test.txt");
-        std::fs::write(
-            std::path::Path::new(&project.path).join(file_path),
-            "line1\nline2\n",
-        )?;
-
-        let branch1_id = create_virtual_branch(&gb_repo, &BranchCreateRequest::default())
-            .expect("failed to create virtual branch")
-            .id;
-        let branch2_id = create_virtual_branch(&gb_repo, &BranchCreateRequest::default())
-            .expect("failed to create virtual branch")
-            .id;
-
-        let statuses =
-            get_status_by_branch(&gb_repo, &project_repository).expect("failed to get status");
-        let files_by_branch_id = statuses
-            .iter()
-            .map(|(branch, files)| (branch.id.clone(), files))
-            .collect::<HashMap<_, _>>();
-
-        assert_eq!(files_by_branch_id.len(), 2);
-        assert_eq!(files_by_branch_id[&branch1_id].len(), 1);
-        assert_eq!(files_by_branch_id[&branch2_id].len(), 0);
-
-        Ok(())
-    }
-
-    #[test]
-    fn test_updated_ownership_should_bubble_up() -> Result<()> {
-        let repository = test_repository()?;
-        let project = projects::Project::try_from(&repository)?;
-        let gb_repo_path = tempdir()?.path().to_str().unwrap().to_string();
-        let storage = storage::Storage::from_path(tempdir()?.path());
-        let user_store = users::Storage::new(storage.clone());
-        let project_store = projects::Storage::new(storage);
-        project_store.add_project(&project)?;
-
-        let file_path = std::path::Path::new("test.txt");
-        std::fs::write(
-            std::path::Path::new(&project.path).join(file_path),
-            "line1\nline2\nline3\nline4\nline5\nline6\nline7\nline8\nline9\nline10\nline11\nline12\n",
-        )?;
-        commit_all(&repository)?;
-
-        let gb_repo = gb_repository::Repository::open(
-            gb_repo_path,
-            project.id.clone(),
-            project_store,
-            user_store,
-        )?;
-        let project_repository = project_repository::Repository::open(&project)?;
-
-        target::Writer::new(&gb_repo).write_default(&target::Target {
-            branch_name: "master".to_string(),
-            remote_name: "origin".to_string(),
-            remote_url: "origin".to_string(),
-            sha: repository.head().unwrap().target().unwrap(),
-            behind: 0,
-        })?;
-        update_gitbutler_integration(&gb_repo, &project_repository)?;
-
-        let current_session = gb_repo.get_or_create_current_session()?;
-        let current_session_reader = sessions::Reader::open(&gb_repo, &current_session)?;
-        let branch_reader = branch::Reader::new(&current_session_reader);
-
-        let branch1_id = create_virtual_branch(&gb_repo, &BranchCreateRequest::default())
-            .expect("failed to create virtual branch")
-            .id;
-
-        // write first file
-        std::fs::write(
-            std::path::Path::new(&project.path).join(file_path),
-            "line0\nline1\nline2\nline3\nline4\nline5\nline6\nline7\nline8\nline9\nline10\nline11\nline12\nline13\n",
-        )?;
-        get_status_by_branch(&gb_repo, &project_repository).expect("failed to get status");
-        let files = branch_reader.read(&branch1_id)?.ownership.files;
-        assert_eq!(files, vec!["test.txt:11-15,1-5".try_into()?]);
-        assert_eq!(
-            files[0].hunks[0].timestam_ms(),
-            files[0].hunks[1].timestam_ms(),
-            "timestamps must be the same"
-        );
-
-        thread::sleep(Duration::from_millis(10)); // make sure timestamps are different
-
-        // wriging a new file should put it on the top
-        let file_path2 = std::path::Path::new("test2.txt");
-        std::fs::write(
-            std::path::Path::new(&project.path).join(file_path2),
-            "hello",
-        )?;
-
-        get_status_by_branch(&gb_repo, &project_repository).expect("failed to get status");
-        let files1 = branch_reader.read(&branch1_id)?.ownership.files;
-        assert_eq!(
-            files1,
-            vec![
-                "test2.txt:1-2".try_into()?,
-                "test.txt:11-15,1-5".try_into()?
-            ]
-        );
-
-        assert_ne!(
-            files1[0].hunks[0].timestam_ms(),
-            files1[1].hunks[0].timestam_ms(),
-            "new file timestamp must be different"
-        );
-
-        assert_eq!(
-            files[0].hunks[0].timestam_ms(),
-            files1[1].hunks[0].timestam_ms(),
-            "old file timestamp must not change"
-        );
-
-        thread::sleep(Duration::from_millis(10)); // make sure timestamps are different
-
-        // update second hunk, it should make both file and hunk bubble up
-        std::fs::write(
-            std::path::Path::new(&project.path).join(file_path),
-            "line0\nline1update\nline2\nline3\nline4\nline5\nline6\nline7\nline8\nline9\nline10\nline11\nline12\nline13\n",
-        )?;
-        get_status_by_branch(&gb_repo, &project_repository).expect("failed to get status");
-        let files2 = branch_reader.read(&branch1_id)?.ownership.files;
-        assert_eq!(
-            files2,
-            vec![
-                "test.txt:1-6,11-15".try_into()?,
-                "test2.txt:1-2".try_into()?,
-            ]
-        );
-
-        assert_ne!(
-            files2[0].hunks[0].timestam_ms(),
-            files2[0].hunks[1].timestam_ms(),
-            "new file timestamps must be different"
-        );
-        assert_eq!(
-            files2[0].hunks[1].timestam_ms(),
-            files1[1].hunks[0].timestam_ms(),
-            "old file timestamp must not change"
-        );
-        assert_eq!(
-            files2[1].hunks[0].timestam_ms(),
-            files1[0].hunks[0].timestam_ms(),
-            "old file timestamp must not change"
-        );
-
-        Ok(())
-    }
-
-    #[test]
-    fn test_move_hunks_multiple_sources() -> Result<()> {
-        let repository = test_repository()?;
-        let project = projects::Project::try_from(&repository)?;
-        let gb_repo_path = tempdir()?.path().to_str().unwrap().to_string();
-        let storage = storage::Storage::from_path(tempdir()?.path());
-        let user_store = users::Storage::new(storage.clone());
-        let project_store = projects::Storage::new(storage);
-        project_store.add_project(&project)?;
-
-        let file_path = std::path::Path::new("test.txt");
-        std::fs::write(
-            std::path::Path::new(&project.path).join(file_path),
-            "line1\nline2\nline3\nline4\nline5\nline6\nline7\nline8\nline9\nline10\nline11\nline12\n",
-        )?;
-        commit_all(&repository)?;
-
-        let gb_repo = gb_repository::Repository::open(
-            gb_repo_path,
-            project.id.clone(),
-            project_store,
-            user_store,
-        )?;
-        let project_repository = project_repository::Repository::open(&project)?;
-
-        target::Writer::new(&gb_repo).write_default(&target::Target {
-            branch_name: "master".to_string(),
-            remote_name: "origin".to_string(),
-            remote_url: "origin".to_string(),
-            sha: repository.head().unwrap().target().unwrap(),
-            behind: 0,
-        })?;
-        update_gitbutler_integration(&gb_repo, &project_repository)?;
-
-        let branch1_id = create_virtual_branch(&gb_repo, &BranchCreateRequest::default())
-            .expect("failed to create virtual branch")
-            .id;
-        let branch2_id = create_virtual_branch(&gb_repo, &BranchCreateRequest::default())
-            .expect("failed to create virtual branch")
-            .id;
-        let branch3_id = create_virtual_branch(&gb_repo, &BranchCreateRequest::default())
-            .expect("failed to create virtual branch")
-            .id;
-
-        std::fs::write(
-            std::path::Path::new(&project.path).join(file_path),
-            "line0\nline1\nline2\nline3\nline4\nline5\nline6\nline7\nline8\nline9\nline10\nline11\nline12\nline13\n",
-        )?;
-
-        let current_session = gb_repo.get_or_create_current_session()?;
-        let current_session_reader = sessions::Reader::open(&gb_repo, &current_session)?;
-        let branch_reader = branch::Reader::new(&current_session_reader);
-        let branch_writer = branch::Writer::new(&gb_repo);
-        let branch2 = branch_reader.read(&branch2_id)?;
-        branch_writer.write(&branch::Branch {
-            ownership: Ownership {
-                files: vec!["test.txt:1-5".try_into()?],
-            },
-            ..branch2
-        })?;
-        let branch1 = branch_reader.read(&branch1_id)?;
-        branch_writer.write(&branch::Branch {
-            ownership: Ownership {
-                files: vec!["test.txt:11-15".try_into()?],
-            },
-            ..branch1
-        })?;
-
-        let statuses =
-            get_status_by_branch(&gb_repo, &project_repository).expect("failed to get status");
-
-        let files_by_branch_id = statuses
-            .iter()
-            .map(|(branch, files)| (branch.id.clone(), files))
-            .collect::<HashMap<_, _>>();
-
-        assert_eq!(files_by_branch_id.len(), 3);
-        assert_eq!(files_by_branch_id[&branch1_id].len(), 1);
-        assert_eq!(files_by_branch_id[&branch1_id][0].hunks.len(), 1);
-        assert_eq!(files_by_branch_id[&branch2_id].len(), 1);
-        assert_eq!(files_by_branch_id[&branch2_id][0].hunks.len(), 1);
-        assert_eq!(files_by_branch_id[&branch3_id].len(), 0);
-
-        update_branch(
-            &gb_repo,
-            branch::BranchUpdateRequest {
-                id: branch3_id.clone(),
-                ownership: Some(Ownership::try_from("test.txt:1-5,11-15")?),
-                ..Default::default()
-            },
-        )?;
-
-        let statuses =
-            get_status_by_branch(&gb_repo, &project_repository).expect("failed to get status");
-
-        let files_by_branch_id = statuses
-            .iter()
-            .map(|(branch, files)| (branch.id.clone(), files))
-            .collect::<HashMap<_, _>>();
-
-        assert_eq!(files_by_branch_id.len(), 3);
-        assert_eq!(files_by_branch_id[&branch1_id].len(), 0);
-        assert_eq!(files_by_branch_id[&branch2_id].len(), 0);
-        assert_eq!(files_by_branch_id[&branch3_id][0].hunks.len(), 2);
-
-        let branch_reader = branch::Reader::new(&current_session_reader);
-        assert_eq!(branch_reader.read(&branch1_id)?.ownership.files, vec![]);
-        assert_eq!(branch_reader.read(&branch2_id)?.ownership.files, vec![]);
-        assert_eq!(
-            branch_reader.read(&branch3_id)?.ownership.files,
-            vec!["test.txt:1-5,11-15".try_into()?]
-        );
-
-        Ok(())
-    }
-
-    #[test]
-    fn test_move_hunks_partial_explicitly() -> Result<()> {
-        let repository = test_repository()?;
-        let project = projects::Project::try_from(&repository)?;
-        let gb_repo_path = tempdir()?.path().to_str().unwrap().to_string();
-        let storage = storage::Storage::from_path(tempdir()?.path());
-        let user_store = users::Storage::new(storage.clone());
-        let project_store = projects::Storage::new(storage);
-        project_store.add_project(&project)?;
-
-        let file_path = std::path::Path::new("test.txt");
-        std::fs::write(
-            std::path::Path::new(&project.path).join(file_path),
-            "line1\nline2\nline3\nline4\nline5\nline6\nline7\nline8\nline9\nline10\nline11\nline12\nline13\n",
-        )?;
-        commit_all(&repository)?;
-
-        let gb_repo = gb_repository::Repository::open(
-            gb_repo_path,
-            project.id.clone(),
-            project_store,
-            user_store,
-        )?;
-
-        let project_repository = project_repository::Repository::open(&project)?;
-
-        target::Writer::new(&gb_repo).write_default(&target::Target {
-            branch_name: "master".to_string(),
-            remote_name: "origin".to_string(),
-            remote_url: "origin".to_string(),
-            sha: repository.head().unwrap().target().unwrap(),
-            behind: 0,
-        })?;
-        update_gitbutler_integration(&gb_repo, &project_repository)?;
-
-        std::fs::write(
-            std::path::Path::new(&project.path).join(file_path),
-            "line0\nline1\nline2\nline3\nline4\nline5\nline6\nline7\nline8\nline9\nline10\nline11\nline12\nline13\nline14\n",
-        )?;
-
-        let branch1_id = create_virtual_branch(&gb_repo, &BranchCreateRequest::default())
-            .expect("failed to create virtual branch")
-            .id;
-        let branch2_id = create_virtual_branch(&gb_repo, &BranchCreateRequest::default())
-            .expect("failed to create virtual branch")
-            .id;
-
-        let statuses =
-            get_status_by_branch(&gb_repo, &project_repository).expect("failed to get status");
-        let files_by_branch_id = statuses
-            .iter()
-            .map(|(branch, files)| (branch.id.clone(), files))
-            .collect::<HashMap<_, _>>();
-
-        assert_eq!(files_by_branch_id.len(), 2);
-        assert_eq!(files_by_branch_id[&branch1_id].len(), 1);
-        assert_eq!(files_by_branch_id[&branch1_id][0].hunks.len(), 2);
-        assert_eq!(files_by_branch_id[&branch2_id].len(), 0);
-
-        update_branch(
-            &gb_repo,
-            branch::BranchUpdateRequest {
-                id: branch2_id.clone(),
-                ownership: Some(Ownership::try_from("test.txt:1-5")?),
-                ..Default::default()
-            },
-        )?;
-
-        let statuses =
-            get_status_by_branch(&gb_repo, &project_repository).expect("failed to get status");
-
-        let files_by_branch_id = statuses
-            .iter()
-            .map(|(branch, files)| (branch.id.clone(), files))
-            .collect::<HashMap<_, _>>();
-
-        assert_eq!(files_by_branch_id.len(), 2);
-        assert_eq!(files_by_branch_id[&branch1_id].len(), 1);
-        assert_eq!(files_by_branch_id[&branch1_id][0].hunks.len(), 1);
-        assert_eq!(files_by_branch_id[&branch2_id].len(), 1);
-        assert_eq!(files_by_branch_id[&branch1_id][0].hunks.len(), 1);
-
-        let current_session = gb_repo.get_or_create_current_session()?;
-        let current_session_reader = sessions::Reader::open(&gb_repo, &current_session)?;
-        let branch_reader = branch::Reader::new(&current_session_reader);
-        assert_eq!(
-            branch_reader.read(&branch1_id)?.ownership.files,
-            vec!["test.txt:12-16".try_into()?]
-        );
-        assert_eq!(
-            branch_reader.read(&branch2_id)?.ownership.files,
-            vec!["test.txt:1-5".try_into()?]
-        );
-
-        Ok(())
-    }
-
-    #[test]
-    fn test_add_new_hunk_to_the_end() -> Result<()> {
-        let repository = test_repository()?;
-        let project = projects::Project::try_from(&repository)?;
-        let gb_repo_path = tempdir()?.path().to_str().unwrap().to_string();
-        let storage = storage::Storage::from_path(tempdir()?.path());
-        let user_store = users::Storage::new(storage.clone());
-        let project_store = projects::Storage::new(storage);
-        project_store.add_project(&project)?;
-
-        let file_path = std::path::Path::new("test.txt");
-        std::fs::write(
-            std::path::Path::new(&project.path).join(file_path),
-            "line1\nline2\nline3\nline4\nline5\nline6\nline7\nline8\nline9\nline10\nline11\nline12\nline13\nline14\n",
-        )?;
-        commit_all(&repository)?;
-
-        let gb_repo = gb_repository::Repository::open(
-            gb_repo_path,
-            project.id.clone(),
-            project_store,
-            user_store,
-        )?;
-
-        let project_repository = project_repository::Repository::open(&project)?;
-
-        target::Writer::new(&gb_repo).write_default(&target::Target {
-            branch_name: "master".to_string(),
-            remote_name: "origin".to_string(),
-            remote_url: "origin".to_string(),
-            sha: repository.head().unwrap().target().unwrap(),
-            behind: 0,
-        })?;
-        update_gitbutler_integration(&gb_repo, &project_repository)?;
-
-        std::fs::write(
-            std::path::Path::new(&project.path).join(file_path),
-            "line1\nline2\nline3\nline4\nline5\nline6\nline7\nline8\nline9\nline10\nline11\nline12\nline13\nline14\nline15\n",
-        )?;
-
-        create_virtual_branch(&gb_repo, &BranchCreateRequest::default())
-            .expect("failed to create virtual branch");
-
-        let statuses =
-            get_status_by_branch(&gb_repo, &project_repository).expect("failed to get status");
-        assert_eq!(statuses[0].1[0].hunks[0].id, "12-16");
-
-        std::fs::write(
-            std::path::Path::new(&project.path).join(file_path),
-            "line0\nline1\nline2\nline3\nline4\nline5\nline6\nline7\nline8\nline9\nline10\nline11\nline12\nline13\nline14\nline15\n",
-        )?;
-
-        let statuses =
-            get_status_by_branch(&gb_repo, &project_repository).expect("failed to get status");
-        assert!(statuses[0].1[0].hunks[0]
-            .id
-            .starts_with("13-17-ad6f6af93b494f66d4754e4806c7c1b4-"));
-        assert_eq!(statuses[0].1[0].hunks[1].id, "1-5");
-
-        Ok(())
-    }
-
-    #[test]
-    fn test_update_branch_target_base() -> Result<()> {
-        let repository = test_repository()?;
-        let project = projects::Project::try_from(&repository)?;
-        let gb_repo_path = tempdir()?.path().to_str().unwrap().to_string();
-        let storage = storage::Storage::from_path(tempdir()?.path());
-        let user_store = users::Storage::new(storage.clone());
-        let project_store = projects::Storage::new(storage);
-        project_store.add_project(&project)?;
-
-        // create a commit and set the target
-        let file_path = std::path::Path::new("test.txt");
-        std::fs::write(
-            std::path::Path::new(&project.path).join(file_path),
-            "line1\nline2\nline3\nline4\n",
-        )?;
-        let file_path2 = std::path::Path::new("test2.txt");
-        std::fs::write(
-            std::path::Path::new(&project.path).join(file_path2),
-            "line5\nline6\nline7\nline8\n",
-        )?;
-        commit_all(&repository)?;
-
-        let gb_repo = gb_repository::Repository::open(
-            gb_repo_path,
-            project.id.clone(),
-            project_store,
-            user_store,
-        )?;
-        let project_repository = project_repository::Repository::open(&project)?;
-
-        target::Writer::new(&gb_repo).write_default(&target::Target {
-            branch_name: "origin/master".to_string(),
-            remote_name: "origin".to_string(),
-            remote_url: "origin".to_string(),
-            sha: repository.head().unwrap().target().unwrap(),
-            behind: 0,
-        })?;
-        update_gitbutler_integration(&gb_repo, &project_repository)?;
-        repository.set_head("refs/heads/master")?;
-        repository.checkout_head(Some(&mut git2::build::CheckoutBuilder::default().force()))?;
-
-        std::fs::write(
-            std::path::Path::new(&project.path).join(file_path),
-            "line1\nline2\nline3\nline4\nupstream\n",
-        )?;
-        // add a commit to the target branch it's pointing to so there is something "upstream"
-        commit_all(&repository)?;
-        let up_target = repository.head().unwrap().target().unwrap();
-        //update repo ref refs/remotes/origin/master to up_target oid
-        repository.reference(
-            "refs/remotes/origin/master",
-            up_target,
-            true,
-            "update target",
-        )?;
-
-        repository.set_head("refs/heads/gitbutler/integration")?;
-        repository.checkout_head(Some(&mut git2::build::CheckoutBuilder::default().force()))?;
-
-        // revert content
-        std::fs::write(
-            std::path::Path::new(&project.path).join(file_path),
-            "line1\nline2\nline3\nline4\n",
-        )?;
-
-        std::fs::write(
-            std::path::Path::new(&project.path).join(file_path2),
-            "line5\nline6\nline7\nline8\nlocal\n",
-        )?;
-
-        // create a vbranch
-        let branch1_id = create_virtual_branch(&gb_repo, &BranchCreateRequest::default())
-            .expect("failed to create virtual branch")
-            .id;
-
-        commit(&gb_repo, &project_repository, &branch1_id, "test commit")?;
-
-        std::fs::write(
-            std::path::Path::new(&project.path).join(file_path2),
-            "line5\nline6\nline7\nline8\nlocal\nmore local\n",
-        )?;
-
-        // add something to the branch
-        let branches = list_virtual_branches(&gb_repo, &project_repository, true)?;
-        let branch = &branches[0];
-        assert_eq!(branch.files.len(), 1);
-        assert_eq!(branch.commits.len(), 1);
-
-        let contents = std::fs::read(std::path::Path::new(&project.path).join(file_path))?;
-        assert_eq!(String::from_utf8(contents)?, "line1\nline2\nline3\nline4\n");
-
-        // update the target branch
-        // this should leave the work on file2, but update the contents of file1
-        // and the branch diff should only be on file2
-        update_branch_target(&gb_repo, &project_repository)?;
-
-        let contents = std::fs::read(std::path::Path::new(&project.path).join(file_path))?;
-        assert_eq!(
-            String::from_utf8(contents)?,
-            "line1\nline2\nline3\nline4\nupstream\n"
-        );
-
-        // assert that the vbranch target is updated
-        let branches = list_virtual_branches(&gb_repo, &project_repository, true)?;
-        let branch = &branches[0];
-        assert_eq!(branch.files.len(), 1);
-        assert_eq!(branch.commits.len(), 2); // branch commit, merge commit
-
-        Ok(())
-    }
-
-    #[test]
-    fn test_update_branch_target_detect_integrated_branches() -> Result<()> {
-        let repository = test_repository()?;
-        let project = projects::Project::try_from(&repository)?;
-        let gb_repo_path = tempdir()?.path().to_str().unwrap().to_string();
-        let storage = storage::Storage::from_path(tempdir()?.path());
-        let user_store = users::Storage::new(storage.clone());
-        let project_store = projects::Storage::new(storage);
-        project_store.add_project(&project)?;
-
-        // create a commit and set the target
-        let file_path = std::path::Path::new("test.txt");
-        std::fs::write(
-            std::path::Path::new(&project.path).join(file_path),
-            "line1\nline2\nline3\nline4\n",
-        )?;
-        commit_all(&repository)?;
-
-        let gb_repo = gb_repository::Repository::open(
-            gb_repo_path,
-            project.id.clone(),
-            project_store,
-            user_store,
-        )?;
-        let project_repository = project_repository::Repository::open(&project)?;
-
-        target::Writer::new(&gb_repo).write_default(&target::Target {
-            branch_name: "origin/master".to_string(),
-            remote_name: "origin".to_string(),
-            remote_url: "origin".to_string(),
-            sha: repository.head().unwrap().target().unwrap(),
-            behind: 0,
-        })?;
-        update_gitbutler_integration(&gb_repo, &project_repository)?;
-
-        repository.set_head("refs/heads/master")?;
-        repository.checkout_head(Some(&mut git2::build::CheckoutBuilder::default().force()))?;
-
-        std::fs::write(
-            std::path::Path::new(&project.path).join(file_path),
-            "line1\nline2\nline3\nline4\nupstream\n",
-        )?;
-        // add a commit to the target branch it's pointing to so there is something "upstream"
-        commit_all(&repository)?;
-        let up_target = repository.head().unwrap().target().unwrap();
-
-        //update repo ref refs/remotes/origin/master to up_target oid
-        repository.reference(
-            "refs/remotes/origin/master",
-            up_target,
-            true,
-            "update target",
-        )?;
-
-        repository.set_head("refs/heads/gitbutler/integration")?;
-        repository.checkout_head(Some(&mut git2::build::CheckoutBuilder::default().force()))?;
-
-        // create a vbranch
-        let branch1_id = create_virtual_branch(&gb_repo, &BranchCreateRequest::default())
-            .expect("failed to create virtual branch")
-            .id;
-
-        std::fs::write(
-            std::path::Path::new(&project.path).join(file_path),
-            "line1\nline2\nline3\nline4\nupstream\n",
-        )?;
-
-        commit(&gb_repo, &project_repository, &branch1_id, "test commit")?;
-
-        // add something to the branch
-        let branches = list_virtual_branches(&gb_repo, &project_repository, true)?;
-        let branch = &branches[0];
-        assert_eq!(branch.files.len(), 0);
-        assert_eq!(branch.commits.len(), 1);
-
-        // update the target branch
-        // this should notice that the trees are the same after the merge, so it should unapply the branch
-        update_branch_target(&gb_repo, &project_repository)?;
-
-        // integrated branch should be deleted
-        let branches = list_virtual_branches(&gb_repo, &project_repository, true)?;
-        assert!(!branches.iter().any(|b| b.id == branch1_id));
-
-        Ok(())
-    }
-
-    #[test]
-    fn test_update_branch_target_detect_integrated_branches_with_more_work() -> Result<()> {
-        let repository = test_repository()?;
-        let project = projects::Project::try_from(&repository)?;
-        let gb_repo_path = tempdir()?.path().to_str().unwrap().to_string();
-        let storage = storage::Storage::from_path(tempdir()?.path());
-        let user_store = users::Storage::new(storage.clone());
-        let project_store = projects::Storage::new(storage);
-        project_store.add_project(&project)?;
-
-        // create a commit and set the target
-        let file_path = std::path::Path::new("test.txt");
-        std::fs::write(
-            std::path::Path::new(&project.path).join(file_path),
-            "line1\nline2\nline3\nline4\n",
-        )?;
-        commit_all(&repository)?;
-
-        let gb_repo = gb_repository::Repository::open(
-            gb_repo_path,
-            project.id.clone(),
-            project_store,
-            user_store,
-        )?;
-        let project_repository = project_repository::Repository::open(&project)?;
-
-        target::Writer::new(&gb_repo).write_default(&target::Target {
-            branch_name: "origin/master".to_string(),
-            remote_name: "origin".to_string(),
-            remote_url: "origin".to_string(),
-            sha: repository.head().unwrap().target().unwrap(),
-            behind: 0,
-        })?;
-        update_gitbutler_integration(&gb_repo, &project_repository)?;
-
-        // create a vbranch
-        let branch1_id = create_virtual_branch(&gb_repo, &BranchCreateRequest::default())
-            .expect("failed to create virtual branch")
-            .id;
-
-        std::fs::write(
-            std::path::Path::new(&project.path).join(file_path),
-            "line1\nline2\nline3\nline4\nupstream\n",
-        )?;
-        // add a commit to the target branch it's pointing to so there is something "upstream"
-        commit_all(&repository)?;
-        let up_target = repository.head().unwrap().target().unwrap();
-
-        //update repo ref refs/remotes/origin/master to up_target oid
-        repository.reference(
-            "refs/remotes/origin/master",
-            up_target,
-            true,
-            "update target",
-        )?;
-
-        commit(&gb_repo, &project_repository, &branch1_id, "test commit")?;
-
-        // add some uncommitted work
-        std::fs::write(
-            std::path::Path::new(&project.path).join(file_path),
-            "local\nline1\nline2\nline3\nline4\nupstream\n",
-        )?;
-
-        let branches = list_virtual_branches(&gb_repo, &project_repository, true)?;
-        let branch = &branches[0];
-        assert_eq!(branch.files.len(), 1);
-        assert_eq!(branch.commits.len(), 1);
-
-        // update the target branch
-        // this should notice that the trees are the same after the merge, but there are files on the branch, so do a merge and then leave the files there
-        update_branch_target(&gb_repo, &project_repository)?;
-
-        // there should be a new vbranch created, but nothing is on it
-        let branches = list_virtual_branches(&gb_repo, &project_repository, true)?;
-        let branch = &branches[0];
-        assert_eq!(branch.files.len(), 1);
-        assert_eq!(branch.commits.len(), 2);
-
-        Ok(())
-    }
-
-    #[test]
-    fn test_update_target_with_conflicts_in_vbranches() -> Result<()> {
-        let repository = test_repository()?;
-        let project = projects::Project::try_from(&repository)?;
-        let gb_repo_path = tempdir()?.path().to_str().unwrap().to_string();
-        let storage = storage::Storage::from_path(tempdir()?.path());
-        let user_store = users::Storage::new(storage.clone());
-        let project_store = projects::Storage::new(storage);
-        project_store.add_project(&project)?;
-
-        let gb_repo = gb_repository::Repository::open(
-            gb_repo_path,
-            project.id.clone(),
-            project_store,
-            user_store,
-        )?;
-        let project_repository = project_repository::Repository::open(&project)?;
-
-        let current_session = gb_repo.get_or_create_current_session()?;
-        let current_session_reader = sessions::Reader::open(&gb_repo, &current_session)?;
-        let branch_reader = branch::Reader::new(&current_session_reader);
-
-        // create a commit and set the target
-        let file_path = std::path::Path::new("test.txt");
-        std::fs::write(
-            std::path::Path::new(&project.path).join(file_path),
-            "line1\nline2\nline3\nline4\n",
-        )?;
-        let file_path2 = std::path::Path::new("test2.txt");
-        std::fs::write(
-            std::path::Path::new(&project.path).join(file_path2),
-            "line5\nline6\nline7\nline8\n",
-        )?;
-        let file_path3 = std::path::Path::new("test3.txt");
-        std::fs::write(
-            std::path::Path::new(&project.path).join(file_path3),
-            "line1\nline2\nfile3\n",
-        )?;
-        commit_all(&repository)?;
-
-        target::Writer::new(&gb_repo).write_default(&target::Target {
-            branch_name: "origin/master".to_string(),
-            remote_name: "origin".to_string(),
-            remote_url: "origin".to_string(),
-            sha: repository.head().unwrap().target().unwrap(),
-            behind: 0,
-        })?;
-        update_gitbutler_integration(&gb_repo, &project_repository)?;
-
-        repository.set_head("refs/heads/master")?;
-        repository.checkout_head(Some(&mut git2::build::CheckoutBuilder::default().force()))?;
-
-        // add a commit to the target branch it's pointing to so there is something "upstream"
-        std::fs::write(
-            std::path::Path::new(&project.path).join(file_path),
-            "line1\nline2\nline3\nline4\nupstream\n",
-        )?;
-        std::fs::write(
-            std::path::Path::new(&project.path).join(file_path2),
-            "line5\nline6\nline7\nline8\n",
-        )?;
-        std::fs::write(
-            std::path::Path::new(&project.path).join(file_path3),
-            "line1\nline2\nfile3\nupstream\n",
-        )?;
-        commit_all(&repository)?;
-        let up_target = repository.head().unwrap().target().unwrap();
-
-        //update repo ref refs/remotes/origin/master to up_target oid
-        repository.reference(
-            "refs/remotes/origin/master",
-            up_target,
-            true,
-            "update target",
-        )?;
-
-        repository.set_head("refs/heads/gitbutler/integration")?;
-        repository.checkout_head(Some(&mut git2::build::CheckoutBuilder::default().force()))?;
-
-        // add a commit to the target branch it's pointing to so there is something "upstream"
-        std::fs::write(
-            std::path::Path::new(&project.path).join(file_path),
-            "line1\nline2\nline3\nline4\nupstream\n",
-        )?;
-        std::fs::write(
-            std::path::Path::new(&project.path).join(file_path2),
-            "line5\nline6\nline7\nline8\n",
-        )?;
-        std::fs::write(
-            std::path::Path::new(&project.path).join(file_path3),
-            "line1\nline2\nfile3\nupstream\n",
-        )?;
-
-        // test all our situations
-        // 1. unapplied branch, uncommitted conflicts
-        // 2. unapplied branch, committed conflicts but not uncommitted
-        // 3. unapplied branch, no conflicts
-        // 4. applied branch, uncommitted conflicts
-        // 5. applied branch, committed conflicts but not uncommitted
-        // 6. applied branch, no conflicts
-        // 7. applied branch with commits but everything is upstream, delete it
-
-        // create a vbranch
-        let branch1_id = create_virtual_branch(&gb_repo, &BranchCreateRequest::default())
-            .expect("failed to create virtual branch")
-            .id;
-        let branch2_id = create_virtual_branch(&gb_repo, &BranchCreateRequest::default())
-            .expect("failed to create virtual branch")
-            .id;
-        let branch3_id = create_virtual_branch(&gb_repo, &BranchCreateRequest::default())
-            .expect("failed to create virtual branch")
-            .id;
-        let branch4_id = create_virtual_branch(&gb_repo, &BranchCreateRequest::default())
-            .expect("failed to create virtual branch")
-            .id;
-        let branch5_id = create_virtual_branch(&gb_repo, &BranchCreateRequest::default())
-            .expect("failed to create virtual branch")
-            .id;
-        let branch6_id = create_virtual_branch(&gb_repo, &BranchCreateRequest::default())
-            .expect("failed to create virtual branch")
-            .id;
-        let branch7_id = create_virtual_branch(&gb_repo, &BranchCreateRequest::default())
-            .expect("failed to create virtual branch")
-            .id;
-
-        // situation 7: everything is upstream, delete it
-        std::fs::write(
-            std::path::Path::new(&project.path).join(file_path3),
-            "line1\nline2\nfile3\n",
-        )?;
-        update_branch(
-            &gb_repo,
-            branch::BranchUpdateRequest {
-                id: branch7_id.clone(),
-                name: Some("Situation 7".to_string()),
-                ownership: Some(Ownership::try_from("test.txt:1-5")?),
-                ..Default::default()
-            },
-        )?;
-        commit(
-            &gb_repo,
-            &project_repository,
-            &branch7_id,
-            "integrated commit",
-        )?;
-
-        unapply_branch(&gb_repo, &project_repository, &branch7_id)?;
-
-        // situation 1: unapplied branch, uncommitted conflicts
-        std::fs::write(
-            std::path::Path::new(&project.path).join(file_path),
-            "line1\nline2\nline3\nline4\nsit1.unapplied.conflict.uncommitted\n",
-        )?;
-        // reset other files
-        std::fs::write(
-            std::path::Path::new(&project.path).join(file_path2),
-            "line5\nline6\nline7\nline8\n",
-        )?;
-
-        update_branch(
-            &gb_repo,
-            branch::BranchUpdateRequest {
-                id: branch1_id.clone(),
-                name: Some("Situation 1".to_string()),
-                ownership: Some(Ownership::try_from("test.txt:1-5")?),
-                ..Default::default()
-            },
-        )?;
-        unapply_branch(&gb_repo, &project_repository, &branch1_id)?;
-
-        // situation 2: unapplied branch, committed conflicts but not uncommitted
-        std::fs::write(
-            std::path::Path::new(&project.path).join(file_path),
-            "line1\nline2\nline3\nline4\nsit2.unapplied.conflict.committed\n",
-        )?;
-
-        update_branch(
-            &gb_repo,
-            branch::BranchUpdateRequest {
-                id: branch2_id.clone(),
-                name: Some("Situation 2".to_string()),
-                ownership: Some(Ownership::try_from("test.txt:1-5")?),
-                ..Default::default()
-            },
-        )?;
-        commit(
-            &gb_repo,
-            &project_repository,
-            &branch2_id,
-            "commit conflicts",
-        )?;
-        std::fs::write(
-            std::path::Path::new(&project.path).join(file_path),
-            "sit2.fixed in uncomitted\nline1\nline2\nline3\nline4\nupstream\n",
-        )?;
-        update_branch(
-            &gb_repo,
-            branch::BranchUpdateRequest {
-                id: branch2_id.clone(),
-                ownership: Some(Ownership::try_from("test.txt:1-6")?),
-                ..Default::default()
-            },
-        )?;
-        unapply_branch(&gb_repo, &project_repository, &branch2_id)?;
-
-        // situation 3: unapplied branch, no conflicts
-        std::fs::write(
-            std::path::Path::new(&project.path).join(file_path),
-            "line1\nline2\nline3\nline4\n",
-        )?;
-        std::fs::write(
-            std::path::Path::new(&project.path).join(file_path2),
-            "sit3.no-conflict\nline5\nline6\nline7\nline8\n",
-        )?;
-        update_branch(
-            &gb_repo,
-            branch::BranchUpdateRequest {
-                id: branch3_id.clone(),
-                name: Some("Situation 3".to_string()),
-                ownership: Some(Ownership::try_from("test2.txt:1-5")?),
-                ..Default::default()
-            },
-        )?;
-        unapply_branch(&gb_repo, &project_repository, &branch3_id)?;
-
-        // situation 5: applied branch, committed conflicts but not uncommitted
-        std::fs::write(
-            std::path::Path::new(&project.path).join(file_path3),
-            "line1\nline2\nfile3\nsit5.applied.conflict.committed\n",
-        )?;
-        update_branch(
-            &gb_repo,
-            branch::BranchUpdateRequest {
-                id: branch5_id.clone(),
-                name: Some("Situation 5".to_string()),
-                ownership: Some(Ownership::try_from("test3.txt:1-4")?),
-                ..Default::default()
-            },
-        )?;
-        commit(
-            &gb_repo,
-            &project_repository,
-            &branch5_id,
-            "broken, but will fix",
-        )?;
-        std::fs::write(
-            std::path::Path::new(&project.path).join(file_path3),
-            "test\nline1\nline2\nfile3\nupstream\n",
-        )?;
-        update_branch(
-            &gb_repo,
-            branch::BranchUpdateRequest {
-                id: branch5_id.clone(),
-                ownership: Some(Ownership::try_from("test3.txt:1-5")?),
-                ..Default::default()
-            },
-        )?;
-
-        // situation 4: applied branch, uncommitted conflicts
-        std::fs::write(
-            std::path::Path::new(&project.path).join(file_path),
-            "line1\nline2\nline3\nline4\nsit4.applied.conflict.uncommitted\n",
-        )?;
-        update_branch(
-            &gb_repo,
-            branch::BranchUpdateRequest {
-                id: branch4_id.clone(),
-                name: Some("Situation 4".to_string()),
-                ownership: Some(Ownership::try_from("test.txt:1-5")?),
-                ..Default::default()
-            },
-        )?;
-
-        // situation 6: applied branch, no conflicts
-        std::fs::write(
-            std::path::Path::new(&project.path).join(file_path2),
-            "line5\nline6\nline7\nline8\nsit6.no-conflict.applied\n",
-        )?;
-        update_branch(
-            &gb_repo,
-            branch::BranchUpdateRequest {
-                id: branch6_id.clone(),
-                name: Some("Situation 6".to_string()),
-                ownership: Some(Ownership::try_from("test2.txt:1-5")?),
-                ..Default::default()
-            },
-        )?;
-
-        // update the target branch
-        update_branch_target(&gb_repo, &project_repository)?;
-
-        let branches = list_virtual_branches(&gb_repo, &project_repository, true)?;
-
-        // 1. unapplied branch, uncommitted conflicts
-        let branch = branches.iter().find(|b| b.id == branch1_id).unwrap();
-        assert!(!branch.active);
-        assert!(!branch.mergeable);
-        assert!(!branch.base_current);
-
-        // 2. unapplied branch, committed conflicts but not uncommitted
-        let branch = branches.iter().find(|b| b.id == branch2_id).unwrap();
-        assert!(!branch.active);
-        assert!(branch.mergeable);
-        assert!(branch.base_current);
-        assert_eq!(branch.commits.len(), 2);
-
-        // 3. unapplied branch, no conflicts
-        let branch = branches.iter().find(|b| b.id == branch3_id).unwrap();
-        assert!(!branch.active);
-        assert!(branch.mergeable);
-        assert!(branch.base_current);
-
-        // 4. applied branch, uncommitted conflicts
-        let branch = branches.iter().find(|b| b.id == branch4_id).unwrap();
-        assert!(!branch.active);
-        assert!(!branch.mergeable);
-        assert!(!branch.base_current);
-
-        // 5. applied branch, committed conflicts but not uncommitted
-        let branch = branches.iter().find(|b| b.id == branch5_id).unwrap();
-        assert!(!branch.active); // cannot merge history into new target
-        assert!(!branch.mergeable);
-        assert!(!branch.base_current);
-
-        // 6. applied branch, no conflicts
-        let branch = branches.iter().find(|b| b.id == branch6_id).unwrap();
-        assert!(branch.active); // still applied
-
-        // 7. applied branch with commits but everything is upstream, delete it
-        // branch7 was integrated and deleted
-        let branch7 = branch_reader.read(&branch7_id);
-        assert!(branch7.is_err());
-
-        Ok(())
-    }
-
-    #[test]
-    fn test_apply_unapply_branch() -> Result<()> {
-        let repository = test_repository()?;
-        let project = projects::Project::try_from(&repository)?;
-        let gb_repo_path = tempdir()?.path().to_str().unwrap().to_string();
-        let storage = storage::Storage::from_path(tempdir()?.path());
-        let user_store = users::Storage::new(storage.clone());
-        let project_store = projects::Storage::new(storage);
-        project_store.add_project(&project)?;
-        let gb_repo = gb_repository::Repository::open(
-            gb_repo_path,
-            project.id.clone(),
-            project_store,
-            user_store,
-        )?;
-        let project_repository = project_repository::Repository::open(&project)?;
-
-        // create a commit and set the target
-        let file_path = std::path::Path::new("test.txt");
-        std::fs::write(
-            std::path::Path::new(&project.path).join(file_path),
-            "line1\nline2\nline3\nline4\n",
-        )?;
-        commit_all(&repository)?;
-
-        target::Writer::new(&gb_repo).write_default(&target::Target {
-            branch_name: "origin/master".to_string(),
-            remote_name: "origin".to_string(),
-            remote_url: "origin".to_string(),
-            sha: repository.head().unwrap().target().unwrap(),
-            behind: 0,
-        })?;
-        update_gitbutler_integration(&gb_repo, &project_repository)?;
-
-        std::fs::write(
-            std::path::Path::new(&project.path).join(file_path),
-            "line1\nline2\nline3\nline4\nbranch1\n",
-        )?;
-        let file_path2 = std::path::Path::new("test2.txt");
-        std::fs::write(
-            std::path::Path::new(&project.path).join(file_path2),
-            "line5\nline6\n",
-        )?;
-
-        let branch1_id = create_virtual_branch(&gb_repo, &BranchCreateRequest::default())
-            .expect("failed to create virtual branch")
-            .id;
-        let branch2_id = create_virtual_branch(&gb_repo, &BranchCreateRequest::default())
-            .expect("failed to create virtual branch")
-            .id;
-
-        update_branch(
-            &gb_repo,
-            branch::BranchUpdateRequest {
-                id: branch2_id,
-                ownership: Some(Ownership::try_from("test2.txt:1-3")?),
-                ..Default::default()
-            },
-        )?;
-
-        let contents = std::fs::read(std::path::Path::new(&project.path).join(file_path))?;
-        assert_eq!(
-            "line1\nline2\nline3\nline4\nbranch1\n",
-            String::from_utf8(contents)?
-        );
-        let contents = std::fs::read(std::path::Path::new(&project.path).join(file_path2))?;
-        assert_eq!("line5\nline6\n", String::from_utf8(contents)?);
-
-        let branches = list_virtual_branches(&gb_repo, &project_repository, true)?;
-        let branch = &branches.iter().find(|b| b.id == branch1_id).unwrap();
-        assert_eq!(branch.files.len(), 1);
-        assert!(branch.active);
-
-        unapply_branch(&gb_repo, &project_repository, &branch1_id)?;
-
-        let contents = std::fs::read(std::path::Path::new(&project.path).join(file_path))?;
-        assert_eq!("line1\nline2\nline3\nline4\n", String::from_utf8(contents)?);
-        let contents = std::fs::read(std::path::Path::new(&project.path).join(file_path2))?;
-        assert_eq!("line5\nline6\n", String::from_utf8(contents)?);
-
-        let branches = list_virtual_branches(&gb_repo, &project_repository, true)?;
-        let branch = &branches.iter().find(|b| b.id == branch1_id).unwrap();
-        assert_eq!(branch.files.len(), 0);
-        assert!(!branch.active);
-
-        apply_branch(&gb_repo, &project_repository, &branch1_id)?;
-        let contents = std::fs::read(std::path::Path::new(&project.path).join(file_path))?;
-        assert_eq!(
-            "line1\nline2\nline3\nline4\nbranch1\n",
-            String::from_utf8(contents)?
-        );
-        let contents = std::fs::read(std::path::Path::new(&project.path).join(file_path2))?;
-        assert_eq!("line5\nline6\n", String::from_utf8(contents)?);
-
-        let branches = list_virtual_branches(&gb_repo, &project_repository, true)?;
-        let branch = &branches.iter().find(|b| b.id == branch1_id).unwrap();
-        assert_eq!(branch.files.len(), 1);
-        assert!(branch.active);
-
-        Ok(())
-    }
-
-    #[test]
-    fn test_apply_unapply_added_deleted_files() -> Result<()> {
-        let repository = test_repository()?;
-        let project = projects::Project::try_from(&repository)?;
-        let gb_repo_path = tempdir()?.path().to_str().unwrap().to_string();
-        let storage = storage::Storage::from_path(tempdir()?.path());
-        let user_store = users::Storage::new(storage.clone());
-        let project_store = projects::Storage::new(storage);
-        project_store.add_project(&project)?;
-        let gb_repo = gb_repository::Repository::open(
-            gb_repo_path,
-            project.id.clone(),
-            project_store,
-            user_store,
-        )?;
-        let project_repository = project_repository::Repository::open(&project)?;
-
-        // create a commit and set the target
-        let file_path = std::path::Path::new("test.txt");
-        std::fs::write(
-            std::path::Path::new(&project.path).join(file_path),
-            "file1\n",
-        )?;
-        let file_path2 = std::path::Path::new("test2.txt");
-        std::fs::write(
-            std::path::Path::new(&project.path).join(file_path2),
-            "file2\n",
-        )?;
-        commit_all(&repository)?;
-
-        target::Writer::new(&gb_repo).write_default(&target::Target {
-            branch_name: "master".to_string(),
-            remote_name: "origin".to_string(),
-            remote_url: "origin".to_string(),
-            sha: repository.head().unwrap().target().unwrap(),
-            behind: 0,
-        })?;
-        update_gitbutler_integration(&gb_repo, &project_repository)?;
-
-        // rm file_path2, add file3
-        std::fs::remove_file(std::path::Path::new(&project.path).join(file_path2))?;
-        let file_path3 = std::path::Path::new("test3.txt");
-        std::fs::write(
-            std::path::Path::new(&project.path).join(file_path3),
-            "file3\n",
-        )?;
-
-        let branch2_id = create_virtual_branch(&gb_repo, &BranchCreateRequest::default())
-            .expect("failed to create virtual branch")
-            .id;
-        let branch3_id = create_virtual_branch(&gb_repo, &BranchCreateRequest::default())
-            .expect("failed to create virtual branch")
-            .id;
-
-        update_branch(
-            &gb_repo,
-            branch::BranchUpdateRequest {
-                id: branch2_id.clone(),
-                ownership: Some(Ownership::try_from("test2.txt:0-0")?),
-                ..Default::default()
-            },
-        )?;
-        update_branch(
-            &gb_repo,
-            branch::BranchUpdateRequest {
-                id: branch3_id.clone(),
-                ownership: Some(Ownership::try_from("test3.txt:1-2")?),
-                ..Default::default()
-            },
-        )?;
-
-        unapply_branch(&gb_repo, &project_repository, &branch2_id)?;
-        // check that file2 is back
-        let contents = std::fs::read(std::path::Path::new(&project.path).join(file_path2))?;
-        assert_eq!("file2\n", String::from_utf8(contents)?);
-
-        unapply_branch(&gb_repo, &project_repository, &branch3_id)?;
-        // check that file3 is gone
-        assert!(!std::path::Path::new(&project.path)
-            .join(file_path3)
-            .exists());
-
-        apply_branch(&gb_repo, &project_repository, &branch2_id)?;
-        // check that file2 is gone
-        assert!(!std::path::Path::new(&project.path)
-            .join(file_path2)
-            .exists());
-
-        apply_branch(&gb_repo, &project_repository, &branch3_id)?;
-        // check that file3 is back
-        let contents = std::fs::read(std::path::Path::new(&project.path).join(file_path3))?;
-        assert_eq!("file3\n", String::from_utf8(contents)?);
-
-        Ok(())
-    }
-
-    #[test]
-    fn test_detect_mergeable_branch() -> Result<()> {
-        let repository = test_repository()?;
-        let project = projects::Project::try_from(&repository)?;
-        let gb_repo_path = tempdir()?.path().to_str().unwrap().to_string();
-        let storage = storage::Storage::from_path(tempdir()?.path());
-        let user_store = users::Storage::new(storage.clone());
-        let project_store = projects::Storage::new(storage);
-        project_store.add_project(&project)?;
-        let gb_repo = gb_repository::Repository::open(
-            gb_repo_path,
-            project.id.clone(),
-            project_store,
-            user_store,
-        )?;
-        let project_repository = project_repository::Repository::open(&project)?;
-
-        // create a commit and set the target
-        let file_path = std::path::Path::new("test.txt");
-        std::fs::write(
-            std::path::Path::new(&project.path).join(file_path),
-            "line1\nline2\nline3\nline4\n",
-        )?;
-        commit_all(&repository)?;
-
-        target::Writer::new(&gb_repo).write_default(&target::Target {
-            branch_name: "master".to_string(),
-            remote_name: "origin".to_string(),
-            remote_url: "origin".to_string(),
-            sha: repository.head().unwrap().target().unwrap(),
-            behind: 0,
-        })?;
-        update_gitbutler_integration(&gb_repo, &project_repository)?;
-
-        std::fs::write(
-            std::path::Path::new(&project.path).join(file_path),
-            "line1\nline2\nline3\nline4\nbranch1\n",
-        )?;
-        let file_path4 = std::path::Path::new("test4.txt");
-        std::fs::write(
-            std::path::Path::new(&project.path).join(file_path4),
-            "line5\nline6\n",
-        )?;
-
-        let branch1_id = create_virtual_branch(&gb_repo, &BranchCreateRequest::default())
-            .expect("failed to create virtual branch")
-            .id;
-        let branch2_id = create_virtual_branch(&gb_repo, &BranchCreateRequest::default())
-            .expect("failed to create virtual branch")
-            .id;
-
-        let current_session = gb_repo.get_or_create_current_session()?;
-        let current_session_reader = sessions::Reader::open(&gb_repo, &current_session)?;
-        let branch_reader = branch::Reader::new(&current_session_reader);
-        let branch_writer = branch::Writer::new(&gb_repo);
-
-        update_branch(
-            &gb_repo,
-            branch::BranchUpdateRequest {
-                id: branch2_id.clone(),
-                ownership: Some("test4.txt:1-3".try_into()?),
-                ..Default::default()
-            },
-        )
-        .expect("failed to update branch");
-
-        // unapply both branches and create some conflicting ones
-        unapply_branch(&gb_repo, &project_repository, &branch1_id)?;
-        unapply_branch(&gb_repo, &project_repository, &branch2_id)?;
-
-        repository.set_head("refs/heads/master")?;
-        repository.checkout_head(Some(&mut git2::build::CheckoutBuilder::default().force()))?;
-
-        // create an upstream remote conflicting commit
-        std::fs::write(
-            std::path::Path::new(&project.path).join(file_path),
-            "line1\nline2\nline3\nline4\nupstream\n",
-        )?;
-        commit_all(&repository)?;
-        let up_target = repository.head().unwrap().target().unwrap();
-        repository.reference(
-            "refs/remotes/origin/remote_branch",
-            up_target,
-            true,
-            "update target",
-        )?;
-
-        // revert content and write a mergeable branch
-        std::fs::write(
-            std::path::Path::new(&project.path).join(file_path),
-            "line1\nline2\nline3\nline4\n",
-        )?;
-        let file_path3 = std::path::Path::new("test3.txt");
-        std::fs::write(
-            std::path::Path::new(&project.path).join(file_path3),
-            "file3\n",
-        )?;
-        commit_all(&repository)?;
-        let up_target = repository.head().unwrap().target().unwrap();
-        repository.reference(
-            "refs/remotes/origin/remote_branch2",
-            up_target,
-            true,
-            "update target",
-        )?;
-        // remove file_path3
-        std::fs::remove_file(std::path::Path::new(&project.path).join(file_path3))?;
-
-        repository.set_head("refs/heads/gitbutler/integration")?;
-        repository.checkout_head(Some(&mut git2::build::CheckoutBuilder::default().force()))?;
-
-        // create branches that conflict with our earlier branches
-        create_virtual_branch(&gb_repo, &BranchCreateRequest::default())
-            .expect("failed to create virtual branch");
-        let branch4_id = create_virtual_branch(&gb_repo, &BranchCreateRequest::default())
-            .expect("failed to create virtual branch")
-            .id;
-
-        // branch3 conflicts with branch1 and remote_branch
-        std::fs::write(
-            std::path::Path::new(&project.path).join(file_path),
-            "line1\nline2\nline3\nline4\nbranch3\n",
-        )?;
-
-        // branch4 conflicts with branch2
-        let file_path2 = std::path::Path::new("test2.txt");
-        std::fs::write(
-            std::path::Path::new(&project.path).join(file_path2),
-            "line1\nline2\nline3\nline4\nbranch4\n",
-        )?;
-
-        let branch4 = branch_reader.read(&branch4_id)?;
-        branch_writer.write(&Branch {
-            ownership: Ownership {
-                files: vec!["test2.txt:1-6".try_into()?],
-            },
-            ..branch4
-        })?;
-
-        let branches = list_virtual_branches(&gb_repo, &project_repository, true)?;
-        assert_eq!(branches.len(), 4);
-
-        let branch1 = &branches.iter().find(|b| b.id == branch1_id).unwrap();
-        assert!(!branch1.active);
-        assert!(!branch1.mergeable);
-        assert_eq!(branch1.merge_conflicts.len(), 1);
-        assert_eq!(branch1.merge_conflicts.first().unwrap(), "test.txt");
-
-        let branch2 = &branches.iter().find(|b| b.id == branch2_id).unwrap();
-        assert!(!branch2.active);
-        assert!(branch2.mergeable);
-        assert_eq!(branch2.merge_conflicts.len(), 0);
-
-        let remotes = remote_branches(&gb_repo, &project_repository)?;
-        let remote1 = &remotes
-            .iter()
-            .find(|b| b.branch == "refs/remotes/origin/remote_branch")
-            .unwrap();
-        assert!(!remote1.mergeable);
-        assert_eq!(remote1.ahead, 1);
-        assert_eq!(remote1.merge_conflicts.len(), 1);
-        assert_eq!(remote1.merge_conflicts.first().unwrap(), "test.txt");
-
-        let remote2 = &remotes
-            .iter()
-            .find(|b| b.branch == "refs/remotes/origin/remote_branch2")
-            .unwrap();
-        assert!(remote2.mergeable);
-        assert_eq!(remote2.ahead, 2);
-        assert_eq!(remote2.merge_conflicts.len(), 0);
-
-        Ok(())
-    }
-
-    #[test]
-    fn test_detect_remote_commits() -> Result<()> {
-        let repository = test_repository()?;
-        let project = projects::Project::try_from(&repository)?;
-        let gb_repo_path = tempdir()?.path().to_str().unwrap().to_string();
-        let storage = storage::Storage::from_path(tempdir()?.path());
-        let user_store = users::Storage::new(storage.clone());
-        let project_store = projects::Storage::new(storage);
-        project_store.add_project(&project)?;
-        let gb_repo = gb_repository::Repository::open(
-            gb_repo_path,
-            project.id.clone(),
-            project_store,
-            user_store,
-        )?;
-        let project_repository = project_repository::Repository::open(&project)?;
-        let current_session = gb_repo.get_or_create_current_session()?;
-        let current_session_reader = sessions::Reader::open(&gb_repo, &current_session)?;
-        let branch_reader = branch::Reader::new(&current_session_reader);
-        let branch_writer = branch::Writer::new(&gb_repo);
-
-        // create a commit and set the target
-        let file_path = std::path::Path::new("test.txt");
-        std::fs::write(
-            std::path::Path::new(&project.path).join(file_path),
-            "line1\nline2\nline3\nline4\n",
-        )?;
-        commit_all(&repository)?;
-
-        target::Writer::new(&gb_repo).write_default(&target::Target {
-            branch_name: "master".to_string(),
-            remote_name: "origin".to_string(),
-            remote_url: "http://origin.com/project".to_string(),
-            sha: repository.head().unwrap().target().unwrap(),
-            behind: 0,
-        })?;
-        update_gitbutler_integration(&gb_repo, &project_repository)?;
-
-        let repo = &project_repository.git_repository;
-        repo.remote("origin", "http://origin.com/project")?;
-
-        let branch1_id = create_virtual_branch(&gb_repo, &BranchCreateRequest::default())
-            .expect("failed to create virtual branch")
-            .id;
-
-        // create a commit to push upstream
-        std::fs::write(
-            std::path::Path::new(&project.path).join(file_path),
-            "line1\nline2\nline3\nline4\nupstream\n",
-        )?;
-
-        commit(
-            &gb_repo,
-            &project_repository,
-            &branch1_id,
-            "upstream commit 1",
-        )?;
-
-        // create another commit to push upstream
-        std::fs::write(
-            std::path::Path::new(&project.path).join(file_path),
-            "line1\nline2\nline3\nline4\nupstream\nmore upstream\n",
-        )?;
-
-        commit(
-            &gb_repo,
-            &project_repository,
-            &branch1_id,
-            "upstream commit 2",
-        )?;
-
-        // push the commit upstream
-        let branch1 = branch_reader.read(&branch1_id)?;
-        let up_target = branch1.head;
-        repository.reference(
-            "refs/remotes/origin/remote_branch",
-            up_target,
-            true,
-            "update target",
-        )?;
-        // set the upstream reference
-        branch_writer.write(&Branch {
-            upstream: "remote_branch".to_string(),
-            ..branch1
-        })?;
-
-        // create another commit that is not pushed up
-        std::fs::write(
-            std::path::Path::new(&project.path).join(file_path),
-            "line1\nline2\nline3\nline4\nupstream\nmore upstream\nmore work\n",
-        )?;
-
-        commit(&gb_repo, &project_repository, &branch1_id, "local commit")?;
-
-        let branches = list_virtual_branches(&gb_repo, &project_repository, true)?;
-        assert_eq!(branches.len(), 1);
-
-        let branch = &branches.first().unwrap();
-        assert_eq!(branch.commits.len(), 3);
-        assert_eq!(branch.commits[0].description, "local commit");
-        assert!(!branch.commits[0].is_remote);
-        assert_eq!(branch.commits[1].description, "upstream commit 2");
-        assert!(branch.commits[1].is_remote);
-        assert!(branch.commits[2].is_remote);
-
-        Ok(())
-    }
-
-    #[test]
-    fn test_create_vbranch_from_remote_branch() -> Result<()> {
-        let repository = test_repository()?;
-        let project = projects::Project::try_from(&repository)?;
-        let gb_repo_path = tempdir()?.path().to_str().unwrap().to_string();
-        let storage = storage::Storage::from_path(tempdir()?.path());
-        let user_store = users::Storage::new(storage.clone());
-        let project_store = projects::Storage::new(storage);
-        project_store.add_project(&project)?;
-        let gb_repo = gb_repository::Repository::open(
-            gb_repo_path,
-            project.id.clone(),
-            project_store,
-            user_store,
-        )?;
-        let project_repository = project_repository::Repository::open(&project)?;
-
-        // create a commit and set the target
-        let file_path = std::path::Path::new("test.txt");
-        std::fs::write(
-            std::path::Path::new(&project.path).join(file_path),
-            "line1\nline2\nline3\nline4\n",
-        )?;
-        commit_all(&repository)?;
-
-        target::Writer::new(&gb_repo).write_default(&target::Target {
-            branch_name: "master".to_string(),
-            remote_name: "origin".to_string(),
-            remote_url: "http://origin.com/project".to_string(),
-            sha: repository.head().unwrap().target().unwrap(),
-            behind: 0,
-        })?;
-        repository.remote("origin", "http://origin.com/project")?;
-        update_gitbutler_integration(&gb_repo, &project_repository)?;
-
-        repository.set_head("refs/heads/master")?;
-        repository.checkout_head(Some(&mut git2::build::CheckoutBuilder::default().force()))?;
-
-        std::fs::write(
-            std::path::Path::new(&project.path).join(file_path),
-            "line1\nline2\nline3\nline4\nbranch\n",
-        )?;
-        commit_all(&repository)?;
-        repository.reference(
-            "refs/remotes/branch1",
-            repository.head().unwrap().target().unwrap(),
-            true,
-            "update target",
-        )?;
-
-        repository.set_head("refs/heads/gitbutler/integration")?;
-        repository.checkout_head(Some(&mut git2::build::CheckoutBuilder::default().force()))?;
-
-        // reset the first file
-        std::fs::write(
-            std::path::Path::new(&project.path).join(file_path),
-            "line1\nline2\nline3\nline4\n",
-        )?;
-
-        // create a default branch. there should not be anything on this
-        let branch1_id = create_virtual_branch(&gb_repo, &BranchCreateRequest::default())
-            .expect("failed to create virtual branch")
-            .id;
-
-        let branches = list_virtual_branches(&gb_repo, &project_repository, true)?;
-        assert_eq!(branches.len(), 1);
-        assert_eq!(branches[0].files.len(), 0);
-
-        // create a new virtual branch from the remote branch
-        let branch2_id = create_virtual_branch_from_branch(
-            &gb_repo,
-            &project_repository,
-            "refs/remotes/branch1",
-        )?;
-
-        // shouldn't be anything on either of our branches
-        let branches = list_virtual_branches(&gb_repo, &project_repository, true)?;
-        let branch1 = &branches.iter().find(|b| b.id == branch1_id).unwrap();
-        assert_eq!(branch1.files.len(), 0);
-        assert!(branch1.active);
-        let branch2 = &branches.iter().find(|b| b.id == branch2_id).unwrap();
-        assert_eq!(branch2.files.len(), 0);
-        assert!(!branch2.active);
-
-        // file should still be the original
-        let contents = std::fs::read(std::path::Path::new(&project.path).join(file_path))?;
-        assert_eq!("line1\nline2\nline3\nline4\n", String::from_utf8(contents)?);
-
-        // this should bring in the branch change
-        apply_branch(&gb_repo, &project_repository, &branch2_id)?;
-
-        // file should be the branch version now
-        let contents = std::fs::read(std::path::Path::new(&project.path).join(file_path))?;
-        assert_eq!(
-            "line1\nline2\nline3\nline4\nbranch\n",
-            String::from_utf8(contents)?
-        );
-
-        let branches = list_virtual_branches(&gb_repo, &project_repository, true)?;
-        let branch1 = &branches.iter().find(|b| b.id == branch1_id).unwrap();
-        assert_eq!(branch1.files.len(), 0);
-        assert!(branch1.active);
-        let branch2 = &branches.iter().find(|b| b.id == branch2_id).unwrap();
-        assert_eq!(branch2.files.len(), 0);
-        assert!(branch2.active);
-        assert_eq!(branch2.commits.len(), 1);
-
-        unapply_branch(&gb_repo, &project_repository, &branch1_id)?;
-
-        // add to the applied file in the same hunk so it adds to the second branch
-        std::fs::write(
-            std::path::Path::new(&project.path).join(file_path),
-            "line1\nline2\nline3\nline4\nbranch\nmore branch\n",
-        )?;
-
-        let branches = list_virtual_branches(&gb_repo, &project_repository, true)?;
-        let branch2 = &branches.iter().find(|b| b.id == branch2_id).unwrap();
-        assert_eq!(branch2.files.len(), 1);
-        assert!(branch2.active);
-
-        // add to another file so it goes to the default one
-        let file_path2 = std::path::Path::new("test2.txt");
-        std::fs::write(
-            std::path::Path::new(&project.path).join(file_path2),
-            "file2\n",
-        )?;
-
-        let branches = list_virtual_branches(&gb_repo, &project_repository, true)?;
-        let branch2 = &branches.iter().find(|b| b.id == branch2_id).unwrap();
-        assert_eq!(branch2.files.len(), 2);
-        assert!(branch2.active);
-
-        Ok(())
-    }
-
-    #[test]
-    fn test_create_vbranch_from_behind_remote_branch() -> Result<()> {
-        let repository = test_repository()?;
-        let project = projects::Project::try_from(&repository)?;
-        let gb_repo_path = tempdir()?.path().to_str().unwrap().to_string();
-        let storage = storage::Storage::from_path(tempdir()?.path());
-        let user_store = users::Storage::new(storage.clone());
-        let project_store = projects::Storage::new(storage);
-        project_store.add_project(&project)?;
-        let gb_repo = gb_repository::Repository::open(
-            gb_repo_path,
-            project.id.clone(),
-            project_store,
-            user_store,
-        )?;
-        let project_repository = project_repository::Repository::open(&project)?;
-
-        // create a commit and set the target
-        let file_path = std::path::Path::new("test.txt");
-        std::fs::write(
-            std::path::Path::new(&project.path).join(file_path),
-            "line1\nline2\nline3\nline4\n",
-        )?;
-        let file_path2 = std::path::Path::new("test2.txt");
-        std::fs::write(
-            std::path::Path::new(&project.path).join(file_path2),
-            "file2\n",
-        )?;
-        commit_all(&repository)?;
-
-        let base_commit = repository.head().unwrap().target().unwrap();
-
-        std::fs::write(
-            std::path::Path::new(&project.path).join(file_path),
-            "line1\nline2\nline3\nline4\nupstream\n",
-        )?;
-        commit_all(&repository)?;
-
-        let upstream_commit = repository.head().unwrap().target().unwrap();
-        repository.reference(
-            "refs/remotes/origin/master",
-            upstream_commit,
-            true,
-            "update target",
-        )?;
-
-        target::Writer::new(&gb_repo).write_default(&target::Target {
-            remote_name: "origin".to_string(),
-            branch_name: "master".to_string(),
-            remote_url: "http://origin.com/project".to_string(),
-            sha: upstream_commit,
-            behind: 0,
-        })?;
-        repository.remote("origin", "http://origin.com/project")?;
-        update_gitbutler_integration(&gb_repo, &project_repository)?;
-
-        repository.set_head("refs/heads/master")?;
-        repository.checkout_head(Some(&mut git2::build::CheckoutBuilder::default().force()))?;
-
-        // reset master to the base commit
-        repository.reference("refs/heads/master", base_commit, true, "update target")?;
-
-        std::fs::write(
-            std::path::Path::new(&project.path).join(file_path),
-            "line1\nline2\nline3\nline4\n",
-        )?;
-        std::fs::write(
-            std::path::Path::new(&project.path).join(file_path2),
-            "file2\nremote",
-        )?;
-        commit_all(&repository)?;
-        let remote_commit = repository.head().unwrap().target().unwrap();
-
-        repository.reference(
-            "refs/remotes/origin/branch1",
-            remote_commit,
-            true,
-            "update target",
-        )?;
-
-        repository.set_head("refs/heads/gitbutler/integration")?;
-        repository.checkout_head(Some(&mut git2::build::CheckoutBuilder::default().force()))?;
-
-        // reset wd
-        std::fs::write(
-            std::path::Path::new(&project.path).join(file_path),
-            "line1\nline2\nline3\nline4\nupstream\n",
-        )?;
-        std::fs::write(
-            std::path::Path::new(&project.path).join(file_path2),
-            "file2\n",
-        )?;
-
-        // create a new virtual branch from the remote branch
-        let branch1_id = create_virtual_branch_from_branch(
-            &gb_repo,
-            &project_repository,
-            "refs/remotes/origin/branch1",
-        )?;
-
-        let branches = list_virtual_branches(&gb_repo, &project_repository, true)?;
-        let branch1 = &branches.iter().find(|b| b.id == branch1_id).unwrap();
-        assert_eq!(branches.len(), 1);
-        assert_eq!(branch1.files.len(), 0);
-
-        // nothing has changed
-        let contents =
-            std::fs::read_to_string(std::path::Path::new(&project.path).join(file_path))?;
-        assert_eq!(contents, "line1\nline2\nline3\nline4\nupstream\n");
-        let contents =
-            std::fs::read_to_string(std::path::Path::new(&project.path).join(file_path2))?;
-        assert_eq!(contents, "file2\n");
-
-        apply_branch(&gb_repo, &project_repository, &branch1_id)?;
-
-        // the file2 has been updated
-        let contents =
-            std::fs::read_to_string(std::path::Path::new(&project.path).join(file_path))?;
-        assert_eq!(contents, "line1\nline2\nline3\nline4\nupstream\n");
-        let contents =
-            std::fs::read_to_string(std::path::Path::new(&project.path).join(file_path2))?;
-        assert_eq!(contents, "file2\nremote");
-
-        let branches = list_virtual_branches(&gb_repo, &project_repository, true)?;
-        let branch1 = &branches.iter().find(|b| b.id == branch1_id).unwrap();
-        assert_eq!(branches.len(), 1);
-        // our branch still no hunks
-        assert_eq!(branch1.files.len(), 0);
-        assert_eq!(branch1.commits.len(), 2); // a merge commit too
-
-        Ok(())
-    }
-
-    #[test]
-    fn test_partial_commit() -> Result<()> {
-        let repository = test_repository()?;
-        let project = projects::Project::try_from(&repository)?;
-        let gb_repo_path = tempdir()?.path().to_str().unwrap().to_string();
-        let storage = storage::Storage::from_path(tempdir()?.path());
-        let user_store = users::Storage::new(storage.clone());
-        let project_store = projects::Storage::new(storage);
-        project_store.add_project(&project)?;
-        let gb_repo = gb_repository::Repository::open(
-            gb_repo_path,
-            project.id.clone(),
-            project_store,
-            user_store,
-        )?;
-        let project_repository = project_repository::Repository::open(&project)?;
-
-        let file_path = std::path::Path::new("test.txt");
-        std::fs::write(
-            std::path::Path::new(&project.path).join(file_path),
-            "line1\nline2\nline3\nline4\nline5\nmiddle\nmiddle\nmiddle\nmiddle\nline6\nline7\nline8\nline9\nline10\nmiddle\nmiddle\nmiddle\nline11\nline12\n",
-        )?;
-        commit_all(&repository)?;
-
-        target::Writer::new(&gb_repo).write_default(&target::Target {
-            branch_name: "origin".to_string(),
-            remote_name: "origin".to_string(),
-            remote_url: "origin".to_string(),
-            sha: repository.head().unwrap().target().unwrap(),
-            behind: 0,
-        })?;
-        update_gitbutler_integration(&gb_repo, &project_repository)?;
-
-        let branch1_id = create_virtual_branch(&gb_repo, &BranchCreateRequest::default())
-            .expect("failed to create virtual branch")
-            .id;
-        let branch2_id = create_virtual_branch(&gb_repo, &BranchCreateRequest::default())
-            .expect("failed to create virtual branch")
-            .id;
-
-        // create a change with two hunks
-        std::fs::write(
-            std::path::Path::new(&project.path).join(file_path),
-            "line1\npatch1\nline2\nline3\nline4\nline5\nmiddle\nmiddle\nmiddle\nmiddle\nline6\npatch2\nline7\nline8\nline9\nline10\nmiddle\nmiddle\nmiddle\nmiddle\nline11\nline12\npatch3\n",
-        )?;
-
-        // move hunk1 and hunk3 to branch2
-        let current_session = gb_repo.get_or_create_current_session()?;
-        let current_session_reader = sessions::Reader::open(&gb_repo, &current_session)?;
-        let branch_reader = branch::Reader::new(&current_session_reader);
-        let branch_writer = branch::Writer::new(&gb_repo);
-        let branch2 = branch_reader.read(&branch2_id)?;
-        branch_writer.write(&branch::Branch {
-            ownership: Ownership {
-                files: vec!["test.txt:9-16".try_into()?],
-            },
-            ..branch2
-        })?;
-        let branch1 = branch_reader.read(&branch1_id)?;
-        branch_writer.write(&branch::Branch {
-            ownership: Ownership {
-                files: vec!["test.txt:1-6".try_into()?, "test.txt:17-24".try_into()?],
-            },
-            ..branch1
-        })?;
-
-        let branches = list_virtual_branches(&gb_repo, &project_repository, true)?;
-        let branch1 = &branches.iter().find(|b| b.id == branch1_id).unwrap();
-        assert_eq!(branch1.files[0].hunks.len(), 2);
-        let branch2 = &branches.iter().find(|b| b.id == branch2_id).unwrap();
-        assert_eq!(branch2.files[0].hunks.len(), 1);
-
-        // commit
-        commit(&gb_repo, &project_repository, &branch1_id, "branch1 commit")?;
-        commit(&gb_repo, &project_repository, &branch2_id, "branch2 commit")?;
-
-        let branches = list_virtual_branches(&gb_repo, &project_repository, true)?;
-        let branch1 = &branches.iter().find(|b| b.id == branch1_id).unwrap();
-        let branch2 = &branches.iter().find(|b| b.id == branch2_id).unwrap();
-
-        // branch one test.txt has just the 1st and 3rd hunks applied
-        let commit = &branch1.commits[0].id;
-        let contents = commit_sha_to_contents(&repository, commit, "test.txt");
-        assert_eq!(contents, "line1\npatch1\nline2\nline3\nline4\nline5\nmiddle\nmiddle\nmiddle\nmiddle\nline6\nline7\nline8\nline9\nline10\nmiddle\nmiddle\nmiddle\nmiddle\nline11\nline12\npatch3\n");
-
-        // branch two test.txt has just the middle hunk applied
-        let commit = &branch2.commits[0].id;
-        let contents = commit_sha_to_contents(&repository, commit, "test.txt");
-        assert_eq!(contents, "line1\nline2\nline3\nline4\nline5\nmiddle\nmiddle\nmiddle\nmiddle\nline6\npatch2\nline7\nline8\nline9\nline10\nmiddle\nmiddle\nmiddle\nline11\nline12\n");
-
-        // ok, now we're going to unapply branch1, which should remove the 1st and 3rd hunks
-        unapply_branch(&gb_repo, &project_repository, &branch1_id)?;
-        // read contents of test.txt
-        let contents =
-            std::fs::read_to_string(std::path::Path::new(&project.path).join(file_path))?;
-        assert_eq!(contents, "line1\nline2\nline3\nline4\nline5\nmiddle\nmiddle\nmiddle\nmiddle\nline6\npatch2\nline7\nline8\nline9\nline10\nmiddle\nmiddle\nmiddle\nline11\nline12\n");
-
-        // ok, now we're going to re-apply branch1, which adds hunk 1 and 3, then unapply branch2, which should remove the middle hunk
-        apply_branch(&gb_repo, &project_repository, &branch1_id)?;
-        unapply_branch(&gb_repo, &project_repository, &branch2_id)?;
-
-        let contents =
-            std::fs::read_to_string(std::path::Path::new(&project.path).join(file_path))?;
-        assert_eq!(contents, "line1\npatch1\nline2\nline3\nline4\nline5\nmiddle\nmiddle\nmiddle\nmiddle\nline6\nline7\nline8\nline9\nline10\nmiddle\nmiddle\nmiddle\nmiddle\nline11\nline12\npatch3\n");
-
-        // finally, reapply the middle hunk on branch2, so we have all of them again
-        apply_branch(&gb_repo, &project_repository, &branch2_id)?;
-
-        let contents =
-            std::fs::read_to_string(std::path::Path::new(&project.path).join(file_path))?;
-        assert_eq!(contents, "line1\npatch1\nline2\nline3\nline4\nline5\nmiddle\nmiddle\nmiddle\nmiddle\nline6\npatch2\nline7\nline8\nline9\nline10\nmiddle\nmiddle\nmiddle\nmiddle\nline11\nline12\npatch3\n");
-
-        Ok(())
-    }
-
-    fn commit_sha_to_contents(repository: &git2::Repository, commit: &str, path: &str) -> String {
-        let commit = git2::Oid::from_str(commit).expect("failed to parse oid");
-        let commit = repository
-            .find_commit(commit)
-            .expect("failed to get commit object");
-        // get the tree
-        let tree = commit.tree().expect("failed to get tree");
-        // get the blob
-        let tree_entry = tree
-            .get_path(std::path::Path::new(path))
-            .expect("failed to get blob");
-        // blob from tree_entry
-        let blob = tree_entry
-            .to_object(repository)
-            .unwrap()
-            .peel_to_blob()
-            .expect("failed to get blob");
-
-        // get the contents
-        let contents = blob.content();
-        let contents = std::str::from_utf8(contents).expect("failed to convert to string");
-        contents.to_string()
-    }
-
-    #[test]
-    fn test_commit_add_and_delete_files() -> Result<()> {
-        let repository = test_repository()?;
-        let project = projects::Project::try_from(&repository)?;
-        let gb_repo_path = tempdir()?.path().to_str().unwrap().to_string();
-        let storage = storage::Storage::from_path(tempdir()?.path());
-        let user_store = users::Storage::new(storage.clone());
-        let project_store = projects::Storage::new(storage);
-        project_store.add_project(&project)?;
-        let gb_repo = gb_repository::Repository::open(
-            gb_repo_path,
-            project.id.clone(),
-            project_store,
-            user_store,
-        )?;
-        let project_repository = project_repository::Repository::open(&project)?;
-
-        let file_path = std::path::Path::new("test.txt");
-        std::fs::write(
-            std::path::Path::new(&project.path).join(file_path),
-            "file1\n",
-        )?;
-        let file_path2 = std::path::Path::new("test2.txt");
-        std::fs::write(
-            std::path::Path::new(&project.path).join(file_path2),
-            "file2\n",
-        )?;
-        commit_all(&repository)?;
-
-        let commit1_oid = repository.head().unwrap().target().unwrap();
-        let commit1 = repository.find_commit(commit1_oid).unwrap();
-        target::Writer::new(&gb_repo).write_default(&target::Target {
-            branch_name: "master".to_string(),
-            remote_name: "origin".to_string(),
-            remote_url: "origin".to_string(),
-            sha: commit1_oid,
-            behind: 0,
-        })?;
-        update_gitbutler_integration(&gb_repo, &project_repository)?;
-
-        // remove file
-        std::fs::remove_file(std::path::Path::new(&project.path).join(file_path2))?;
-        // add new file
-        let file_path3 = std::path::Path::new("test3.txt");
-        std::fs::write(
-            std::path::Path::new(&project.path).join(file_path3),
-            "file3\n",
-        )?;
-
-        let branch1_id = create_virtual_branch(&gb_repo, &BranchCreateRequest::default())
-            .expect("failed to create virtual branch")
-            .id;
-
-        // commit
-        commit(&gb_repo, &project_repository, &branch1_id, "branch1 commit")?;
-
-        let branches = list_virtual_branches(&gb_repo, &project_repository, true)?;
-        let branch1 = &branches.iter().find(|b| b.id == branch1_id).unwrap();
-
-        // branch one test.txt has just the 1st and 3rd hunks applied
-        let commit2 = &branch1.commits[0].id;
-        let commit2 = git2::Oid::from_str(commit2).expect("failed to parse oid");
-        let commit2 = repository
-            .find_commit(commit2)
-            .expect("failed to get commit object");
-
-        let tree = commit1.tree().expect("failed to get tree");
-        let file_list = tree_to_file_list(&repository, &tree).unwrap();
-        assert_eq!(file_list, vec!["test.txt", "test2.txt"]);
-
-        // get the tree
-        let tree = commit2.tree().expect("failed to get tree");
-        let file_list = tree_to_file_list(&repository, &tree).unwrap();
-        assert_eq!(file_list, vec!["test.txt", "test3.txt"]);
-
-        Ok(())
-    }
-
-    fn tree_to_file_list(repository: &git2::Repository, tree: &git2::Tree) -> Result<Vec<String>> {
-        let mut file_list = Vec::new();
-        for entry in tree.iter() {
-            let path = entry.name().unwrap();
-            let entry = tree
-                .get_path(std::path::Path::new(path))
-                .context(format!("failed to get tree entry for path {}", path))?;
-            let object = entry
-                .to_object(repository)
-                .context(format!("failed to get object for tree entry {}", path))?;
-            if object.kind() == Some(git2::ObjectType::Blob) {
-                file_list.push(path.to_string());
-            }
-        }
-        Ok(file_list)
-    }
-
-    #[test]
-    fn test_apply_out_of_date_vbranch() -> Result<()> {
-        let repository = test_repository()?;
-        let project = projects::Project::try_from(&repository)?;
-        let gb_repo_path = tempdir()?.path().to_str().unwrap().to_string();
-        let storage = storage::Storage::from_path(tempdir()?.path());
-        let user_store = users::Storage::new(storage.clone());
-        let project_store = projects::Storage::new(storage);
-        project_store.add_project(&project)?;
-        let gb_repo = gb_repository::Repository::open(
-            gb_repo_path,
-            project.id.clone(),
-            project_store,
-            user_store,
-        )?;
-        let project_repository = project_repository::Repository::open(&project)?;
-
-        // create a commit and set the target
-        let file_path = std::path::Path::new("test.txt");
-        std::fs::write(
-            std::path::Path::new(&project.path).join(file_path),
-            "line1\nline2\nline3\nline4\n",
-        )?;
-        let file_path2 = std::path::Path::new("test2.txt");
-        std::fs::write(
-            std::path::Path::new(&project.path).join(file_path2),
-            "file2\n",
-        )?;
-        commit_all(&repository)?;
-
-        let base_commit = repository.head().unwrap().target().unwrap();
-        target::Writer::new(&gb_repo).write_default(&target::Target {
-            branch_name: "origin/master".to_string(),
-            remote_name: "origin".to_string(),
-            remote_url: "http://origin.com/project".to_string(),
-            sha: base_commit,
-            behind: 0,
-        })?;
-        repository.remote("origin", "http://origin.com/project")?;
-        update_gitbutler_integration(&gb_repo, &project_repository)?;
-
-        repository.set_head("refs/heads/master")?;
-        repository.checkout_head(Some(&mut git2::build::CheckoutBuilder::default().force()))?;
-
-        // ok, pretend upstream was updated
-        std::fs::write(
-            std::path::Path::new(&project.path).join(file_path),
-            "line1\nline2\nline3\nline4\nupstream\n",
-        )?;
-        commit_all(&repository)?;
-
-        let upstream_commit = repository.head().unwrap().target().unwrap();
-        repository.reference(
-            "refs/remotes/origin/master",
-            upstream_commit,
-            true,
-            "update target",
-        )?;
-
-        // reset master to the base commit
-        repository.reference("refs/heads/master", base_commit, true, "update target")?;
-
-        // write new unapplied virtual branch with other changes
-        std::fs::write(
-            std::path::Path::new(&project.path).join(file_path),
-            "line1\nline2\nline3\nline4\n",
-        )?;
-        std::fs::write(
-            std::path::Path::new(&project.path).join(file_path2),
-            "file2\nbranch",
-        )?;
-        commit_all(&repository)?;
-        let branch_commit = repository.head().unwrap().target().unwrap();
-        let branch_commit_obj = repository.find_commit(branch_commit)?;
-
-        repository.set_head("refs/heads/gitbutler/integration")?;
-        repository.checkout_head(Some(&mut git2::build::CheckoutBuilder::default().force()))?;
-
-        let mut branch = create_virtual_branch(&gb_repo, &BranchCreateRequest::default())
-            .expect("failed to create virtual branch");
-
-        branch.head = branch_commit;
-        branch.tree = branch_commit_obj.tree()?.id();
-        branch.applied = false;
-        let branch_id = &branch.id.clone();
-
-        let branch_writer = branch::Writer::new(&gb_repo);
-        branch_writer.write(&branch::Branch {
-            ownership: Ownership {
-                files: vec!["test2.txt:1-2".try_into()?],
-            },
-            ..branch
-        })?;
-
-        // reset wd
-        std::fs::write(
-            std::path::Path::new(&project.path).join(file_path),
-            "line1\nline2\nline3\nline4\n",
-        )?;
-        std::fs::write(
-            std::path::Path::new(&project.path).join(file_path2),
-            "file2\n",
-        )?;
-
-        let branches = list_virtual_branches(&gb_repo, &project_repository, true)?;
-        assert_eq!(branches.len(), 1); // just the unapplied one with it's one commit
-        let branch1 = &branches.iter().find(|b| &b.id == branch_id).unwrap();
-        assert_eq!(branch1.files.len(), 0);
-        assert_eq!(branch1.commits.len(), 1);
-
-        let contents =
-            std::fs::read_to_string(std::path::Path::new(&project.path).join(file_path))?;
-        assert_eq!(contents, "line1\nline2\nline3\nline4\n");
-
-        // update target, this will update the wd and add an empty default branch
-        update_branch_target(&gb_repo, &project_repository)?;
-
-        // updated the file
-        let contents =
-            std::fs::read_to_string(std::path::Path::new(&project.path).join(file_path))?;
-        assert_eq!(contents, "line1\nline2\nline3\nline4\nupstream\n");
-        let contents =
-            std::fs::read_to_string(std::path::Path::new(&project.path).join(file_path2))?;
-        assert_eq!(contents, "file2\n");
-
-        let branches = list_virtual_branches(&gb_repo, &project_repository, true)?;
-        assert_eq!(branches.len(), 1);
-
-        // apply branch which is now out of date
-        // - it should merge the new target into it and update the wd and nothing is in files
-        apply_branch(&gb_repo, &project_repository, branch_id)?;
-
-        let contents =
-            std::fs::read_to_string(std::path::Path::new(&project.path).join(file_path))?;
-        assert_eq!(contents, "line1\nline2\nline3\nline4\nupstream\n");
-        let contents =
-            std::fs::read_to_string(std::path::Path::new(&project.path).join(file_path2))?;
-        assert_eq!(contents, "file2\nbranch");
-
-        let branches = list_virtual_branches(&gb_repo, &project_repository, true)?;
-        assert_eq!(branches.len(), 1); // one is there still
-        let branch1 = &branches.iter().find(|b| &b.id == branch_id).unwrap();
-        assert_eq!(branch1.files.len(), 0);
-        assert_eq!(branch1.commits.len(), 2);
-
-        Ok(())
-    }
-
-    #[test]
-    fn test_apply_out_of_date_conflicting_vbranch() -> Result<()> {
-        let repository = test_repository()?;
-        let project = projects::Project::try_from(&repository)?;
-        let gb_repo_path = tempdir()?.path().to_str().unwrap().to_string();
-        let storage = storage::Storage::from_path(tempdir()?.path());
-        let user_store = users::Storage::new(storage.clone());
-        let project_store = projects::Storage::new(storage);
-        project_store.add_project(&project)?;
-        let gb_repo = gb_repository::Repository::open(
-            gb_repo_path,
-            project.id.clone(),
-            project_store,
-            user_store,
-        )?;
-        let project_repository = project_repository::Repository::open(&project)?;
-
-        // create a commit and set the target
-        let file_path = std::path::Path::new("test.txt");
-        std::fs::write(
-            std::path::Path::new(&project.path).join(file_path),
-            "line1\nline2\nline3\nline4\n",
-        )?;
-        let file_path2 = std::path::Path::new("test2.txt");
-        std::fs::write(
-            std::path::Path::new(&project.path).join(file_path2),
-            "file2\n",
-        )?;
-        commit_all(&repository)?;
-
-        let base_commit = repository.head().unwrap().target().unwrap();
-        target::Writer::new(&gb_repo).write_default(&target::Target {
-            branch_name: "origin/master".to_string(),
-            remote_name: "origin".to_string(),
-            remote_url: "http://origin.com/project".to_string(),
-            sha: base_commit,
-            behind: 0,
-        })?;
-        repository.remote("origin", "http://origin.com/project")?;
-        update_gitbutler_integration(&gb_repo, &project_repository)?;
-
-        repository.set_head("refs/heads/master")?;
-        repository.checkout_head(Some(&mut git2::build::CheckoutBuilder::default().force()))?;
-
-        // ok, pretend upstream was updated
-        std::fs::write(
-            std::path::Path::new(&project.path).join(file_path),
-            "line1\nline2\nline3\nline4\nupstream\n",
-        )?;
-        commit_all(&repository)?;
-
-        let upstream_commit = repository.head().unwrap().target().unwrap();
-        repository.reference(
-            "refs/remotes/origin/master",
-            upstream_commit,
-            true,
-            "update target",
-        )?;
-
-        // reset master to the base commit
-        repository.reference("refs/heads/master", base_commit, true, "update target")?;
-
-        // write new unapplied virtual branch with other changes
-        std::fs::write(
-            std::path::Path::new(&project.path).join(file_path),
-            "line1\nline2\nline3\nline4\nconflict\n",
-        )?;
-        std::fs::write(
-            std::path::Path::new(&project.path).join(file_path2),
-            "file2\nbranch",
-        )?;
-        commit_all(&repository)?;
-        let branch_commit = repository.head().unwrap().target().unwrap();
-        let branch_commit_obj = repository.find_commit(branch_commit)?;
-
-        repository.set_head("refs/heads/gitbutler/integration")?;
-        repository.checkout_head(Some(&mut git2::build::CheckoutBuilder::default().force()))?;
-
-        let mut branch = create_virtual_branch(&gb_repo, &BranchCreateRequest::default())
-            .expect("failed to create virtual branch");
-
-        branch.head = branch_commit;
-        branch.tree = branch_commit_obj.tree()?.id();
-        branch.applied = false;
-        let branch_id = &branch.id.clone();
-
-        let branch_writer = branch::Writer::new(&gb_repo);
-        branch_writer.write(&branch::Branch {
-            name: "My Awesome Branch".to_string(),
-            ownership: Ownership {
-                files: vec!["test2.txt:1-2".try_into()?, "test.txt:1-5".try_into()?],
-            },
-            ..branch
-        })?;
-
-        // reset wd
-        std::fs::write(
-            std::path::Path::new(&project.path).join(file_path),
-            "line1\nline2\nline3\nline4\n",
-        )?;
-        std::fs::write(
-            std::path::Path::new(&project.path).join(file_path2),
-            "file2\n",
-        )?;
-
-        let branches = list_virtual_branches(&gb_repo, &project_repository, true)?;
-        assert_eq!(branches.len(), 1); // just the unapplied one with it's one commit
-        let branch1 = &branches.iter().find(|b| &b.id == branch_id).unwrap();
-        assert_eq!(branch1.files.len(), 0);
-        assert_eq!(branch1.commits.len(), 1);
-
-        let contents =
-            std::fs::read_to_string(std::path::Path::new(&project.path).join(file_path))?;
-        assert_eq!(contents, "line1\nline2\nline3\nline4\n");
-
-        // update target, this will update the wd and add an empty default branch
-        update_branch_target(&gb_repo, &project_repository)?;
-
-        // updated the file
-        let contents =
-            std::fs::read_to_string(std::path::Path::new(&project.path).join(file_path))?;
-        assert_eq!(contents, "line1\nline2\nline3\nline4\nupstream\n");
-        let contents =
-            std::fs::read_to_string(std::path::Path::new(&project.path).join(file_path2))?;
-        assert_eq!(contents, "file2\n");
-
-        let branches = list_virtual_branches(&gb_repo, &project_repository, true)?;
-        assert_eq!(branches.len(), 1);
-        let branch1 = &branches.iter().find(|b| &b.id == branch_id).unwrap();
-        assert!(!branch1.mergeable);
-        assert!(!branch1.base_current);
-
-        // apply branch which is now out of date and conflicting
-        apply_branch(&gb_repo, &project_repository, branch_id)?;
-
-        assert!(project_repository.is_conflicted(None)?);
-
-        let branches = list_virtual_branches(&gb_repo, &project_repository, true)?;
-        let branch1 = &branches.iter().find(|b| &b.id == branch_id).unwrap();
-        assert_eq!(branch1.files.len(), 1);
-        assert_eq!(branch1.files.first().unwrap().hunks.len(), 1);
-        assert!(branch1.files.first().unwrap().conflicted);
-        assert_eq!(branch1.commits.len(), 1);
-        assert!(branch1.conflicted);
-
-        // fix the conflict and commit it
-        std::fs::write(
-            std::path::Path::new(&project.path).join(file_path),
-            "line1\nline2\nline3\nline4\nupstream\nconflict\n",
-        )?;
-
-        // try to commit, fail
-        let result = commit(&gb_repo, &project_repository, branch_id, "resolve commit");
-        assert!(result.is_err());
-
-        // mark file as resolved
-        project_repository.mark_resolved("test.txt".to_string())?;
-
-        // make sure the branch has that commit and that the parent is the target
-        let branches = list_virtual_branches(&gb_repo, &project_repository, true)?;
-        let branch1 = &branches.iter().find(|b| &b.id == branch_id).unwrap();
-        assert_eq!(branch1.files.len(), 1);
-        assert_eq!(branch1.files.first().unwrap().hunks.len(), 1);
-        assert!(!branch1.files.first().unwrap().conflicted);
-        assert!(branch1.conflicted);
-        assert!(branch1.active);
-
-        // commit
-        commit(&gb_repo, &project_repository, branch_id, "resolve commit")?;
-
-        let branches = list_virtual_branches(&gb_repo, &project_repository, true)?;
-        let branch1 = &branches.iter().find(|b| &b.id == branch_id).unwrap();
-        let last_commit = branch1.commits.first().unwrap();
-        let last_commit_oid = git2::Oid::from_str(&last_commit.id)?;
-        let commit = gb_repo.git_repository.find_commit(last_commit_oid)?;
-        assert!(!branch1.conflicted);
-        assert_eq!(commit.parent_count(), 2);
-
-        Ok(())
-    }
-
-    #[test]
-    fn test_apply_conflicting_vbranch() -> Result<()> {
-        let repository = test_repository()?;
-        let project = projects::Project::try_from(&repository)?;
-        let gb_repo_path = tempdir()?.path().to_str().unwrap().to_string();
-        let storage = storage::Storage::from_path(tempdir()?.path());
-        let user_store = users::Storage::new(storage.clone());
-        let project_store = projects::Storage::new(storage);
-        project_store.add_project(&project)?;
-        let gb_repo = gb_repository::Repository::open(
-            gb_repo_path,
-            project.id.clone(),
-            project_store,
-            user_store,
-        )?;
-        let project_repository = project_repository::Repository::open(&project)?;
-
-        // create a commit and set the target
-        let file_path = std::path::Path::new("test.txt");
-        std::fs::write(
-            std::path::Path::new(&project.path).join(file_path),
-            "line1\nline2\nline3\nline4\n",
-        )?;
-        let file_path2 = std::path::Path::new("test2.txt");
-        std::fs::write(
-            std::path::Path::new(&project.path).join(file_path2),
-            "file2\n",
-        )?;
-        commit_all(&repository)?;
-
-        let base_commit = repository.head().unwrap().target().unwrap();
-        target::Writer::new(&gb_repo).write_default(&target::Target {
-            branch_name: "origin/master".to_string(),
-            remote_name: "origin".to_string(),
-            remote_url: "http://origin.com/project".to_string(),
-            sha: base_commit,
-            behind: 0,
-        })?;
-        update_gitbutler_integration(&gb_repo, &project_repository)?;
-
-        // write new unapplied virtual branch with other changes
-        std::fs::write(
-            std::path::Path::new(&project.path).join(file_path),
-            "line1\nline2\nline3\nline4\nconflict\n",
-        )?;
-        std::fs::write(
-            std::path::Path::new(&project.path).join(file_path2),
-            "file2\nbranch\n",
-        )?;
-        commit_all(&repository)?;
-        let branch_commit = repository.head().unwrap().target().unwrap();
-        let branch_commit_obj = repository.find_commit(branch_commit)?;
-
-        let mut branch = create_virtual_branch(&gb_repo, &BranchCreateRequest::default())
-            .expect("failed to create virtual branch");
-
-        branch.head = branch_commit;
-        branch.tree = branch_commit_obj.tree()?.id();
-        branch.applied = false;
-        let branch_id = &branch.id.clone();
-
-        let branch_writer = branch::Writer::new(&gb_repo);
-        branch_writer.write(&branch::Branch {
-            name: "Our Awesome Branch".to_string(),
-            ownership: Ownership {
-                files: vec!["test.txt:1-5".try_into()?, "test2.txt:1-2".try_into()?],
-            },
-            ..branch
-        })?;
-
-        // update wd
-        std::fs::write(
-            std::path::Path::new(&project.path).join(file_path),
-            "line1\nline2\nline3\nline4\nworking\n",
-        )?;
-
-        // apply branch which is now out of date and conflicting, which fails
-        let result = apply_branch(&gb_repo, &project_repository, branch_id);
-        assert!(result.is_err());
-
-        Ok(())
-    }
-=======
->>>>>>> 14c2164d
 }