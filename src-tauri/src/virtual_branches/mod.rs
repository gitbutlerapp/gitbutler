--- conflicted
+++ resolved
@@ -7,1252 +7,6 @@
 
 mod iterator;
 pub use iterator::BranchIterator as Iterator;
-<<<<<<< HEAD
-use uuid::Uuid;
-
-use crate::keys::PrivateKey;
-use crate::{
-    dedup::{dedup, dedup_fmt},
-    gb_repository,
-    project_repository::{self, conflicts, diff},
-    reader, sessions,
-};
-
-// this struct is a mapping to the view `Branch` type in Typescript
-// found in src-tauri/src/routes/repo/[project_id]/types.ts
-// it holds a materialized view for presentation purposes of the Branch struct in Rust
-// which is our persisted data structure for virtual branches
-//
-// it is not persisted, it is only used for presentation purposes through the ipc
-//
-#[derive(Debug, PartialEq, Clone, Serialize)]
-#[serde(rename_all = "camelCase")]
-pub struct VirtualBranch {
-    pub id: String,
-    pub name: String,
-    pub active: bool,
-    pub files: Vec<VirtualBranchFile>,
-    pub commits: Vec<VirtualBranchCommit>,
-    pub mergeable: bool, // this branch will merge cleanly into the current working directory (only for unapplied branches)
-    pub merge_conflicts: Vec<String>, // if mergeable is false, this will contain a list of files that have merge conflicts (only for unapplied branches)
-    pub conflicted: bool, // is this branch currently in a conflicted state (only for applied branches)
-    pub order: usize,     // the order in which this branch should be displayed in the UI
-    pub upstream: Option<project_repository::branch::RemoteName>, // the name of the upstream branch this branch this pushes to
-    pub base_current: bool, // is this vbranch based on the current base branch? if false, this needs to be manually merged with conflicts
-    pub integrated: bool, // this branch is already integrated into upstream base branch work that is not yet merged
-}
-
-// this is the struct that maps to the view `Commit` type in Typescript
-// it is derived from walking the git commits between the `Branch.head` commit
-// and the `Target.sha` commit, or, everything that is uniquely committed to
-// the virtual branch we assign it to. an array of them are returned as part of
-// the `VirtualBranch` struct
-//
-// it is not persisted, it is only used for presentation purposes through the ipc
-//
-#[derive(Debug, PartialEq, Clone, Serialize)]
-#[serde(rename_all = "camelCase")]
-pub struct VirtualBranchCommit {
-    pub id: String,
-    pub description: String,
-    pub created_at: u128,
-    pub author: Author,
-    pub is_remote: bool,
-    // only present if is_remove is false
-    pub files: Vec<VirtualBranchFile>,
-}
-
-// this struct is a mapping to the view `File` type in Typescript
-// found in src-tauri/src/routes/repo/[project_id]/types.ts
-// it holds a materialized view for presentation purposes of one entry of the
-// `Branch.ownership` vector in Rust. an array of them are returned as part of
-// the `VirtualBranch` struct, which map to each entry of the `Branch.ownership` vector
-//
-// it is not persisted, it is only used for presentation purposes through the ipc
-//
-#[derive(Debug, PartialEq, Clone, Serialize)]
-#[serde(rename_all = "camelCase")]
-pub struct VirtualBranchFile {
-    pub id: String,
-    pub path: path::PathBuf,
-    pub hunks: Vec<VirtualBranchHunk>,
-    pub modified_at: u128,
-    pub conflicted: bool,
-    pub binary: bool,
-}
-
-// this struct is a mapping to the view `Hunk` type in Typescript
-// found in src-tauri/src/routes/repo/[project_id]/types.ts
-// it holds a materialized view for presentation purposes of one entry of the
-// each hunk in one `Branch.ownership` vector entry in Rust.
-// an array of them are returned as part of the `VirtualBranchFile` struct
-//
-// it is not persisted, it is only used for presentation purposes through the ipc
-//
-#[derive(Debug, PartialEq, Clone, Serialize)]
-#[serde(rename_all = "camelCase")]
-pub struct VirtualBranchHunk {
-    pub id: String,
-    pub diff: String,
-    pub modified_at: u128,
-    pub file_path: path::PathBuf,
-    pub hash: String,
-    pub start: usize,
-    pub end: usize,
-    pub binary: bool,
-    pub locked: bool,
-}
-
-// this struct is a mapping to the view `RemoteBranch` type in Typescript
-// found in src-tauri/src/routes/repo/[project_id]/types.ts
-//
-// it holds data calculated for presentation purposes of one Git branch
-// with comparison data to the Target commit, determining if it is mergeable,
-// and how far ahead or behind the Target it is.
-// an array of them can be requested from the frontend to show in the sidebar
-// Tray and should only contain branches that have not been converted into
-// virtual branches yet (ie, we have no `Branch` struct persisted in our data.
-#[derive(Debug, Serialize)]
-#[serde(rename_all = "camelCase")]
-pub struct RemoteBranch {
-    pub sha: String,
-    pub name: String,
-    pub last_commit_ts: u128,
-    pub first_commit_ts: u128,
-    pub ahead: u32,
-    pub behind: u32,
-    pub upstream: Option<project_repository::branch::RemoteName>,
-    pub authors: Vec<Author>,
-    pub mergeable: bool,
-    pub merge_conflicts: Vec<String>,
-}
-
-#[derive(Debug, Serialize, PartialEq, Clone)]
-#[serde(rename_all = "camelCase")]
-pub struct BaseBranch {
-    pub branch_name: String,
-    pub remote_name: String,
-    pub remote_url: String,
-    pub base_sha: String,
-    pub current_sha: String,
-    pub behind: u32,
-    pub upstream_commits: Vec<VirtualBranchCommit>,
-    pub recent_commits: Vec<VirtualBranchCommit>,
-}
-
-#[derive(Debug, Serialize, Hash, Clone, PartialEq, Eq)]
-#[serde(rename_all = "camelCase")]
-pub struct Author {
-    pub name: String,
-    pub email: String,
-    pub gravatar_url: url::Url,
-}
-
-impl From<git2::Signature<'_>> for Author {
-    fn from(value: git2::Signature) -> Self {
-        let name = value.name().unwrap_or_default().to_string();
-        let email = value.email().unwrap_or_default().to_string();
-
-        let gravatar_url = url::Url::parse(&format!(
-            "https://www.gravatar.com/avatar/{:x}?s=100&r=g&d=retro",
-            md5::compute(email.to_lowercase())
-        ))
-        .unwrap();
-
-        Author {
-            name,
-            email,
-            gravatar_url,
-        }
-    }
-}
-
-fn get_default_target(current_session_reader: &sessions::Reader) -> Result<Option<target::Target>> {
-    let target_reader = target::Reader::new(current_session_reader);
-    match target_reader.read_default() {
-        Ok(target) => Ok(Some(target)),
-        Err(reader::Error::NotFound) => Ok(None),
-        Err(e) => Err(e).context("failed to read default target"),
-    }
-}
-
-pub fn apply_branch(
-    gb_repository: &gb_repository::Repository,
-    project_repository: &project_repository::Repository,
-    branch_id: &str,
-) -> Result<()> {
-    if conflicts::is_resolving(project_repository) {
-        bail!("cannot apply a branch, project is in a conflicted state");
-    }
-    let current_session = gb_repository
-        .get_or_create_current_session()
-        .context("failed to get or create currnt session")?;
-    let current_session_reader = sessions::Reader::open(gb_repository, &current_session)
-        .context("failed to open current session")?;
-
-    let repo = &project_repository.git_repository;
-
-    let default_target = match get_default_target(&current_session_reader)
-        .context("failed to get default target")?
-    {
-        Some(target) => target,
-        None => return Ok(()),
-    };
-
-    let writer = branch::Writer::new(gb_repository);
-
-    let mut apply_branch = branch::Reader::new(&current_session_reader)
-        .read(branch_id)
-        .context(format!("failed to read branch {}", branch_id))?;
-
-    let target_commit = repo
-        .find_commit(default_target.sha)
-        .context("failed to find target commit")?;
-    let target_tree = target_commit.tree().context("failed to get target tree")?;
-
-    let mut branch_tree = repo
-        .find_tree(apply_branch.tree)
-        .context("failed to find branch tree")?;
-
-    // calculate the merge base and make sure it's the same as the target commit
-    // if not, we need to merge or rebase the branch to get it up to date
-
-    let merge_options = git2::MergeOptions::new();
-
-    let merge_base = repo.merge_base(default_target.sha, apply_branch.head)?;
-    if merge_base != default_target.sha {
-        // Branch is out of date, merge or rebase it
-        let merge_base_tree = repo.find_commit(merge_base)?.tree()?;
-        let mut merge_index = repo
-            .merge_trees(
-                &merge_base_tree,
-                &branch_tree,
-                &target_tree,
-                Some(&merge_options),
-            )
-            .context("failed to merge trees")?;
-
-        if merge_index.has_conflicts() {
-            // currently we can only deal with the merge problem branch
-            unapply_all_branches(gb_repository, project_repository)?;
-
-            // apply the branch
-            apply_branch.applied = true;
-            writer.write(&apply_branch)?;
-
-            // checkout the conflicts
-            let mut checkout_options = git2::build::CheckoutBuilder::new();
-            checkout_options
-                .allow_conflicts(true)
-                .conflict_style_merge(true)
-                .force();
-            repo.checkout_index(Some(&mut merge_index), Some(&mut checkout_options))?;
-
-            // mark conflicts
-            let conflicts = merge_index.conflicts()?;
-            let mut merge_conflicts = Vec::new();
-            for path in conflicts.flatten() {
-                if let Some(ours) = path.our {
-                    let path = std::str::from_utf8(&ours.path)?.to_string();
-                    merge_conflicts.push(path);
-                }
-            }
-            conflicts::mark(
-                project_repository,
-                &merge_conflicts,
-                Some(default_target.sha),
-            )?;
-            return Ok(());
-        } else {
-            let head_commit = repo
-                .find_commit(apply_branch.head)
-                .context("failed to find head commit")?;
-
-            // commit our new upstream merge
-            let (author, committer) = gb_repository.git_signatures()?;
-            let message = "merge upstream";
-            // write the merge commit
-            let branch_tree_oid = merge_index.write_tree_to(repo)?;
-            branch_tree = repo.find_tree(branch_tree_oid)?;
-
-            let new_branch_head = repo.commit(
-                None,
-                &author,
-                &committer,
-                message,
-                &branch_tree,
-                &[&head_commit, &target_commit],
-            )?;
-
-            // ok, update the virtual branch
-            apply_branch.head = new_branch_head;
-            apply_branch.tree = branch_tree_oid;
-            writer.write(&apply_branch)?;
-        }
-    }
-
-    let wd_tree = get_wd_tree(repo)?;
-
-    // check index for conflicts
-    let mut merge_index = repo
-        .merge_trees(&target_tree, &wd_tree, &branch_tree, Some(&merge_options))
-        .context("failed to merge trees")?;
-
-    if merge_index.has_conflicts() {
-        bail!("vbranch has conflicts with other applied branches, sorry bro.");
-    } else {
-        // apply the branch
-        apply_branch.applied = true;
-        writer.write(&apply_branch)?;
-
-        // checkout the merge index
-        let mut checkout_options = git2::build::CheckoutBuilder::new();
-        checkout_options.force();
-        repo.checkout_index(Some(&mut merge_index), Some(&mut checkout_options))?;
-    }
-
-    update_gitbutler_integration(gb_repository, project_repository)?;
-
-    Ok(())
-}
-
-// to unapply a branch, we need to write the current tree out, then remove those file changes from the wd
-pub fn unapply_branch(
-    gb_repository: &gb_repository::Repository,
-    project_repository: &project_repository::Repository,
-    branch_id: &str,
-) -> Result<()> {
-    if conflicts::is_resolving(project_repository) {
-        bail!("cannot unapply, project is in a conflicted state");
-    }
-    let current_session = gb_repository
-        .get_or_create_current_session()
-        .context("failed to get or create currnt session")?;
-    let current_session_reader = sessions::Reader::open(gb_repository, &current_session)
-        .context("failed to open current session")?;
-
-    let default_target = match get_default_target(&current_session_reader)
-        .context("failed to get default target")?
-    {
-        Some(target) => target,
-        None => return Ok(()),
-    };
-
-    let branch_reader = branch::Reader::new(&current_session_reader);
-    let branch_writer = branch::Writer::new(gb_repository);
-
-    let mut target_branch = branch_reader
-        .read(branch_id)
-        .context("failed to read branch")?;
-
-    if !target_branch.applied {
-        bail!("branch is not applied");
-    }
-
-    let applied_branches = Iterator::new(&current_session_reader)
-        .context("failed to create branch iterator")?
-        .collect::<Result<Vec<branch::Branch>, reader::Error>>()
-        .context("failed to read virtual branches")?
-        .into_iter()
-        .filter(|b| b.applied)
-        .collect::<Vec<_>>();
-
-    let applied_statuses = get_applied_status(
-        gb_repository,
-        project_repository,
-        &default_target,
-        applied_branches,
-    )
-    .context("failed to get status by branch")?;
-
-    let status = applied_statuses
-        .iter()
-        .find(|(s, _)| s.id == branch_id)
-        .context("failed to find status for branch");
-
-    let target_commit = gb_repository
-        .git_repository
-        .find_commit(default_target.sha)
-        .context("failed to find target commit")?;
-
-    let repo = &project_repository.git_repository;
-
-    if let Ok((_, files)) = status {
-        let tree = write_tree(project_repository, &default_target, files)?;
-
-        target_branch.tree = tree;
-        target_branch.applied = false;
-        branch_writer.write(&target_branch)?;
-    }
-
-    // ok, update the wd with the union of the rest of the branches
-    let merge_options = git2::MergeOptions::new();
-    let base_tree = target_commit.tree()?;
-    let mut final_tree = target_commit.tree()?;
-
-    // go through the other applied branches and merge them into the final tree
-    // then check that out into the working directory
-    for (branch, files) in applied_statuses {
-        if branch.id != branch_id {
-            let tree_oid = write_tree(project_repository, &default_target, &files)?;
-            let branch_tree = repo.find_tree(tree_oid)?;
-            if let Ok(mut result) =
-                repo.merge_trees(&base_tree, &final_tree, &branch_tree, Some(&merge_options))
-            {
-                let final_tree_oid = result.write_tree_to(repo)?;
-                final_tree = repo.find_tree(final_tree_oid)?;
-            }
-        }
-    }
-    // convert the final tree into an object
-    let final_tree_oid = final_tree.id();
-    let final_tree = repo.find_object(final_tree_oid, Some(git2::ObjectType::Tree))?;
-
-    // checkout final_tree into the working directory
-    let mut checkout_options = git2::build::CheckoutBuilder::new();
-    checkout_options.force();
-    checkout_options.remove_untracked(true);
-    repo.checkout_tree(&final_tree, Some(&mut checkout_options))?;
-
-    update_gitbutler_integration(gb_repository, project_repository)?;
-
-    Ok(())
-}
-
-fn unapply_all_branches(
-    gb_repository: &gb_repository::Repository,
-    project_repository: &project_repository::Repository,
-) -> Result<()> {
-    let current_session = gb_repository
-        .get_or_create_current_session()
-        .context("failed to get or create currnt session")?;
-    let current_session_reader = sessions::Reader::open(gb_repository, &current_session)
-        .context("failed to open current session")?;
-
-    let applied_virtual_branches = Iterator::new(&current_session_reader)
-        .context("failed to create branch iterator")?
-        .collect::<Result<Vec<branch::Branch>, reader::Error>>()
-        .context("failed to read virtual branches")?
-        .into_iter()
-        .filter(|branch| branch.applied)
-        .collect::<Vec<_>>();
-
-    for branch in applied_virtual_branches {
-        let branch_id = branch.id;
-        unapply_branch(gb_repository, project_repository, &branch_id)
-            .context("failed to unapply branch")?;
-    }
-
-    Ok(())
-}
-
-pub fn list_remote_branches(
-    gb_repository: &gb_repository::Repository,
-    project_repository: &project_repository::Repository,
-) -> Result<Vec<RemoteBranch>> {
-    // get the current target
-    let current_session = gb_repository
-        .get_or_create_current_session()
-        .context("failed to get or create currnt session")?;
-    let current_session_reader = sessions::Reader::open(gb_repository, &current_session)
-        .context("failed to open current session")?;
-
-    let default_target = match get_default_target(&current_session_reader)
-        .context("failed to get default target")?
-    {
-        Some(target) => target,
-        None => return Ok(vec![]),
-    };
-
-    let current_time = time::SystemTime::now();
-    let too_old = time::Duration::from_secs(86_400 * 90); // 90 days (3 months) is too old
-
-    let repo = &project_repository.git_repository;
-
-    let main_oid = default_target.sha;
-    let target_commit = repo
-        .find_commit(main_oid)
-        .context("failed to find target commit")?;
-
-    let wd_tree = get_wd_tree(repo)?;
-
-    let virtual_branches_names = Iterator::new(&current_session_reader)
-        .context("failed to create branch iterator")?
-        .collect::<Result<Vec<branch::Branch>, reader::Error>>()
-        .context("failed to read virtual branches")?
-        .into_iter()
-        .filter_map(|branch| branch.upstream)
-        .map(|upstream| upstream.branch().to_string())
-        .collect::<HashSet<_>>();
-    let mut most_recent_branches_by_hash: HashMap<git2::Oid, (git2::Branch, u64)> = HashMap::new();
-
-    for (branch, _) in repo.branches(None)?.flatten() {
-        if let Some(branch_oid) = branch.get().target() {
-            // get the branch ref
-            let branch_commit = repo
-                .find_commit(branch_oid)
-                .context("failed to find branch commit")?;
-            let branch_time = branch_commit.time();
-            let seconds = branch_time
-                .seconds()
-                .try_into()
-                .context("failed to convert seconds")?;
-            let branch_time = time::UNIX_EPOCH + time::Duration::from_secs(seconds);
-            let duration = current_time
-                .duration_since(branch_time)
-                .context("failed to get duration")?;
-            if duration > too_old {
-                continue;
-            }
-
-            let branch_name = project_repository::branch::Name::try_from(&branch)
-                .context("could not get branch name")?;
-
-            // skip the default target branch (both local and remote)
-            match branch_name {
-                project_repository::branch::Name::Remote(ref remote_branch_name) => {
-                    if format!(
-                        "{}/{}",
-                        remote_branch_name.remote(),
-                        remote_branch_name.branch()
-                    )
-                    .eq(&default_target.branch_name)
-                    {
-                        continue;
-                    }
-                }
-                project_repository::branch::Name::Local(ref local_branch_name) => {
-                    if let Some(upstream_branch_name) = local_branch_name.remote() {
-                        if format!(
-                            "{}/{}",
-                            upstream_branch_name.remote(),
-                            upstream_branch_name.branch()
-                        )
-                        .eq(&default_target.branch_name)
-                        {
-                            continue;
-                        }
-                    }
-                }
-            }
-
-            if virtual_branches_names.contains(branch_name.branch()) {
-                continue;
-            }
-            if branch_name.branch().eq("HEAD") {
-                continue;
-            }
-            if branch_name.branch().eq("gitbutler/integration") {
-                continue;
-            }
-
-            match most_recent_branches_by_hash.get(&branch_oid) {
-                Some((_, existing_seconds)) => {
-                    let branch_name = branch.get().name().context("could not get branch name")?;
-                    if seconds < *existing_seconds {
-                        // this branch is older than the one we already have
-                        continue;
-                    }
-                    if seconds > *existing_seconds {
-                        most_recent_branches_by_hash.insert(branch_oid, (branch, seconds));
-                        continue;
-                    }
-                    if branch_name.starts_with("refs/remotes") {
-                        // this branch is a remote branch
-                        // we always prefer the remote branch if it is the same age as the local branch
-                        most_recent_branches_by_hash.insert(branch_oid, (branch, seconds));
-                        continue;
-                    }
-                }
-                None => {
-                    // this is the first time we've seen this branch
-                    // so we should add it to the list
-                    most_recent_branches_by_hash.insert(branch_oid, (branch, seconds));
-                }
-            }
-        }
-    }
-
-    let mut most_recent_branches: Vec<(git2::Branch, u64)> =
-        most_recent_branches_by_hash.into_values().collect();
-
-    // take the most recent 20 branches
-    most_recent_branches.sort_by(|a, b| b.1.cmp(&a.1)); // Sort by timestamp in descending order.
-    let sorted_branches: Vec<git2::Branch> = most_recent_branches
-        .into_iter()
-        .map(|(branch, _)| branch)
-        .collect();
-    let top_branches = sorted_branches.into_iter().take(20).collect::<Vec<_>>(); // Take the first 20 entries.
-
-    let mut branches: Vec<RemoteBranch> = Vec::new();
-    for branch in &top_branches {
-        let branch_name = branch.get().name().context("could not get branch name")?;
-        match branch.get().target() {
-            Some(branch_oid) => {
-                // get the branch ref
-                let branch_commit = repo
-                    .find_commit(branch_oid)
-                    .context("failed to find branch commit")?;
-
-                let count_behind = project_repository
-                    .distance(main_oid, branch_oid)
-                    .context("failed to get behind count")?;
-
-                let ahead = project_repository
-                    .log(branch_oid, main_oid)
-                    .context("failed to get ahead commits")?;
-                let count_ahead = ahead.len();
-
-                let min_time = ahead.iter().map(|commit| commit.time().seconds()).min();
-                let max_time = ahead.iter().map(|commit| commit.time().seconds()).max();
-                let authors = ahead
-                    .iter()
-                    .map(|commit| commit.author())
-                    .map(Author::from)
-                    .collect::<HashSet<_>>();
-
-                let upstream = branch
-                    .upstream()
-                    .ok()
-                    .map(|upstream_branch| {
-                        project_repository::branch::RemoteName::try_from(&upstream_branch)
-                    })
-                    .transpose()?;
-
-                if count_ahead > 0 {
-                    if let Ok(base_tree) = find_base_tree(repo, &branch_commit, &target_commit) {
-                        // determine if this tree is mergeable
-                        let branch_tree = branch_commit.tree()?;
-                        let (mergeable, merge_conflicts) =
-                            check_mergeable(repo, &base_tree, &branch_tree, &wd_tree)?;
-
-                        branches.push(RemoteBranch {
-                            sha: branch_oid.to_string(),
-                            name: branch_name.to_string(),
-                            upstream,
-                            last_commit_ts: max_time
-                                .unwrap_or(0)
-                                .try_into()
-                                .context("failed to convert i64 to u128")?,
-                            first_commit_ts: min_time
-                                .unwrap_or(0)
-                                .try_into()
-                                .context("failed to convert i64 to u128")?,
-                            ahead: count_ahead
-                                .try_into()
-                                .context("failed to convert usize to u32")?,
-                            behind: count_behind,
-                            authors: authors.into_iter().collect(),
-                            mergeable,
-                            merge_conflicts,
-                        });
-                    };
-                }
-            }
-            None => {
-                // this is a detached head
-                branches.push(RemoteBranch {
-                    sha: "".to_string(),
-                    name: branch_name.to_string(),
-                    last_commit_ts: 0,
-                    first_commit_ts: 0,
-                    ahead: 0,
-                    behind: 0,
-                    upstream: None,
-                    authors: vec![],
-                    mergeable: false,
-                    merge_conflicts: vec![],
-                });
-            }
-        }
-    }
-    Ok(branches)
-}
-
-fn get_wd_tree(repo: &git2::Repository) -> Result<git2::Tree> {
-    let mut index = repo.index()?;
-    index.add_all(["*"], git2::IndexAddOption::DEFAULT, None)?;
-    let oid = index.write_tree()?;
-    let tree = repo.find_tree(oid)?;
-    Ok(tree)
-}
-
-fn find_base_tree<'a>(
-    repo: &'a git2::Repository,
-    branch_commit: &'a git2::Commit<'a>,
-    target_commit: &'a git2::Commit<'a>,
-) -> Result<git2::Tree<'a>> {
-    // find merge base between target_commit and branch_commit
-    let merge_base = repo
-        .merge_base(target_commit.id(), branch_commit.id())
-        .context("failed to find merge base")?;
-    // turn oid into a commit
-    let merge_base_commit = repo
-        .find_commit(merge_base)
-        .context("failed to find merge base commit")?;
-    let base_tree = merge_base_commit
-        .tree()
-        .context("failed to get base tree object")?;
-    Ok(base_tree.clone())
-}
-
-fn check_mergeable(
-    repo: &git2::Repository,
-    base_tree: &git2::Tree,
-    branch_tree: &git2::Tree,
-    wd_tree: &git2::Tree,
-) -> Result<(bool, Vec<String>)> {
-    let mut merge_conflicts = Vec::new();
-
-    let merge_options = git2::MergeOptions::new();
-    let merge_index = repo
-        .merge_trees(base_tree, wd_tree, branch_tree, Some(&merge_options))
-        .context("failed to merge trees")?;
-    let mergeable = !merge_index.has_conflicts();
-    if merge_index.has_conflicts() {
-        let conflicts = merge_index.conflicts()?;
-        for path in conflicts.flatten() {
-            if let Some(their) = path.their {
-                let path = std::str::from_utf8(&their.path)?.to_string();
-                merge_conflicts.push(path);
-            } else if let Some(ours) = path.our {
-                let path = std::str::from_utf8(&ours.path)?.to_string();
-                merge_conflicts.push(path);
-            } else if let Some(anc) = path.ancestor {
-                let path = std::str::from_utf8(&anc.path)?.to_string();
-                merge_conflicts.push(path);
-            }
-        }
-    }
-    Ok((mergeable, merge_conflicts))
-}
-
-pub fn list_virtual_branches(
-    gb_repository: &gb_repository::Repository,
-    project_repository: &project_repository::Repository,
-) -> Result<Vec<VirtualBranch>> {
-    let mut branches: Vec<VirtualBranch> = Vec::new();
-    let current_session = gb_repository
-        .get_or_create_current_session()
-        .context("failed to get or create currnt session")?;
-
-    let current_session_reader = sessions::Reader::open(gb_repository, &current_session)
-        .context("failed to open current session reader")?;
-
-    let default_target = match get_default_target(&current_session_reader)
-        .context("failed to get default target")?
-    {
-        Some(target) => target,
-        None => return Ok(vec![]),
-    };
-    let base_data = target_to_base_branch(project_repository, &default_target)?;
-
-    let virtual_branches = Iterator::new(&current_session_reader)
-        .context("failed to create branch iterator")?
-        .collect::<Result<Vec<branch::Branch>, reader::Error>>()
-        .context("failed to read virtual branches")?
-        .into_iter()
-        .collect::<Vec<_>>();
-
-    let statuses = get_status_by_branch(gb_repository, project_repository)?;
-
-    let repo = &project_repository.git_repository;
-    let wd_tree = get_wd_tree(repo)?;
-
-    for branch in &virtual_branches {
-        let files: Vec<VirtualBranchFile> = statuses
-            .iter()
-            .find(|(vbranch, _)| vbranch.id == branch.id)
-            .map(|(_, files)| files.clone())
-            .unwrap_or(vec![]);
-
-        let file_hunks = files
-            .iter()
-            .cloned()
-            .map(|file| (file.path, file.hunks))
-            .collect::<HashMap<_, _>>();
-
-        let file_hunk_hashes = file_hunks
-            .iter()
-            .map(|(path, hunks)| {
-                (
-                    path,
-                    hunks
-                        .iter()
-                        .map(|hunk| hunk.hash.clone())
-                        .collect::<HashSet<_>>(),
-                )
-            })
-            .collect::<HashMap<_, _>>();
-
-        // check if head tree does not match target tree
-        // if so, we diff the head tree and the new write_tree output to see what is new and filter the hunks to just those
-        //
-        // TODO: refactor this to instead have branch.commits[].files[] structure
-        let vfiles = if default_target.sha != branch.head {
-            let vtree = write_tree(project_repository, &default_target, &files)?;
-            let repo = &project_repository.git_repository;
-            // get the trees
-            let tree_old = repo.find_commit(branch.head)?.tree()?;
-            let vtree_tree = repo.find_tree(vtree)?;
-
-            // do a diff between branch.head and the tree we _would_ commit
-            let diff = diff::trees(project_repository, &tree_old, &vtree_tree)
-                .context("failed to diff trees")?;
-
-            let non_commited_hunks_by_filepath = hunks_by_filepath(project_repository, &diff);
-
-            let mut vfiles = non_commited_hunks_by_filepath
-                .into_iter()
-                .map(|(file_path, mut non_commited_hunks)| {
-                    // sort non commited hunks the same way as the real hunks are sorted
-                    non_commited_hunks.sort_by_key(|h| {
-                        file_hunks
-                            .get(&file_path)
-                            .map(|hunks| {
-                                hunks.iter().position(|h2| {
-                                    let h_range = [h.start..=h.end];
-                                    let h2_range = [h2.start..=h2.end];
-                                    h2_range.iter().any(|line| h_range.contains(line))
-                                })
-                            })
-                            .unwrap_or(Some(0))
-                    });
-
-                    VirtualBranchFile {
-                        id: file_path.display().to_string(),
-                        path: file_path.clone(),
-                        binary: non_commited_hunks.iter().any(|h| h.binary),
-                        modified_at: non_commited_hunks
-                            .iter()
-                            .map(|h| h.modified_at)
-                            .max()
-                            .unwrap_or(0),
-                        hunks: non_commited_hunks
-                            .into_iter()
-                            .map(|hunk| VirtualBranchHunk {
-                                // we consider a hunk to be locked if it's not seen verbatim
-                                // non-commited. reason beging - we can't partialy move hunks between
-                                // branches just yet.
-                                locked: file_hunk_hashes
-                                    .get(&file_path)
-                                    .map(|h| !h.contains(&hunk.hash))
-                                    .unwrap_or(false),
-                                ..hunk
-                            })
-                            .collect::<Vec<_>>(),
-                        conflicted: conflicts::is_conflicting(
-                            project_repository,
-                            Some(&file_path.display().to_string()),
-                        )
-                        .unwrap_or(false),
-                    }
-                })
-                .collect::<Vec<_>>();
-
-            // stable files sort using virtual files position
-            vfiles.sort_by_key(|a| files.iter().position(|f| f.id == a.id).unwrap_or(0));
-
-            vfiles
-        } else {
-            files
-        };
-
-        let repo = &project_repository.git_repository;
-        let branch_commit = repo
-            .find_commit(branch.head)
-            .context("failed to find branch commit")?;
-
-        // see if we can identify some upstream
-        let mut upstream_commit = None;
-        if let Some(branch_upstream) = &branch.upstream {
-            if let Ok(upstream_oid) = repo.refname_to_id(&branch_upstream.to_string()) {
-                if let Ok(upstream_commit_obj) = repo.find_commit(upstream_oid) {
-                    upstream_commit = Some(upstream_commit_obj);
-                }
-            }
-        }
-
-        // find upstream commits if we found an upstream reference
-        let mut upstream_commits = HashMap::new();
-        if let Some(ref upstream) = upstream_commit {
-            let merge_base =
-                repo.merge_base(upstream.id(), default_target.sha)
-                    .context(format!(
-                        "failed to find merge base between {} and {}",
-                        upstream.id(),
-                        default_target.sha
-                    ))?;
-
-            for oid in project_repository.l(upstream.id(), merge_base)? {
-                upstream_commits.insert(oid, true);
-            }
-        }
-
-        // find all commits on head that are not on target.sha
-        let mut commits = vec![];
-        for commit in project_repository
-            .log(branch.head, default_target.sha)
-            .context(format!("failed to get log for branch {}", branch.name))?
-        {
-            let commit =
-                commit_to_vbranch_commit(project_repository, &commit, Some(&upstream_commits))?;
-            commits.push(commit);
-        }
-
-        // if the branch is not applied, check to see if it's mergeable and up to date
-        let mut mergeable = true;
-        let mut merge_conflicts = vec![];
-        let mut base_current = true;
-        if !branch.applied {
-            // determine if this branch is up to date with the target/base
-            let merge_base = repo.merge_base(default_target.sha, branch.head)?;
-            if merge_base != default_target.sha {
-                base_current = false;
-                mergeable = false;
-            } else {
-                let target_commit = repo
-                    .find_commit(default_target.sha)
-                    .context("failed to find target commit")?;
-                if let Ok(base_tree) = find_base_tree(repo, &branch_commit, &target_commit) {
-                    // determine if this tree is mergeable
-                    let branch_tree = repo
-                        .find_tree(branch.tree)
-                        .context("failed to find branch tree")?;
-                    (mergeable, merge_conflicts) =
-                        check_mergeable(repo, &base_tree, &branch_tree, &wd_tree)
-                            .context("failed to check mergeable")?;
-                } else {
-                    // there is no common base
-                    mergeable = false;
-                };
-            }
-        }
-
-        // figure out if this branch is integrated into the target
-        let mut integrated = false;
-        // can only be true if there are upstream commits
-        if base_data.behind > 0 && base_data.base_sha != branch.head.to_string() {
-            let target_sha = git2::Oid::from_str(&base_data.current_sha)?;
-            let merge_base = repo.merge_base(target_sha, branch.head)?;
-            if merge_base != branch.head {
-                let head_tree = repo.find_tree(branch.tree)?;
-                let merge_commit = repo.find_commit(merge_base)?;
-                let merge_tree = merge_commit.tree()?;
-                let upstream = repo.find_commit(target_sha)?;
-                let upstream_tree = upstream.tree()?;
-                let upstream_tree_oid = upstream_tree.id();
-
-                // try to merge our tree into the upstream tree
-                let mut merge_index = repo
-                    .merge_trees(
-                        &merge_tree,
-                        &upstream_tree,
-                        &head_tree,
-                        Some(&git2::MergeOptions::new()),
-                    )
-                    .context("failed to merge trees")?;
-
-                if !merge_index.has_conflicts() {
-                    // if the merge_tree is the same as the new_target_tree and there are no files (uncommitted changes)
-                    let merge_tree_oid = merge_index
-                        .write_tree_to(repo)
-                        .context("failed to write tree")?;
-                    // then the vbranch is fully merged, so delete it
-                    if merge_tree_oid == upstream_tree_oid {
-                        integrated = true;
-                    }
-                }
-            } else {
-                // merge base is the same as the branch head, so the branch is fully merged
-                integrated = true;
-            }
-        }
-
-        let branch = VirtualBranch {
-            id: branch.id.to_string(),
-            name: branch.name.to_string(),
-            active: branch.applied,
-            files: vfiles,
-            order: branch.order,
-            commits,
-            mergeable,
-            merge_conflicts,
-            upstream: branch.upstream.clone(),
-            conflicted: conflicts::is_resolving(project_repository),
-            base_current,
-            integrated,
-        };
-        branches.push(branch);
-    }
-    branches.sort_by(|a, b| a.order.cmp(&b.order));
-    Ok(branches)
-}
-
-fn list_commit_files(
-    project_repository: &project_repository::Repository,
-    commit: &git2::Commit,
-) -> Result<Vec<VirtualBranchFile>> {
-    if commit.parent_count() == 0 {
-        return Ok(vec![]);
-    }
-    let parent = commit.parent(0).context("failed to get parent commit")?;
-    let commit_tree = commit.tree().context("failed to get commit tree")?;
-    let parent_tree = parent.tree().context("failed to get parent tree")?;
-    let diff = diff::trees(project_repository, &parent_tree, &commit_tree)?;
-    let hunks_by_filepath = hunks_by_filepath(project_repository, &diff);
-    Ok(hunks_to_files(
-        project_repository,
-        &hunks_by_filepath
-            .values()
-            .flatten()
-            .cloned()
-            .collect::<Vec<_>>(),
-    ))
-}
-
-pub fn commit_to_vbranch_commit(
-    repository: &project_repository::Repository,
-    commit: &git2::Commit,
-    upstream_commits: Option<&HashMap<git2::Oid, bool>>,
-) -> Result<VirtualBranchCommit> {
-    let timestamp = commit.time().seconds() as u128;
-    let signature = commit.author();
-    let message = commit.message().unwrap().to_string();
-    let sha = commit.id().to_string();
-
-    let is_remote = match upstream_commits {
-        Some(commits) => commits.contains_key(&commit.id()),
-        None => true,
-    };
-
-    let files = if is_remote {
-        vec![]
-    } else {
-        list_commit_files(repository, commit).context("failed to list commit files")?
-    };
-
-    let commit = VirtualBranchCommit {
-        id: sha,
-        created_at: timestamp * 1000,
-        author: Author::from(signature),
-        description: message,
-        is_remote,
-        files,
-    };
-
-    Ok(commit)
-}
-
-pub fn create_virtual_branch_from_branch(
-    gb_repository: &gb_repository::Repository,
-    project_repository: &project_repository::Repository,
-    upstream: &project_repository::branch::Name,
-    applied: Option<bool>,
-) -> Result<String> {
-    let current_session = gb_repository
-        .get_or_create_current_session()
-        .context("failed to get or create current session")?;
-    let current_session_reader = sessions::Reader::open(gb_repository, &current_session)
-        .context("failed to open current session")?;
-
-    let default_target = get_default_target(&current_session_reader)
-        .context("failed to get default target")?
-        .context("no default target found")?;
-
-    let repo = &project_repository.git_repository;
-    let head = repo.revparse_single(&upstream.to_string())?;
-    let head_commit = head.peel_to_commit()?;
-    let tree = head_commit.tree().context("failed to find tree")?;
-
-    let virtual_branches = Iterator::new(&current_session_reader)
-        .context("failed to create branch iterator")?
-        .collect::<Result<Vec<branch::Branch>, reader::Error>>()
-        .context("failed to read virtual branches")?;
-
-    let order = virtual_branches.len();
-
-    let now = time::UNIX_EPOCH
-        .elapsed()
-        .context("failed to get elapsed time")?
-        .as_millis();
-
-    let branch_id = Uuid::new_v4().to_string();
-    let mut branch = Branch {
-        id: branch_id.clone(),
-        name: upstream.branch().to_string(),
-        applied: applied.unwrap_or(false),
-        upstream: Some(match upstream {
-            project_repository::branch::Name::Remote(remote) => remote.clone(),
-            project_repository::branch::Name::Local(local) => {
-                project_repository::branch::RemoteName::try_from(
-                    format!(
-                        "refs/remotes/{}/{}",
-                        default_target.remote_name,
-                        local.branch()
-                    )
-                    .as_str(),
-                )
-                .unwrap()
-            }
-        }),
-        tree: tree.id(),
-        head: head_commit.id(),
-        created_timestamp_ms: now,
-        updated_timestamp_ms: now,
-        ownership: Ownership::default(),
-        order,
-    };
-
-    // add file ownership based off the diff
-    let target_commit = repo.find_commit(default_target.sha)?;
-    let merge_base = repo.merge_base(target_commit.id(), head_commit.id())?;
-    let merge_tree = repo.find_commit(merge_base)?.tree()?;
-    if merge_base != target_commit.id() {
-        let target_tree = target_commit.tree()?;
-        let head_tree = head_commit.tree()?;
-
-        // merge target and head
-        let merge_options = git2::MergeOptions::new();
-        let mut merge_index = repo
-            .merge_trees(&merge_tree, &head_tree, &target_tree, Some(&merge_options))
-            .context("failed to merge trees")?;
-
-        if merge_index.has_conflicts() {
-            bail!("merge conflict");
-        } else {
-            let (author, committer) = gb_repository.git_signatures()?;
-            let new_head_tree_oid = merge_index
-                .write_tree_to(repo)
-                .context("failed to write merge tree")?;
-            let new_head_tree = repo
-                .find_tree(new_head_tree_oid)
-                .context("failed to find tree")?;
-
-            let new_branch_head = repo.commit(
-                None,
-                &author,
-                &committer,
-                "merged upstream",
-                &new_head_tree,
-                &[&head_commit, &target_commit],
-            )?;
-            branch.head = new_branch_head;
-            branch.tree = new_head_tree_oid
-        }
-    }
-
-    // do a diff between the head of this branch and the target base
-    let diff =
-        diff::trees(project_repository, &merge_tree, &tree).context("failed to diff trees")?;
-    let hunks_by_filepath = hunks_by_filepath(project_repository, &diff);
-
-    // assign ownership to the branch
-    for hunk in hunks_by_filepath.values().flatten() {
-        branch.ownership.put(
-            &FileOwnership::try_from(format!("{}:{}", hunk.file_path.display(), hunk.id)).unwrap(),
-        );
-    }
-
-    let writer = branch::Writer::new(gb_repository);
-    writer.write(&branch).context("failed to write branch")?;
-    Ok(branch_id)
-}
-
-pub fn create_virtual_branch(
-    gb_repository: &gb_repository::Repository,
-    create: &BranchCreateRequest,
-) -> Result<branch::Branch> {
-    let current_session = gb_repository
-        .get_or_create_current_session()
-        .context("failed to get or create currnt session")?;
-    let current_session_reader = sessions::Reader::open(gb_repository, &current_session)
-        .context("failed to open current session")?;
-
-    let target_reader = target::Reader::new(&current_session_reader);
-    let default_target = target_reader
-        .read_default()
-        .context("failed to read default")?;
-
-    let repo = &gb_repository.git_repository;
-    let commit = repo
-        .find_commit(default_target.sha)
-        .context("failed to find commit")?;
-    let tree = commit.tree().context("failed to find tree")?;
-
-    let mut all_virtual_branches = Iterator::new(&current_session_reader)
-        .context("failed to create branch iterator")?
-        .collect::<Result<Vec<branch::Branch>, reader::Error>>()
-        .context("failed to read virtual branches")?
-        .into_iter()
-        .collect::<Vec<branch::Branch>>();
-    all_virtual_branches.sort_by_key(|branch| branch.order);
-
-    let order = create
-        .order
-        .unwrap_or(all_virtual_branches.len())
-        .clamp(0, all_virtual_branches.len());
-
-    let branch_writer = branch::Writer::new(gb_repository);
-
-    // make space for the new branch
-    for (i, branch) in all_virtual_branches.iter().enumerate() {
-        let mut branch = branch.clone();
-        let new_order = if i < order { i } else { i + 1 };
-        if branch.order != new_order {
-            branch.order = new_order;
-            branch_writer
-                .write(&branch)
-                .context("failed to write branch")?;
-        }
-    }
-
-    let now = time::UNIX_EPOCH
-        .elapsed()
-        .context("failed to get elapsed time")?
-        .as_millis();
-
-    let name: String = create
-        .name
-        .as_ref()
-        .map(|name| name.to_string())
-        .unwrap_or_else(|| {
-            dedup(
-                &all_virtual_branches
-                    .iter()
-                    .map(|b| b.name.as_str())
-                    .collect::<Vec<_>>(),
-                "Virtual branch",
-            )
-        });
-
-    let mut branch = Branch {
-        id: Uuid::new_v4().to_string(),
-        name,
-        applied: true,
-        upstream: None,
-        tree: tree.id(),
-        head: default_target.sha,
-        created_timestamp_ms: now,
-        updated_timestamp_ms: now,
-        ownership: Ownership::default(),
-        order,
-    };
-
-    if let Some(ownership) = &create.ownership {
-        let branch_reader = branch::Reader::new(&current_session_reader);
-        set_ownership(&branch_reader, &branch_writer, &mut branch, ownership)
-            .context("failed to set ownership")?;
-    }
-
-    branch_writer
-        .write(&branch)
-        .context("failed to write branch")?;
-
-    Ok(branch)
-}
-=======
->>>>>>> 48c46ec0
 
 #[cfg(test)]
 mod tests;
