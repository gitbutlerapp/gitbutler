mod file_ownership;
mod hunk;
mod ownership;
mod reader;
mod writer;

pub use file_ownership::FileOwnership;
pub use hunk::Hunk;
pub use ownership::Ownership;
pub use reader::BranchReader as Reader;
pub use writer::BranchWriter as Writer;

use serde::{Deserialize, Serialize};

use anyhow::Result;

#[derive(Debug, PartialEq, Clone)]
pub struct Branch {
    pub id: String,
    pub name: String,
    pub applied: bool,
    pub upstream: String,
    pub created_timestamp_ms: u128,
    pub updated_timestamp_ms: u128,
    // tree is the last git tree written to a session, or merge base tree if this is new. use this for delta calculation from the session data
    pub tree: git2::Oid,
    pub head: git2::Oid,
    pub ownership: Ownership,
    // order is the number by which UI should sort branches
    pub order: usize,
}

#[derive(Debug, Serialize, Deserialize, Default)]
pub struct BranchUpdateRequest {
    pub id: String,
    pub name: Option<String>,
    pub ownership: Option<Ownership>,
    pub order: Option<usize>,
}

impl TryFrom<&dyn crate::reader::Reader> for Branch {
    type Error = crate::reader::Error;

    fn try_from(reader: &dyn crate::reader::Reader) -> Result<Self, Self::Error> {
        let id = reader.read_string("id").map_err(|e| {
            crate::reader::Error::IOError(std::io::Error::new(
                std::io::ErrorKind::Other,
                format!("id: {}", e),
            ))
        })?;
        let name = reader.read_string("meta/name").map_err(|e| {
            crate::reader::Error::IOError(std::io::Error::new(
                std::io::ErrorKind::Other,
                format!("meta/name: {}", e),
            ))
        })?;
<<<<<<< HEAD
        let applied = reader
            .read_bool("meta/applied")
            .map_err(|e| {
                crate::reader::Error::IOError(std::io::Error::new(
                    std::io::ErrorKind::Other,
                    format!("meta/applied: {}", e),
                ))
            })
            .or(Ok(false))?;
=======
        let applied = reader.read_bool("meta/applied").map_err(|e| {
            crate::reader::Error::IOError(std::io::Error::new(
                std::io::ErrorKind::Other,
                format!("meta/applied: {}", e),
            ))
        })?;

        let order = match reader.read_usize("meta/order") {
            Ok(order) => Ok(order),
            Err(crate::reader::Error::NotFound) => Ok(0),
            Err(e) => Err(e),
        }
        .map_err(|e| {
            crate::reader::Error::IOError(std::io::Error::new(
                std::io::ErrorKind::Other,
                format!("meta/order: {}", e),
            ))
        })?;

>>>>>>> fd7d2f9d
        let upstream = reader.read_string("meta/upstream").map_err(|e| {
            crate::reader::Error::IOError(std::io::Error::new(
                std::io::ErrorKind::Other,
                format!("meta/upstream: {}", e),
            ))
        })?;
        let tree = reader.read_string("meta/tree").map_err(|e| {
            crate::reader::Error::IOError(std::io::Error::new(
                std::io::ErrorKind::Other,
                format!("meta/tree: {}", e),
            ))
        })?;
        let head = reader.read_string("meta/head").map_err(|e| {
            crate::reader::Error::IOError(std::io::Error::new(
                std::io::ErrorKind::Other,
                format!("meta/head: {}", e),
            ))
        })?;
        let created_timestamp_ms = reader.read_u128("meta/created_timestamp_ms").map_err(|e| {
            crate::reader::Error::IOError(std::io::Error::new(
                std::io::ErrorKind::Other,
                format!("meta/created_timestamp_ms: {}", e),
            ))
        })?;
        let updated_timestamp_ms = reader.read_u128("meta/updated_timestamp_ms").map_err(|e| {
            crate::reader::Error::IOError(std::io::Error::new(
                std::io::ErrorKind::Other,
                format!("meta/updated_timestamp_ms: {}", e),
            ))
        })?;

        let ownership_string = reader.read_string("meta/ownership").map_err(|e| {
            crate::reader::Error::IOError(std::io::Error::new(
                std::io::ErrorKind::Other,
                format!("meta/ownership: {}", e),
            ))
        })?;
        let ownership = Ownership::try_from(ownership_string.as_str()).map_err(|e| {
            crate::reader::Error::IOError(std::io::Error::new(
                std::io::ErrorKind::Other,
                format!("meta/ownership: {}", e),
            ))
        })?;

        Ok(Self {
            id,
            name,
            applied,
            upstream,
            tree: git2::Oid::from_str(&tree).unwrap(),
            head: git2::Oid::from_str(&head).unwrap(),
            created_timestamp_ms,
            updated_timestamp_ms,
            ownership,
            order,
        })
    }
}<|MERGE_RESOLUTION|>--- conflicted
+++ resolved
@@ -54,7 +54,6 @@
                 format!("meta/name: {}", e),
             ))
         })?;
-<<<<<<< HEAD
         let applied = reader
             .read_bool("meta/applied")
             .map_err(|e| {
@@ -64,13 +63,6 @@
                 ))
             })
             .or(Ok(false))?;
-=======
-        let applied = reader.read_bool("meta/applied").map_err(|e| {
-            crate::reader::Error::IOError(std::io::Error::new(
-                std::io::ErrorKind::Other,
-                format!("meta/applied: {}", e),
-            ))
-        })?;
 
         let order = match reader.read_usize("meta/order") {
             Ok(order) => Ok(order),
@@ -84,7 +76,6 @@
             ))
         })?;
 
->>>>>>> fd7d2f9d
         let upstream = reader.read_string("meta/upstream").map_err(|e| {
             crate::reader::Error::IOError(std::io::Error::new(
                 std::io::ErrorKind::Other,
