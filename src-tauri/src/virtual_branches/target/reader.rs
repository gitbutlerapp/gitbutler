use crate::reader::{self, SubReader};

use super::Target;

pub struct TargetReader<'reader> {
    reader: &'reader dyn reader::Reader,
    branch_reader: &'reader dyn reader::Reader,
}

impl<'reader> TargetReader<'reader> {
    pub fn new(reader: &'reader dyn reader::Reader, branch_reader: &'reader dyn reader::Reader) -> Self {
        Self { reader, branch_reader }
    }

    pub fn read_default(&self) -> Result<Target, reader::Error> {
<<<<<<< HEAD
        if !self.branch_reader.exists("branches/target") {
=======
        if !self.reader.exists("branches/target") {
>>>>>>> 38fb0132
            return Err(reader::Error::NotFound);
        }

        let reader: &dyn crate::reader::Reader = &SubReader::new(self.branch_reader, "branches/target");
        Target::try_from(reader)
    }

    pub fn read(&self, id: &str) -> Result<Target, reader::Error> {
        if !self.reader.exists(&format!("branches/{}/target", id)) {
            return self.read_default();
        }

        let reader: &dyn crate::reader::Reader =
            &SubReader::new(self.reader, &format!("branches/{}/target", id));
        Target::try_from(reader)
    }
}

#[cfg(test)]
mod tests {
    use anyhow::Result;
    use tempfile::tempdir;

    use crate::{
        gb_repository, projects, sessions, storage, users,
        virtual_branches::{branch, target::writer::TargetWriter},
    };

    use super::*;

    fn test_repository() -> Result<git2::Repository> {
        let path = tempdir()?.path().to_str().unwrap().to_string();
        let repository = git2::Repository::init(path)?;
        let mut index = repository.index()?;
        let oid = index.write_tree()?;
        let signature = git2::Signature::now("test", "test@email.com").unwrap();
        repository.commit(
            Some("HEAD"),
            &signature,
            &signature,
            "Initial commit",
            &repository.find_tree(oid)?,
            &[],
        )?;
        Ok(repository)
    }

    #[test]
    fn test_read_not_found() -> Result<()> {
        let repository = test_repository()?;
        let project = projects::Project::try_from(&repository)?;
        let gb_repo_path = tempdir()?.path().to_str().unwrap().to_string();
        let storage = storage::Storage::from_path(tempdir()?.path());
        let user_store = users::Storage::new(storage.clone());
        let project_store = projects::Storage::new(storage);
        project_store.add_project(&project)?;
        let gb_repo =
            gb_repository::Repository::open(gb_repo_path, project.id, project_store, user_store)?;

        let session = gb_repo.get_or_create_current_session()?;
        let session_reader = sessions::Reader::open(&gb_repo, &session)?;

        let reader = TargetReader::new(&session_reader);
        let result = reader.read("not found");
        assert!(result.is_err());
        assert_eq!(result.unwrap_err().to_string(), "file not found");

        Ok(())
    }

    #[test]
    fn test_read_override_target() -> Result<()> {
        let repository = test_repository()?;
        let project = projects::Project::try_from(&repository)?;
        let gb_repo_path = tempdir()?.path().to_str().unwrap().to_string();
        let storage = storage::Storage::from_path(tempdir()?.path());
        let user_store = users::Storage::new(storage.clone());
        let project_store = projects::Storage::new(storage);
        project_store.add_project(&project)?;
        let gb_repo =
            gb_repository::Repository::open(gb_repo_path, project.id, project_store, user_store)?;

        let branch = branch::Branch {
            id: "id".to_string(),
            name: "name".to_string(),
            applied: true,
            upstream: "upstream".to_string(),
            created_timestamp_ms: 0,
            updated_timestamp_ms: 1,
        };

        let target = Target {
            name: "target".to_string(),
            remote: "remote".to_string(),
            sha: git2::Oid::from_str("fedcba9876543210fedcba9876543210fedcba98").unwrap(),
        };

        let default_target = Target {
            name: "default_target".to_string(),
            remote: "default_remote".to_string(),
            sha: git2::Oid::from_str("0123456789abcdef0123456789abcdef01234567").unwrap(),
        };

        let branch_writer = branch::Writer::new(&gb_repo);
        branch_writer.write(&branch)?;

        let session = gb_repo.get_current_session()?.unwrap();
        let session_reader = sessions::Reader::open(&gb_repo, &session)?;

        let target_writer = TargetWriter::new(&gb_repo);
        let reader = TargetReader::new(&session_reader);

        target_writer.write_default(&default_target)?;
        assert_eq!(default_target, reader.read(&branch.id)?);

        target_writer.write(&branch.id, &target)?;
        assert_eq!(target, reader.read(&branch.id)?);

        Ok(())
    }
}<|MERGE_RESOLUTION|>--- conflicted
+++ resolved
@@ -13,11 +13,7 @@
     }
 
     pub fn read_default(&self) -> Result<Target, reader::Error> {
-<<<<<<< HEAD
-        if !self.branch_reader.exists("branches/target") {
-=======
         if !self.reader.exists("branches/target") {
->>>>>>> 38fb0132
             return Err(reader::Error::NotFound);
         }
 
