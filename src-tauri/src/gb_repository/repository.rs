use std::{
    collections::HashMap,
    fs::File,
    io::{BufReader, Read},
    os::unix::prelude::MetadataExt,
    sync, time,
};

use anyhow::{anyhow, Context, Ok, Result};
use filetime::FileTime;
use sha2::{Digest, Sha256};
use uuid::Uuid;

use crate::{fs, projects, users, virtual_branches};

use crate::{
    project_repository,
    reader::{self, Reader},
    writer::{self},
    sessions,
};

pub struct Repository {
    pub(crate) project_id: String,
    project_store: projects::Storage,
    users_store: users::Storage,
    pub(crate) git_repository: git2::Repository,
    fslock: sync::Arc<sync::Mutex<fslock::LockFile>>,
}

impl Repository {
    pub fn open<P: AsRef<std::path::Path>>(
        root: P,
        project_id: String,
        project_store: projects::Storage,
        users_store: users::Storage,
    ) -> Result<Self> {
        let project = project_store
            .get_project(&project_id)
            .context("failed to get project")?;
        if project.is_none() {
            return Err(anyhow!("project not found"));
        }
        let project = project.unwrap();

        let project_objects_path = std::path::Path::new(&project.path).join(".git/objects");
        if !project_objects_path.exists() {
            return Err(anyhow!(
                "{}: project objects path does not exist",
                project_objects_path.display()
            ));
        }

        let path = root.as_ref().join("projects").join(project_id.clone());
        let lock_file_path = path.join("lock");

        if path.exists() {
            let git_repository = git2::Repository::open(path.clone())
                .with_context(|| format!("{}: failed to open git repository", path.display()))?;

            git_repository
                .odb()?
                .add_disk_alternate(project_objects_path.to_str().unwrap())
                .context("failed to add disk alternate")?;

            Ok(Self {
                project_id,
                git_repository,
                project_store,
                users_store,
                fslock: sync::Arc::new(sync::Mutex::new(fslock::LockFile::open(&lock_file_path)?)),
            })
        } else {
            let git_repository = git2::Repository::init_opts(
                &path,
                git2::RepositoryInitOptions::new()
                    .bare(true)
                    .initial_head("refs/heads/current")
                    .external_template(false),
            )
            .with_context(|| format!("{}: failed to initialize git repository", path.display()))?;

            git_repository
                .odb()?
                .add_disk_alternate(project_objects_path.to_str().unwrap())
                .context("failed to add disk alternate")?;

            let gb_repository = Self {
                project_id,
                git_repository,
                project_store,
                users_store,
                fslock: sync::Arc::new(sync::Mutex::new(fslock::LockFile::open(&lock_file_path)?)),
            };

            if gb_repository
                .migrate(&project)
                .context("failed to migrate")?
            {
                log::info!("{}: migrated", gb_repository.project_id);
                return Ok(gb_repository);
            }

            let session = gb_repository
                .create_current_session(&project_repository::Repository::open(&project)?)?;
            gb_repository
                .flush_session(&project_repository::Repository::open(&project)?, &session)
                .context("failed to run initial flush")?;

            Ok(gb_repository)
        }
    }

    pub fn get_project_id(&self) -> &str {
        &self.project_id
    }

    fn remote(&self) -> Result<Option<(git2::Remote, String)>> {
        let user = self.users_store.get().context("failed to get user")?;
        let project = self
            .project_store
            .get_project(&self.project_id)
            .context("failed to get project")?
            .ok_or(anyhow!("project not found"))?;
        let project = project.as_ref();

        // only push if logged in
        let access_token = match user {
            Some(user) => user.access_token,
            None => return Ok(None),
        };

        // only push if project is connected
        let remote_url = match project.api {
            Some(ref api) => api.git_url.clone(),
            None => return Ok(None),
        };

        let remote = self
            .git_repository
            .remote_anonymous(remote_url.as_str())
            .with_context(|| {
                format!(
                    "failed to create anonymous remote for {}",
                    remote_url.as_str()
                )
            })?;

        Ok(Some((remote, access_token)))
    }

    pub fn fetch(&self) -> Result<bool> {
        let (mut remote, access_token) = match self.remote()? {
            Some((remote, access_token)) => (remote, access_token),
            None => return Ok(false),
        };

        let mut callbacks = git2::RemoteCallbacks::new();
        callbacks.push_update_reference(move |refname, message| {
            log::info!(
                "{}: pulling reference '{}': {:?}",
                self.project_id,
                refname,
                message
            );
            Result::Ok(())
        });
        callbacks.push_transfer_progress(move |one, two, three| {
            log::info!(
                "{}: transferred {}/{}/{} objects",
                self.project_id,
                one,
                two,
                three
            );
        });

        let mut fetch_opts = git2::FetchOptions::new();
        fetch_opts.remote_callbacks(callbacks);
        let auth_header = format!("Authorization: {}", access_token);
        let headers = &[auth_header.as_str()];
        fetch_opts.custom_headers(headers);

        remote
            .fetch(
                &["refs/heads/*:refs/remotes/*"],
                Some(&mut fetch_opts),
                None,
            )
            .with_context(|| format!("failed to pull from remote {}", remote.url().unwrap()))?;

        log::info!(
            "{}: fetched from {}",
            self.project_id,
            remote.url().unwrap()
        );

        Ok(true)
    }

    pub fn push(&self) -> Result<()> {
        let (mut remote, access_token) = match self.remote()? {
            Some((remote, access_token)) => (remote, access_token),
            None => return Ok(()),
        };

        // Set the remote's callbacks
        let mut callbacks = git2::RemoteCallbacks::new();
        callbacks.push_update_reference(move |refname, message| {
            log::info!(
                "{}: pushing reference '{}': {:?}",
                self.project_id,
                refname,
                message
            );
            Result::Ok(())
        });
        callbacks.push_transfer_progress(move |one, two, three| {
            log::info!(
                "{}: transferred {}/{}/{} objects",
                self.project_id,
                one,
                two,
                three
            );
        });

        let mut push_options = git2::PushOptions::new();
        push_options.remote_callbacks(callbacks);
        let auth_header = format!("Authorization: {}", access_token);
        let headers = &[auth_header.as_str()];
        push_options.custom_headers(headers);

        let remote_refspec = format!("refs/heads/current:refs/heads/{}", self.project_id);

        // Push to the remote
        remote
            .push(&[remote_refspec], Some(&mut push_options))
            .with_context(|| {
                format!(
                    "failed to push refs/heads/current to {}",
                    remote.url().unwrap()
                )
            })?;

        log::info!("{}: pushed to {}", self.project_id, remote.url().unwrap());

        Ok(())
    }

    // take branches from the last session and put them into the current session
    fn copy_branches(&self) -> Result<()> {
        let last_session = self
            .get_sessions_iterator()
            .context("failed to get sessions iterator")?
            .next();
        if last_session.is_none() {
            return Ok(());
        }
        let last_session = last_session
            .unwrap()
            .context("failed to read last session")?;
        let last_session_reader = sessions::Reader::open(self, &last_session)
            .context("failed to open last session reader")?;

        let branches = virtual_branches::Iterator::new(&last_session_reader)
            .context("failed to read virtual branches")?
            .collect::<Result<Vec<_>, reader::Error>>()
            .context("failed to read virtual branches")?
            .into_iter()
            .collect::<Vec<_>>();

        let src_target_reader = virtual_branches::target::Reader::new(&last_session_reader);
        let dst_target_writer = virtual_branches::target::Writer::new(self);

        // copy default target
        let default_target = match src_target_reader.read_default() {
            Result::Ok(target) => Ok(Some(target)),
            Err(reader::Error::NotFound) => Ok(None),
            Err(err) => Err(err).context("failed to read default target"),
        }?;
        if let Some(default_target) = default_target.as_ref() {
            dst_target_writer
                .write_default(default_target)
                .context("failed to write default target")?;
        }

        // copy branch targets
        for branch in &branches {
            let target = src_target_reader
                .read(&branch.id)
                .with_context(|| format!("{}: failed to read target", branch.id))?;
            if let Some(default_target) = default_target.as_ref() {
                if *default_target == target {
                    continue;
                }
            }
            dst_target_writer
                .write(&branch.id, &target)
                .with_context(|| format!("{}: failed to write target", branch.id))?;
        }

        let src_branch_reader = virtual_branches::branch::Reader::new(&last_session_reader);
        let dst_branch_writer = virtual_branches::branch::Writer::new(self);

        // copy selected branch
        let selected_branch = src_branch_reader
            .read_selected()
            .context("failed to read selected branch")?;
        dst_branch_writer
            .write_selected(&selected_branch)
            .context("failed to write selected branch")?;

        // copy branches
        for branch in &branches {
            dst_branch_writer
                .write(branch)
                .with_context(|| format!("{}: failed to write branch", branch.id))?;
        }

        Ok(())
    }

    fn create_current_session(
        &self,
        project_repository: &project_repository::Repository,
    ) -> Result<sessions::Session> {
        log::info!("{}: creating new session", self.project_id);

        let now_ms = time::SystemTime::now()
            .duration_since(time::UNIX_EPOCH)
            .unwrap()
            .as_millis();

        let meta = match project_repository.get_head() {
            Result::Ok(head) => sessions::Meta {
                start_timestamp_ms: now_ms,
                last_timestamp_ms: now_ms,
                branch: head.name().map(|name| name.to_string()),
                commit: Some(head.peel_to_commit()?.id().to_string()),
            },
            Err(_) => sessions::Meta {
                start_timestamp_ms: now_ms,
                last_timestamp_ms: now_ms,
                branch: None,
                commit: None,
            },
        };

        let session = sessions::Session {
            id: Uuid::new_v4().to_string(),
            hash: None,
            meta,
        };

        // write session to disk
        sessions::Writer::new(self)
            .write(&session)
            .context("failed to write session")?;

        self.copy_branches().context("failed to unpack branches")?;

        Ok(session)
    }

    pub(crate) fn lock(&self) -> Result<()> {
        self.fslock
            .lock()
            .unwrap()
            .lock()
            .context("failed to lock")?;
        Ok(())
    }

    pub(crate) fn unlock(&self) -> Result<()> {
        self.fslock
            .lock()
            .unwrap()
            .unlock()
            .context("failed to unlock")?;
        Ok(())
    }

    pub fn get_or_create_current_session(&self) -> Result<sessions::Session> {
        match self
            .get_current_session()
            .context("failed to get current session")?
        {
            Some(session) => Ok(session),
            None => {
                let project = self
                    .project_store
                    .get_project(&self.project_id)
                    .context("failed to get project")?;
                if project.is_none() {
                    return Err(anyhow!("project does not exist"));
                }
                let project = project.unwrap();
                let project_repository = project_repository::Repository::open(&project)?;
                let session = self.create_current_session(&project_repository)?;
                Ok(session)
            }
        }
    }

    pub fn flush(&self) -> Result<Option<sessions::Session>> {
        let current_session = self
            .get_current_session()
            .context("failed to get current session")?;
        if current_session.is_none() {
            return Ok(None);
        }

        let project = self
            .project_store
            .get_project(&self.project_id)
            .context("failed to get project")?;
        if project.is_none() {
            return Err(anyhow!("project not found"));
        }
        let project = project.unwrap();

        let current_session = current_session.unwrap();
        let current_session = self.flush_session(
            &project_repository::Repository::open(&project)?,
            &current_session,
        )?;
        Ok(Some(current_session))
    }

    pub fn flush_session(
        &self,
        project_repository: &project_repository::Repository,
        session: &sessions::Session,
    ) -> Result<sessions::Session> {
        if session.hash.is_some() {
            return Ok(session.clone());
        }

        if !self.root().exists() {
            return Err(anyhow!("nothing to flush"));
        }

        // update last timestamp
        sessions::Writer::new(self).write(session)?;

        self.lock()?;
        defer! {
            self.unlock().expect("failed to unlock");
        }

<<<<<<< HEAD
        let wd_tree_oid = build_wd_tree(self, project_repository)
            .context("failed to build working directory tree")?;
        let session_tree_oid = build_session_tree(self).context("failed to build session tree")?;

        let log_tree_oid =
            build_log_tree(self, project_repository).context("failed to build logs tree")?;

        // get the branch_root content and write the tree into the branches tree
        let vbranches_tree_oid = build_vbranches_tree(self)
            .context("failed to build vbranches tree")?;

=======
>>>>>>> 38fb0132
        let mut tree_builder = self
            .git_repository
            .treebuilder(None)
            .context("failed to create tree builder")?;
        tree_builder
            .insert(
                "session",
                build_session_tree(self).context("failed to build session tree")?,
                0o040000,
            )
            .context("failed to insert session tree")?;
        tree_builder
            .insert(
                "wd",
                build_wd_tree(self, project_repository)
                    .context("failed to build working directory tree")?,
                0o040000,
            )
            .context("failed to insert wd tree")?;
        tree_builder
            .insert(
                "logs",
                build_log_tree(self, project_repository).context("failed to build logs tree")?,
                0o040000,
            )
            .context("failed to insert logs tree")?;
        tree_builder
<<<<<<< HEAD
            .insert("branches", vbranches_tree_oid, 0o040000)
            .context("failed to insert vbranches tree")?;
=======
            .insert(
                "branches",
                build_branches_tree(self).context("failed to build branches tree")?,
                0o040000,
            )
            .context("failed to insert branches tree")?;
>>>>>>> 38fb0132

        let tree = tree_builder.write().context("failed to write tree")?;

        let user = self.users_store.get().context("failed to get user")?;

        let commit_oid = write_gb_commit(tree, self, &user).context("failed to write gb commit")?;

        log::info!(
            "{}: flushed session {} into commit {}",
            self.project_id,
            session.id,
            commit_oid,
        );

        std::fs::remove_dir_all(self.session_path())
            .context("failed to remove session directory")?;

        if let Err(e) = self.push() {
            log::error!("{}: failed to push to remote: {:#}", self.project_id, e);
        }

        let session = sessions::Session {
            hash: Some(commit_oid.to_string()),
            ..session.clone()
        };

        Ok(session)
    }

    pub fn get_sessions_iterator(&self) -> Result<sessions::SessionsIterator<'_>> {
        Ok(sessions::SessionsIterator::new(&self.git_repository)?)
    }

    pub fn get_current_session(&self) -> Result<Option<sessions::Session>> {
        let reader = reader::DirReader::open(self.root());
        match sessions::Session::try_from(reader) {
            Result::Ok(session) => Ok(Some(session)),
            Err(sessions::SessionError::NoSession) => Ok(None),
            Err(sessions::SessionError::Err(err)) => Err(err),
        }
    }

    pub fn get_branch_reader(&self) -> Result<reader::DirReader, anyhow::Error> {
        let reader = reader::DirReader::open(self.branch_root());
        Ok(reader)
    }

    pub fn get_branch_writer(&self) -> Result<writer::DirWriter, anyhow::Error> {
        let reader = writer::DirWriter::open(self.branch_root());
        Ok(reader)
    }

    pub(crate) fn root(&self) -> std::path::PathBuf {
        self.git_repository.path().join("gitbutler")
    }

    pub fn branch_root(&self) -> std::path::PathBuf {
        self.git_repository.path().join("gitbutler-branch")
    }

    pub(crate) fn session_path(&self) -> std::path::PathBuf {
        self.root().join("session")
    }

    pub(crate) fn session_wd_path(&self) -> std::path::PathBuf {
        self.session_path().join("wd")
    }

    // migrate old data to the new format.
    // TODO: remove once we think everyone has migrated
    fn migrate(&self, project: &projects::Project) -> Result<bool> {
        if !self
            .migrate_history(project)
            .context("failed to migrate history")?
        {
            Ok(false)
        } else {
            let current_session_dir = std::path::Path::new(project.path.as_str())
                .join(".git")
                .join(format!("gb-{}", project.id));
            if current_session_dir.exists() {
                std::fs::rename(current_session_dir, self.root())
                    .context("failed to rename current session directory")?;
            }
            Ok(true)
        }
    }

    fn migrate_history(&self, project: &projects::Project) -> Result<bool> {
        let refname = format!("refs/gitbutler-{}/current", project.id);
        let repo = git2::Repository::open(&project.path).context("failed to open repository")?;
        let reference = repo.find_reference(&refname);
        match reference {
            Err(e) => {
                if e.code() == git2::ErrorCode::NotFound {
                    log::warn!(
                        "{}: reference {} not found, no migration",
                        project.id,
                        refname
                    );
                    return Ok(false);
                }
                Err(e.into())
            }
            Result::Ok(reference) => {
                let mut walker = repo.revwalk()?;
                walker.push(reference.target().unwrap())?;
                walker.set_sorting(git2::Sort::TOPOLOGICAL | git2::Sort::REVERSE)?;

                let mut migrated = false;
                for id in walker {
                    let id = id?;
                    let commit = repo.find_commit(id)?;

                    let copy_tree = |tree: git2::Tree| -> Result<git2::Oid> {
                        let mut tree_builder = self.git_repository.treebuilder(None)?;
                        for tree_entry in tree.iter() {
                            let path = tree_entry.name().unwrap();
                            let oid = tree_entry.id();
                            let mode = tree_entry.filemode();
                            tree_builder
                                .insert(path, oid, mode)
                                .context("failed to insert tree entry")?;
                        }
                        let tree_oid = tree_builder.write()?;
                        Ok(tree_oid)
                    };

                    let tree = self.git_repository.find_tree(copy_tree(commit.tree()?)?)?;

                    match self.git_repository.head() {
                        Result::Ok(head) => {
                            let parent = head.peel_to_commit()?;
                            self.git_repository
                                .commit(
                                    Some("HEAD"),
                                    &commit.author(),
                                    &commit.committer(),
                                    commit.message().unwrap(),
                                    &tree,
                                    &[&parent],
                                )
                                .context("failed to commit")?;
                        }
                        Err(_) => {
                            self.git_repository
                                .commit(
                                    Some("HEAD"),
                                    &commit.author(),
                                    &commit.committer(),
                                    commit.message().unwrap(),
                                    &tree,
                                    &[],
                                )
                                .context("failed to commit")?;
                        }
                    };

                    log::warn!("{}: migrated commit {}", project.id, id);
                    migrated = true
                }

                Ok(migrated)
            }
        }
    }

    pub fn purge(&self) -> Result<()> {
        self.project_store
            .purge(&self.project_id)
            .context("failed to delete project from store")?;
        std::fs::remove_dir_all(self.git_repository.path()).context("failed to remove repository")
    }
}

fn build_wd_tree(
    gb_repository: &Repository,
    project_repository: &project_repository::Repository,
) -> Result<git2::Oid> {
    match gb_repository
        .git_repository
        .find_reference("refs/heads/current")
    {
        Result::Ok(reference) => {
            let index = &mut git2::Index::new()?;
            // build the working directory tree from the current commit
            // and the session files
            let tree = reference.peel_to_tree()?;
            let wd_tree_entry = tree.get_name("wd").unwrap();
            let wd_tree = gb_repository.git_repository.find_tree(wd_tree_entry.id())?;
            index.read_tree(&wd_tree)?;

            let session_wd_reader = reader::DirReader::open(gb_repository.session_wd_path());
            let session_wd_files = session_wd_reader
                .list_files(".")
                .context("failed to read session wd files")?;
            for file_path in session_wd_files {
                let abs_path = gb_repository.session_wd_path().join(&file_path);
                let metadata = abs_path.metadata().with_context(|| {
                    format!("failed to get metadata for {}", abs_path.display())
                })?;
                let mtime = FileTime::from_last_modification_time(&metadata);
                let ctime = FileTime::from_creation_time(&metadata).unwrap_or(mtime);

                let file_content = match session_wd_reader
                    .read_string(&file_path)
                    .context("failed to read file")
                {
                    Result::Ok(content) => content,
                    Err(e) => {
                        log::error!(
                            "{}: failed to read file {}: {:#}",
                            gb_repository.project_id,
                            abs_path.display(),
                            e
                        );
                        continue;
                    }
                };

                index
                    .add(&git2::IndexEntry {
                        ctime: git2::IndexTime::new(
                            ctime.seconds().try_into()?,
                            ctime.nanoseconds(),
                        ),
                        mtime: git2::IndexTime::new(
                            mtime.seconds().try_into()?,
                            mtime.nanoseconds(),
                        ),
                        dev: metadata.dev().try_into()?,
                        ino: metadata.ino().try_into()?,
                        mode: 33188,
                        uid: metadata.uid(),
                        gid: metadata.gid(),
                        file_size: metadata.len().try_into().unwrap(),
                        flags: 10, // normal flags for normal file (for the curious: https://git-scm.com/docs/index-format)
                        flags_extended: 0, // no extended flags
                        path: file_path.clone().into(),
                        id: gb_repository.git_repository.blob(file_content.as_bytes())?,
                    })
                    .with_context(|| format!("failed to add index entry for {}", file_path))?;
            }

            let wd_tree_oid = index
                .write_tree_to(&gb_repository.git_repository)
                .with_context(|| "failed to write wd tree".to_string())?;
            Ok(wd_tree_oid)
        }
        Err(e) => {
            if e.code() != git2::ErrorCode::NotFound {
                return Err(e.into());
            }
            build_wd_tree_from_repo(gb_repository, project_repository)
                .context("failed to build wd index")
        }
    }
}

// build wd index from the working directory files new session wd files
// this is important because we want to make sure session files are in sync with session deltas
fn build_wd_tree_from_repo(
    gb_repository: &Repository,
    project_repository: &project_repository::Repository,
) -> Result<git2::Oid> {
    let mut index = git2::Index::new()?;

    // create a new in-memory git2 index and open the working one so we can cheat if none of the metadata of an entry has changed
    let repo_index = &mut project_repository
        .git_repository
        .index()
        .with_context(|| "failed to open repo index".to_string())?;

    let mut added: HashMap<String, bool> = HashMap::new();

    // first, add session/wd files. session/wd are written at the same time as deltas, so it's important to add them first
    // to make sure they are in sync with the deltas
    for file_path in fs::list_files(gb_repository.session_wd_path()).with_context(|| {
        format!(
            "failed to session working directory files list files in {}",
            gb_repository.session_wd_path().display()
        )
    })? {
        let file_path = std::path::Path::new(&file_path);
        if project_repository
            .git_repository
            .is_path_ignored(file_path)
            .unwrap_or(true)
        {
            continue;
        }

        add_wd_path(
            &mut index,
            repo_index,
            &gb_repository.session_wd_path(),
            file_path,
            gb_repository,
        )
        .with_context(|| {
            format!(
                "failed to add session working directory path {}",
                file_path.display()
            )
        })?;
        added.insert(file_path.to_string_lossy().to_string(), true);
    }

    // finally, add files from the working directory if they aren't already in the index
    for file_path in fs::list_files(project_repository.root()).with_context(|| {
        format!(
            "failed to working directory list files in {}",
            project_repository.root().display()
        )
    })? {
        if added.contains_key(&file_path.to_string_lossy().to_string()) {
            continue;
        }

        let file_path = std::path::Path::new(&file_path);

        if project_repository
            .git_repository
            .is_path_ignored(file_path)
            .unwrap_or(true)
        {
            continue;
        }

        add_wd_path(
            &mut index,
            repo_index,
            project_repository.root(),
            file_path,
            gb_repository,
        )
        .with_context(|| {
            format!(
                "failed to add working directory path {}",
                file_path.display()
            )
        })?;
    }

    let tree_oid = index
        .write_tree_to(&gb_repository.git_repository)
        .context("failed to write tree to repo")?;
    Ok(tree_oid)
}

// take a file path we see and add it to our in-memory index
// we call this from build_initial_wd_tree, which is smart about using the existing index to avoid rehashing files that haven't changed
// and also looks for large files and puts in a placeholder hash in the LFS format
// TODO: actually upload the file to LFS
fn add_wd_path(
    index: &mut git2::Index,
    repo_index: &mut git2::Index,
    dir: &std::path::Path,
    rel_file_path: &std::path::Path,
    gb_repository: &Repository,
) -> Result<()> {
    let file_path = dir.join(rel_file_path);

    let metadata = file_path
        .metadata()
        .with_context(|| "failed to get metadata for".to_string())?;
    let mtime = FileTime::from_last_modification_time(&metadata);
    let ctime = FileTime::from_creation_time(&metadata).unwrap_or(mtime);

    if let Some(entry) = repo_index.get_path(rel_file_path, 0) {
        // if we find the entry and the metadata of the file has not changed, we can just use the existing entry
        if entry.mtime.seconds() == i32::try_from(mtime.seconds())?
            && entry.mtime.nanoseconds() == mtime.nanoseconds()
            && entry.file_size == u32::try_from(metadata.len())?
            && entry.mode == metadata.mode()
        {
            index.add(&entry).unwrap();
            log::debug!(
                "{}: added existing entry for {}",
                gb_repository.project_id,
                file_path.display()
            );
            return Ok(());
        }
    }

    // something is different, or not found, so we need to create a new entry

    // look for files that are bigger than 4GB, which are not supported by git
    // insert a pointer as the blob content instead
    // TODO: size limit should be configurable
    let blob = if metadata.len() > 100_000_000 {
        log::debug!(
            "{}: file too big: {}",
            gb_repository.project_id,
            file_path.display()
        );

        // get a sha256 hash of the file first
        let sha = sha256_digest(&file_path)?;

        // put togther a git lfs pointer file: https://github.com/git-lfs/git-lfs/blob/main/docs/spec.md
        let mut lfs_pointer = String::from("version https://git-lfs.github.com/spec/v1\n");
        lfs_pointer.push_str("oid sha256:");
        lfs_pointer.push_str(&sha);
        lfs_pointer.push('\n');
        lfs_pointer.push_str("size ");
        lfs_pointer.push_str(&metadata.len().to_string());
        lfs_pointer.push('\n');

        // write the file to the .git/lfs/objects directory
        // create the directory recursively if it doesn't exist
        let lfs_objects_dir = gb_repository.git_repository.path().join("lfs/objects");
        std::fs::create_dir_all(lfs_objects_dir.clone())?;
        let lfs_path = lfs_objects_dir.join(sha);
        std::fs::copy(file_path, lfs_path)?;

        gb_repository
            .git_repository
            .blob(lfs_pointer.as_bytes())
            .unwrap()
    } else {
        // read the file into a blob, get the object id
        gb_repository.git_repository.blob_path(&file_path)?
    };

    // create a new IndexEntry from the file metadata
    index
        .add(&git2::IndexEntry {
            ctime: git2::IndexTime::new(ctime.seconds().try_into()?, ctime.nanoseconds()),
            mtime: git2::IndexTime::new(mtime.seconds().try_into()?, mtime.nanoseconds()),
            dev: metadata.dev().try_into()?,
            ino: metadata.ino().try_into()?,
            mode: 33188,
            uid: metadata.uid(),
            gid: metadata.gid(),
            file_size: metadata.len().try_into().unwrap(),
            flags: 10, // normal flags for normal file (for the curious: https://git-scm.com/docs/index-format)
            flags_extended: 0, // no extended flags
            path: rel_file_path.to_str().unwrap().to_string().into(),
            id: blob,
        })
        .with_context(|| format!("failed to add index entry for {}", rel_file_path.display()))?;

    log::debug!(
        "{}: created index entry for {}",
        gb_repository.project_id,
        rel_file_path.display()
    );

    Ok(())
}

/// calculates sha256 digest of a large file as lowercase hex string via streaming buffer
/// used to calculate the hash of large files that are not supported by git
fn sha256_digest(path: &std::path::Path) -> Result<String> {
    let input = File::open(path)?;
    let mut reader = BufReader::new(input);

    let digest = {
        let mut hasher = Sha256::new();
        let mut buffer = [0; 1024];
        loop {
            let count = reader.read(&mut buffer)?;
            if count == 0 {
                break;
            }
            hasher.update(&buffer[..count]);
        }
        hasher.finalize()
    };
    Ok(format!("{:X}", digest))
}

fn build_branches_tree(gb_repository: &Repository) -> Result<git2::Oid> {
    let mut index = git2::Index::new()?;

    let branches_dir = gb_repository.root().join("branches");
    for file_path in fs::list_files(&branches_dir).context("failed to find branches directory")? {
        let file_path = std::path::Path::new(&file_path);
        add_file_to_index(
            gb_repository,
            &mut index,
            file_path,
            &branches_dir.join(file_path),
        )
        .context("failed to add branch file to index")?;
    }

    let tree_oid = index
        .write_tree_to(&gb_repository.git_repository)
        .context("failed to write index to tree")?;

    Ok(tree_oid)
}

fn build_log_tree(
    gb_repository: &Repository,
    project_repository: &project_repository::Repository,
) -> Result<git2::Oid> {
    let mut index = git2::Index::new()?;

    let logs_dir = project_repository.git_repository.path().join("logs");
    for file_path in fs::list_files(logs_dir).context("failed to list log files")? {
        add_log_path(
            std::path::Path::new(&file_path),
            &mut index,
            gb_repository,
            project_repository,
        )
        .with_context(|| format!("failed to add log file to index: {}", file_path.display()))?;
    }

    let tree_oid = index
        .write_tree_to(&gb_repository.git_repository)
        .context("failed to write index to tree")?;

    Ok(tree_oid)
}

fn add_log_path(
    rel_file_path: &std::path::Path,
    index: &mut git2::Index,
    gb_repository: &Repository,
    project_repository: &project_repository::Repository,
) -> Result<()> {
    let file_path = project_repository
        .git_repository
        .path()
        .join("logs")
        .join(rel_file_path);
    let metadata = file_path.metadata()?;
    let mtime = FileTime::from_last_modification_time(&metadata);
    let ctime = FileTime::from_creation_time(&metadata).unwrap_or(mtime);

    index.add(&git2::IndexEntry {
        ctime: git2::IndexTime::new(ctime.seconds().try_into()?, ctime.nanoseconds()),
        mtime: git2::IndexTime::new(mtime.seconds().try_into()?, mtime.nanoseconds()),
        dev: metadata.dev().try_into()?,
        ino: metadata.ino().try_into()?,
        mode: metadata.mode(),
        uid: metadata.uid(),
        gid: metadata.gid(),
        file_size: metadata.len().try_into()?,
        flags: 10, // normal flags for normal file (for the curious: https://git-scm.com/docs/index-format)
        flags_extended: 0, // no extended flags
        path: rel_file_path.to_str().unwrap().to_string().into(),
        id: gb_repository.git_repository.blob_path(&file_path)?,
    })?;

    log::debug!("added log path: {}", file_path.display());

    Ok(())
}

fn build_session_tree(gb_repository: &Repository) -> Result<git2::Oid> {
    let mut index = git2::Index::new()?;

    // add all files in the working directory to the in-memory index, skipping for matching entries in the repo index
    for file_path in
        fs::list_files(&gb_repository.session_path()).context("failed to list session files")?
    {
        let file_path = std::path::Path::new(&file_path);
        add_file_to_index(
            gb_repository,
            &mut index,
            file_path,
            &gb_repository.session_path().join(file_path),
        )
        .with_context(|| format!("failed to add session file: {}", file_path.display()))?;
    }

    let tree_oid = index
        .write_tree_to(&gb_repository.git_repository)
        .context("failed to write index to tree")?;

    Ok(tree_oid)
}

fn build_vbranches_tree(gb_repository: &Repository) -> Result<git2::Oid> {
    let mut index = git2::Index::new()?;

    // add all files in the working directory to the in-memory index, skipping for matching entries in the repo index
    for file_path in
        fs::list_files(&gb_repository.branch_root()).context("failed to list vbranches files")?
    {
        let file_path = std::path::Path::new(&file_path);
        add_session_path(gb_repository, &mut index, file_path)
            .with_context(|| format!("failed to add vbranches file: {}", file_path.display()))?;
    }

    let tree_oid = index
        .write_tree_to(&gb_repository.git_repository)
        .context("failed to write vbranches index to tree")?;

    Ok(tree_oid)
}

// this is a helper function for build_gb_tree that takes paths under .git/gb/session and adds them to the in-memory index
fn add_file_to_index(
    gb_repository: &Repository,
    index: &mut git2::Index,
    rel_file_path: &std::path::Path,
    abs_file_path: &std::path::Path,
) -> Result<()> {
    let blob = gb_repository.git_repository.blob_path(abs_file_path)?;
    let metadata = abs_file_path.metadata()?;
    let mtime = FileTime::from_last_modification_time(&metadata);
    let ctime = FileTime::from_creation_time(&metadata).unwrap_or(mtime);

    // create a new IndexEntry from the file metadata
    index
        .add(&git2::IndexEntry {
            ctime: git2::IndexTime::new(ctime.seconds().try_into()?, ctime.nanoseconds()),
            mtime: git2::IndexTime::new(mtime.seconds().try_into()?, mtime.nanoseconds()),
            dev: metadata.dev().try_into()?,
            ino: metadata.ino().try_into()?,
            mode: metadata.mode(),
            uid: metadata.uid(),
            gid: metadata.gid(),
            file_size: metadata.len().try_into()?,
            flags: 10, // normal flags for normal file (for the curious: https://git-scm.com/docs/index-format)
            flags_extended: 0, // no extended flags
            path: rel_file_path.to_str().unwrap().into(),
            id: blob,
        })
        .with_context(|| format!("Failed to add file to index: {}", abs_file_path.display()))?;

    log::debug!("added path: {}", abs_file_path.display());

    Ok(())
}

// write a new commit object to the repo
// this is called once we have a tree of deltas, metadata and current wd snapshot
// and either creates or updates the refs/heads/current ref
fn write_gb_commit(
    tree_id: git2::Oid,
    gb_repository: &Repository,
    user: &Option<users::User>,
) -> Result<git2::Oid> {
    let comitter = git2::Signature::now("gitbutler", "gitbutler@localhost")?;
    let author = match user {
        None => comitter.clone(),
        Some(user) => git2::Signature::now(user.name.as_str(), user.email.as_str())?,
    };

    match gb_repository
        .git_repository
        .revparse_single("refs/heads/current")
    {
        Result::Ok(obj) => {
            let last_commit = gb_repository.git_repository.find_commit(obj.id())?;
            let new_commit = gb_repository.git_repository.commit(
                Some("refs/heads/current"),
                &author,                                                   // author
                &comitter,                                                 // committer
                "gitbutler check",                                         // commit message
                &gb_repository.git_repository.find_tree(tree_id).unwrap(), // tree
                &[&last_commit],                                           // parents
            )?;
            Ok(new_commit)
        }
        Err(e) => {
            if e.code() == git2::ErrorCode::NotFound {
                let new_commit = gb_repository.git_repository.commit(
                    Some("refs/heads/current"),
                    &author,                                                   // author
                    &comitter,                                                 // committer
                    "gitbutler check",                                         // commit message
                    &gb_repository.git_repository.find_tree(tree_id).unwrap(), // tree
                    &[],                                                       // parents
                )?;
                Ok(new_commit)
            } else {
                Err(e.into())
            }
        }
    }
}<|MERGE_RESOLUTION|>--- conflicted
+++ resolved
@@ -16,7 +16,6 @@
 use crate::{
     project_repository,
     reader::{self, Reader},
-    writer::{self},
     sessions,
 };
 
@@ -449,20 +448,6 @@
             self.unlock().expect("failed to unlock");
         }
 
-<<<<<<< HEAD
-        let wd_tree_oid = build_wd_tree(self, project_repository)
-            .context("failed to build working directory tree")?;
-        let session_tree_oid = build_session_tree(self).context("failed to build session tree")?;
-
-        let log_tree_oid =
-            build_log_tree(self, project_repository).context("failed to build logs tree")?;
-
-        // get the branch_root content and write the tree into the branches tree
-        let vbranches_tree_oid = build_vbranches_tree(self)
-            .context("failed to build vbranches tree")?;
-
-=======
->>>>>>> 38fb0132
         let mut tree_builder = self
             .git_repository
             .treebuilder(None)
@@ -490,17 +475,12 @@
             )
             .context("failed to insert logs tree")?;
         tree_builder
-<<<<<<< HEAD
-            .insert("branches", vbranches_tree_oid, 0o040000)
-            .context("failed to insert vbranches tree")?;
-=======
             .insert(
                 "branches",
                 build_branches_tree(self).context("failed to build branches tree")?,
                 0o040000,
             )
             .context("failed to insert branches tree")?;
->>>>>>> 38fb0132
 
         let tree = tree_builder.write().context("failed to write tree")?;
 
@@ -543,22 +523,8 @@
         }
     }
 
-    pub fn get_branch_reader(&self) -> Result<reader::DirReader, anyhow::Error> {
-        let reader = reader::DirReader::open(self.branch_root());
-        Ok(reader)
-    }
-
-    pub fn get_branch_writer(&self) -> Result<writer::DirWriter, anyhow::Error> {
-        let reader = writer::DirWriter::open(self.branch_root());
-        Ok(reader)
-    }
-
     pub(crate) fn root(&self) -> std::path::PathBuf {
         self.git_repository.path().join("gitbutler")
-    }
-
-    pub fn branch_root(&self) -> std::path::PathBuf {
-        self.git_repository.path().join("gitbutler-branch")
     }
 
     pub(crate) fn session_path(&self) -> std::path::PathBuf {
@@ -1080,25 +1046,6 @@
     Ok(tree_oid)
 }
 
-fn build_vbranches_tree(gb_repository: &Repository) -> Result<git2::Oid> {
-    let mut index = git2::Index::new()?;
-
-    // add all files in the working directory to the in-memory index, skipping for matching entries in the repo index
-    for file_path in
-        fs::list_files(&gb_repository.branch_root()).context("failed to list vbranches files")?
-    {
-        let file_path = std::path::Path::new(&file_path);
-        add_session_path(gb_repository, &mut index, file_path)
-            .with_context(|| format!("failed to add vbranches file: {}", file_path.display()))?;
-    }
-
-    let tree_oid = index
-        .write_tree_to(&gb_repository.git_repository)
-        .context("failed to write vbranches index to tree")?;
-
-    Ok(tree_oid)
-}
-
 // this is a helper function for build_gb_tree that takes paths under .git/gb/session and adds them to the in-memory index
 fn add_file_to_index(
     gb_repository: &Repository,
