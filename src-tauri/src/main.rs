mod deltas;
mod events;
mod fs;
mod projects;
mod pty;
mod repositories;
mod search;
mod sessions;
mod storage;
mod users;
mod watchers;
<<<<<<< HEAD
use anyhow::{Context, Result};
use deltas::Delta;
use log;
use pty::ws_server::pty_serve;
=======

#[macro_use]
extern crate log;

use anyhow::{Context, Result};
use deltas::Delta;
>>>>>>> 6d692f43
use serde::{ser::SerializeMap, Serialize};
use std::{collections::HashMap, ops::Range, sync::Mutex};
use storage::Storage;
use tauri::{generate_context, Manager};
use tauri_plugin_log::{
    fern::colors::{Color, ColoredLevelConfig},
    LogTarget,
};
use thiserror::Error;
use timed::timed;

#[derive(Debug, Error)]
pub enum Error {
    #[error("{0}")]
    ProjectError(projects::CreateError),
    #[error("Project already exists")]
    ProjectAlreadyExists,
    #[error("Something went wrong")]
    Unknown,
}

impl Serialize for Error {
    fn serialize<S>(&self, serializer: S) -> Result<S::Ok, S::Error>
    where
        S: serde::Serializer,
    {
        let mut map = serializer.serialize_map(Some(1))?;
        map.serialize_entry("message", &self.to_string())?;
        map.end()
    }
}

impl From<projects::CreateError> for Error {
    fn from(e: projects::CreateError) -> Self {
        Error::ProjectError(e)
    }
}

impl From<anyhow::Error> for Error {
    fn from(e: anyhow::Error) -> Self {
        log::error!("{:#}", e);
        Error::Unknown
    }
}

struct App {
    pub projects_storage: projects::Storage,
    pub users_storage: users::Storage,
    pub deltas_searcher: Mutex<search::Deltas>,
    pub watchers: Mutex<watchers::Watcher>,
    pub repositories_storage: Mutex<repositories::Store>,
}

impl App {
    pub fn new(resolver: tauri::PathResolver) -> Result<Self> {
        let local_data_dir = resolver.app_local_data_dir().unwrap();
        log::info!("Local data dir: {:?}", local_data_dir,);
        let storage = Storage::from_path_resolver(&resolver);
        let projects_storage = projects::Storage::new(storage.clone());
        let users_storage = users::Storage::new(storage.clone());
        let deltas_searcher = search::Deltas::at(local_data_dir)?;
        let watchers = watchers::Watcher::new(
            projects_storage.clone(),
            users_storage.clone(),
            deltas_searcher.clone(),
        );
        let repositories_storage =
            repositories::Store::new(projects_storage.clone(), users_storage.clone());
        Ok(Self {
            projects_storage,
            users_storage,
            deltas_searcher: deltas_searcher.into(),
            watchers: watchers.into(),
            repositories_storage: repositories_storage.into(),
        })
    }
}

const IS_DEV: bool = cfg!(debug_assertions);

fn app_title() -> String {
    if IS_DEV {
        "GitButler (dev)".to_string()
    } else {
        "GitButler".to_string()
    }
}

fn build_asset_url(path: &str) -> String {
    format!("asset://localhost/{}", urlencoding::encode(path))
}

#[timed(duration(printer = "debug!"))]
async fn proxy_image(handle: tauri::AppHandle, src: &str) -> Result<String> {
    if src.starts_with("asset://") {
        return Ok(src.to_string());
    }

    let images_dir = handle
        .path_resolver()
        .app_cache_dir()
        .unwrap()
        .join("images");

    let hash = md5::compute(src);
    let ext = src.split('.').last().unwrap_or("jpg");
    let save_to = images_dir.join(format!("{:X}.{}", hash, ext));

    if save_to.exists() {
        return Ok(build_asset_url(&save_to.display().to_string()));
    }

    let resp = reqwest::get(src).await?;
    if !resp.status().is_success() {
        return Err(anyhow::anyhow!(
            "Failed to download image {}: {}",
            src,
            resp.status()
        ));
    }

    let bytes = resp.bytes().await?;
    std::fs::create_dir_all(&images_dir)?;
    std::fs::write(&save_to, bytes)?;

    Ok(build_asset_url(&save_to.display().to_string()))
}

#[timed(duration(printer = "debug!"))]
#[tauri::command(async)]
async fn search(
    handle: tauri::AppHandle,
    project_id: &str,
    query: &str,
    limit: Option<usize>,
    offset: Option<usize>,
    timestamp_ms_gte: Option<u64>,
    timestamp_ms_lt: Option<u64>,
) -> Result<search::SearchResults, Error> {
    let app_state = handle.state::<App>();

    let query = search::SearchQuery {
        project_id: project_id.to_string(),
        q: query.to_string(),
        limit: limit.unwrap_or(100),
        offset,
        range: Range {
            start: timestamp_ms_gte.unwrap_or(0),
            end: timestamp_ms_lt.unwrap_or(u64::MAX),
        },
    };

    let deltas_lock = app_state
        .deltas_searcher
        .lock()
        .map_err(|poison_err| anyhow::anyhow!("Lock poisoned: {:?}", poison_err))?;
    let deltas = deltas_lock
        .search(&query)
        .with_context(|| format!("Failed to search for {:?}", query))?;

    Ok(deltas)
}

#[timed(duration(printer = "debug!"))]
#[tauri::command(async)]
async fn list_sessions(
    handle: tauri::AppHandle,
    project_id: &str,
    earliest_timestamp_ms: Option<u128>,
) -> Result<Vec<sessions::Session>, Error> {
    let repo = repo_for_project(handle, project_id)?;
    let sessions = repo
        .sessions(earliest_timestamp_ms)
        .with_context(|| format!("Failed to list sessions for project {}", project_id))?;

    Ok(sessions)
}

#[timed(duration(printer = "debug!"))]
#[tauri::command(async)]
async fn get_user(handle: tauri::AppHandle) -> Result<Option<users::User>, Error> {
    let app_state = handle.state::<App>();

    match app_state
        .users_storage
        .get()
        .with_context(|| "Failed to get user".to_string())?
    {
        Some(user) => {
            let local_picture = match proxy_image(handle, &user.picture).await {
                Ok(picture) => picture,
                Err(e) => {
                    log::error!("{:#}", e);
                    user.picture
                }
            };

            let user = users::User {
                picture: local_picture.to_string(),
                ..user
            };

            Ok(Some(user))
        }
        None => Ok(None),
    }
}

#[timed(duration(printer = "debug!"))]
#[tauri::command(async)]
async fn set_user(handle: tauri::AppHandle, user: users::User) -> Result<(), Error> {
    let app_state = handle.state::<App>();

    app_state
        .users_storage
        .set(&user)
        .with_context(|| "Failed to set user".to_string())?;

    sentry::configure_scope(|scope| scope.set_user(Some(user.clone().into())));

    Ok(())
}

#[timed(duration(printer = "debug!"))]
#[tauri::command(async)]
async fn delete_user(handle: tauri::AppHandle) -> Result<(), Error> {
    let app_state = handle.state::<App>();

    app_state
        .users_storage
        .delete()
        .with_context(|| "Failed to delete user".to_string())?;

    sentry::configure_scope(|scope| scope.set_user(None));

    Ok(())
}

#[timed(duration(printer = "debug!"))]
#[tauri::command(async)]
async fn update_project(
    handle: tauri::AppHandle,
    project: projects::UpdateRequest,
) -> Result<projects::Project, Error> {
    let app_state = handle.state::<App>();

    let project = app_state
        .projects_storage
        .update_project(&project)
        .with_context(|| format!("Failed to update project {}", project.id))?;

    Ok(project)
}

#[timed(duration(printer = "debug!"))]
#[tauri::command(async)]
async fn add_project(handle: tauri::AppHandle, path: &str) -> Result<projects::Project, Error> {
    let app_state = handle.state::<App>();

    for project in app_state
        .projects_storage
        .list_projects()
        .with_context(|| "Failed to list projects".to_string())?
    {
        if project.path == path {
            if !project.deleted {
                return Err(Error::ProjectAlreadyExists);
            } else {
                app_state
                    .projects_storage
                    .update_project(&projects::UpdateRequest {
                        id: project.id.clone(),
                        deleted: Some(false),
                        ..Default::default()
                    })?;
                return Ok(project);
            }
        }
    }

    let project = projects::Project::from_path(path.to_string())?;
    app_state.projects_storage.add_project(&project)?;

    app_state
        .repositories_storage
        .lock()
        .unwrap()
        .get(&project.id)
        .with_context(|| format!("{}: failed to open repository", project.path))?;

    let repo = repo_for_project(handle.clone(), &project.id)?;

    let (tx, rx) = tokio::sync::mpsc::channel::<events::Event>(1);

    app_state.watchers.lock().unwrap().watch(tx, &repo)?;
    watch_events(handle, rx);

    Ok(project)
}

#[timed(duration(printer = "debug!"))]
#[tauri::command(async)]
async fn list_projects(handle: tauri::AppHandle) -> Result<Vec<projects::Project>, Error> {
    let app_state = handle.state::<App>();

    let projects = app_state.projects_storage.list_projects()?;

    Ok(projects)
}

#[timed(duration(printer = "debug!"))]
#[tauri::command(async)]
async fn delete_project(handle: tauri::AppHandle, id: &str) -> Result<(), Error> {
    let app_state = handle.state::<App>();

    match app_state.projects_storage.get_project(id)? {
        Some(project) => {
            app_state.watchers.lock().unwrap().unwatch(project)?;

            app_state
                .projects_storage
                .update_project(&projects::UpdateRequest {
                    id: id.to_string(),
                    deleted: Some(true),
                    ..Default::default()
                })?;

            Ok(())
        }
        None => Ok(()),
    }
}

#[timed(duration(printer = "debug!"))]
#[tauri::command(async)]
async fn list_session_files(
    handle: tauri::AppHandle,
    project_id: &str,
    session_id: &str,
    paths: Option<Vec<&str>>,
) -> Result<HashMap<String, String>, Error> {
    let repo = repo_for_project(handle, project_id)?;
    let files = repo.files(session_id, paths)?;
    Ok(files)
}

#[timed(duration(printer = "debug!"))]
#[tauri::command(async)]
async fn list_deltas(
    handle: tauri::AppHandle,
    project_id: &str,
    session_id: &str,
    paths: Option<Vec<&str>>,
) -> Result<HashMap<String, Vec<Delta>>, Error> {
    let repo = repo_for_project(handle, project_id)?;
    let deltas = repo.deltas(session_id, paths)?;
    Ok(deltas)
}

#[timed(duration(printer = "debug!"))]
#[tauri::command(async)]
async fn git_status(
    handle: tauri::AppHandle,
    project_id: &str,
) -> Result<HashMap<String, String>, Error> {
    let repo = repo_for_project(handle, project_id)?;
    let files = repo.status().with_context(|| "Failed to get git status")?;
    Ok(files)
}

#[timed(duration(printer = "debug!"))]
#[tauri::command(async)]
async fn git_wd_diff(
    handle: tauri::AppHandle,
    project_id: &str,
) -> Result<HashMap<String, String>, Error> {
    let repo = repo_for_project(handle, project_id)?;
    let diff = repo
        .wd_diff(100) // max 100 lines per file
        .with_context(|| "Failed to get git diff")?;
    Ok(diff)
}

#[timed(duration(printer = "debug!"))]
#[tauri::command(async)]
async fn git_file_paths(handle: tauri::AppHandle, project_id: &str) -> Result<Vec<String>, Error> {
    let repo = repo_for_project(handle, project_id)?;
    let files = repo
        .file_paths()
        .with_context(|| "Failed to get file paths")?;

    Ok(files)
}

#[timed(duration(printer = "debug!"))]
#[tauri::command(async)]
async fn git_match_paths(
    handle: tauri::AppHandle,
    project_id: &str,
    match_pattern: &str,
) -> Result<Vec<String>, Error> {
    let repo = repo_for_project(handle, project_id)?;
    let files = repo
        .match_file_paths(match_pattern)
        .with_context(|| "Failed to get file paths")?;

    Ok(files)
}

#[tauri::command(async)]
async fn get_file_contents(
    handle: tauri::AppHandle,
    project_id: &str,
    path: &str,
) -> Result<String, Error> {
    let repo = repo_for_project(handle, project_id)?;
    let file = repo
        .get_file_contents(path)
        .with_context(|| "Failed to get file contents")?;

    Ok(file)
}

fn repo_for_project(
    handle: tauri::AppHandle,
    project_id: &str,
) -> Result<repositories::Repository, Error> {
    let app_state = handle.state::<App>();

    let repo = app_state
        .repositories_storage
        .lock()
        .unwrap()
        .get(&project_id)
        .with_context(|| format!("{}: failed to open repository", project_id))?;

    Ok(repo)
}

#[timed(duration(printer = "debug!"))]
#[tauri::command(async)]
async fn git_branches(handle: tauri::AppHandle, project_id: &str) -> Result<Vec<String>, Error> {
    let repo = repo_for_project(handle, project_id)?;
    let files = repo
        .branches()
        .with_context(|| "Failed to get file paths")?;
    Ok(files)
}

#[timed(duration(printer = "debug!"))]
#[tauri::command(async)]
async fn git_branch(handle: tauri::AppHandle, project_id: &str) -> Result<String, Error> {
    let repo = repo_for_project(handle, project_id)?;
    let files = repo
        .branch()
        .with_context(|| "Failed to get the git branch ref name")?;
    Ok(files)
}

#[timed(duration(printer = "debug!"))]
#[tauri::command(async)]
async fn git_switch_branch(
    handle: tauri::AppHandle,
    project_id: &str,
    branch: &str,
) -> Result<bool, Error> {
    let repo = repo_for_project(handle, project_id)?;
    let result = repo
        .switch_branch(branch)
        .with_context(|| "Failed to get file paths")?;
    Ok(result)
}

#[timed(duration(printer = "debug!"))]
#[tauri::command(async)]
async fn git_commit(
    handle: tauri::AppHandle,
    project_id: &str,
    message: &str,
    files: Vec<&str>,
    push: bool,
) -> Result<bool, Error> {
    let repo = repo_for_project(handle, project_id)?;
    let success = repo
        .commit(message, files, push)
        .with_context(|| "Failed to commit")?;

    Ok(success)
}

fn main() {
    let quit = tauri::CustomMenuItem::new("quit".to_string(), "Quit");
    let hide = tauri::CustomMenuItem::new("toggle".to_string(), format!("Hide {}", app_title()));
    let tray_menu = tauri::SystemTrayMenu::new().add_item(hide).add_item(quit);
    let tray = tauri::SystemTray::new().with_menu(tray_menu);

    let tauri_app_builder = tauri::Builder::default()
        .system_tray(tray)
        .on_system_tray_event(|app_handle, event| match event {
            tauri::SystemTrayEvent::MenuItemClick { id, .. } => {
                let item_handle = app_handle.tray_handle().get_item(&id);
                match id.as_str() {
                    "quit" => {
                        app_handle.exit(0);
                    }
                    "toggle" => match get_window(&app_handle) {
                        Some(window) => {
                            if window.is_visible().unwrap() {
                                window.hide().unwrap();
                                item_handle
                                    .set_title(format!("Show {}", app_title()))
                                    .unwrap();
                            } else {
                                window.show().unwrap();
                                window.set_focus().unwrap();
                                item_handle
                                    .set_title(format!("Hide {}", app_title()))
                                    .unwrap();
                            }
                        }
                        None => {
                            create_window(&app_handle).expect("Failed to create window");
                            item_handle
                                .set_title(format!("Hide {}", app_title()))
                                .unwrap();
                        }
                    },
                    _ => {}
                }
            }
            _ => {}
        })
        .on_window_event(|event| match event.event() {
            tauri::WindowEvent::CloseRequested { api, .. } => {
                api.prevent_close();
                let window = event.window();

                window
                    .app_handle()
                    .tray_handle()
                    .get_item("toggle")
                    .set_title(format!("Show {}", app_title()))
                    .expect("Failed to set tray item title");

                window.hide().expect("Failed to hide window");
            }
            _ => {}
        })
        .setup(move |app| {
            let window = create_window(&app.handle()).expect("Failed to create window");
            #[cfg(debug_assertions)]
            window.open_devtools();

            let app_state: App =
                App::new(app.path_resolver()).expect("Failed to initialize app state");

            // TODO: REMOVE THIS
            // debug_test_consistency(&app_state, "fec3d50c-503f-4021-89fb-e7ec2433ceae")
            //     .expect("FAIL");

            app.manage(app_state);

            let app_handle = app.handle();
            tauri::async_runtime::spawn(async move {
                if let Err(e) = init(app_handle) {
                    log::error!("failed to app: {:#}", e);
                }
            });

            Ok(())
        })
        .plugin(tauri_plugin_window_state::Builder::default().build())
        .plugin({
            let targets = [
                LogTarget::LogDir,
                #[cfg(debug_assertions)]
                LogTarget::Stdout,
                #[cfg(debug_assertions)]
                LogTarget::Webview,
            ];
            tauri_plugin_log::Builder::default()
                .level(match IS_DEV {
                    true => log::LevelFilter::Debug,
                    false => log::LevelFilter::Info,
                })
                .with_colors(ColoredLevelConfig {
                    error: Color::Red,
                    warn: Color::Yellow,
                    debug: Color::Blue,
                    info: Color::BrightGreen,
                    trace: Color::Cyan,
                })
                .targets(targets)
                .build()
        })
        .invoke_handler(tauri::generate_handler![
            add_project,
            list_projects,
            delete_project,
            update_project,
            list_deltas,
            list_sessions,
            list_session_files,
            set_user,
            delete_user,
            get_user,
            search,
            git_status,
            git_file_paths,
            git_match_paths,
            git_branches,
            git_branch,
            git_switch_branch,
            git_commit,
            git_wd_diff,
            get_file_contents
        ]);

    let tauri_context = generate_context!();
    let app_version = tauri_context.package_info().version.to_string();

    sentry_tauri::init(
        app_version.clone(),
        |_| {
            sentry::init((
                "https://9d407634d26b4d30b6a42d57a136d255@o4504644069687296.ingest.sentry.io/4504649768108032",
                sentry::ClientOptions {
                    release: Some(std::borrow::Cow::from(app_version)),
                    ..Default::default()
                },
            ))
        },
        |sentry_plugin| {
            let tauri_app = tauri_app_builder
                .plugin(sentry_plugin)
                .build(tauri_context)
                .expect("Failed to build tauri app");

            tauri_app.run(|app_handle, event| match event {
                tauri::RunEvent::ExitRequested { api, .. } => {
                    hide_window(&app_handle).expect("Failed to hide window");
                    api.prevent_exit();
                }
                _ => {}
            });
        },
    );
}

fn init(app_handle: tauri::AppHandle) -> Result<()> {
    let app_state = app_handle.state::<App>();

    let user = app_state
        .users_storage
        .get()
        .with_context(|| "Failed to get user")?;

    // setup senty
    if let Some(user) = user {
        sentry::configure_scope(|scope| scope.set_user(Some(user.clone().into())))
    }

    // start watching projects
    let (tx, rx) = tokio::sync::mpsc::channel::<events::Event>(32);

    let projects = app_state
        .projects_storage
        .list_projects()
        .with_context(|| "Failed to list projects")?;

    for project in projects {
        let repo = app_state
            .repositories_storage
            .lock()
            .unwrap()
            .get(&project.id)
            .with_context(|| format!("{}: failed to open repository", project.path))?;

        app_state
            .watchers
            .lock()
            .unwrap()
            .watch(tx.clone(), &repo)
            .with_context(|| format!("{}: failed to watch project", project.id))?;

        if let Err(err) = app_state
            .deltas_searcher
            .lock()
            .unwrap()
            .reindex_project(&repo)
        {
            log::error!("{}: failed to reindex project: {:#}", project.id, err);
        }
    }

    tauri::async_runtime::spawn(async move {
        println!("starting pty server");
        pty_serve().await;
    });

    watch_events(app_handle, rx);

    Ok(())
}

fn watch_events(handle: tauri::AppHandle, mut rx: tokio::sync::mpsc::Receiver<events::Event>) {
    tauri::async_runtime::spawn(async move {
        while let Some(event) = rx.recv().await {
            if let Some(window) = handle.get_window("main") {
                log::info!("Emitting event: {}", event.name);
                match window.emit(&event.name, event.payload) {
                    Err(e) => log::error!("Failed to emit event: {:#}", e),
                    _ => {}
                }
            }
        }
    });
}

fn get_window(handle: &tauri::AppHandle) -> Option<tauri::Window> {
    handle.get_window("main")
}

#[cfg(not(target_os = "macos"))]
fn create_window(handle: &tauri::AppHandle) -> tauri::Result<tauri::Window> {
    log::info!("Creating window");
    tauri::WindowBuilder::new(handle, "main", tauri::WindowUrl::App("index.html".into()))
        .resizable(true)
        .title(app_title())
        .theme(Some(tauri::Theme::Dark))
        .min_inner_size(600.0, 300.0)
        .inner_size(800.0, 600.0)
        .build()
}

#[cfg(target_os = "macos")]
fn create_window(handle: &tauri::AppHandle) -> tauri::Result<tauri::Window> {
    log::info!("Creating window");
    tauri::WindowBuilder::new(handle, "main", tauri::WindowUrl::App("index.html".into()))
        .resizable(true)
        .title(app_title())
        .theme(Some(tauri::Theme::Dark))
        .min_inner_size(1024.0, 600.0)
        .inner_size(1024.0, 600.0)
        .hidden_title(true)
        .title_bar_style(tauri::TitleBarStyle::Overlay)
        .build()
}

fn hide_window(handle: &tauri::AppHandle) -> tauri::Result<()> {
    handle
        .tray_handle()
        .get_item("toggle")
        .set_title(format!("Show {}", app_title()))?;

    match get_window(handle) {
        Some(window) => {
            if window.is_visible()? {
                window.hide()
            } else {
                Ok(())
            }
        }
        None => Ok(()),
    }
}

fn debug_test_consistency(app_state: &App, project_id: &str) -> Result<()> {
    let repo = app_state
        .repositories_storage
        .lock()
        .unwrap()
        .get(&project_id)?;

    let sessions = repo.sessions(None)?;
    let session_deltas: Vec<HashMap<String, Vec<Delta>>> = sessions
        .iter()
        .map(|session| {
            let deltas = repo
                .deltas(&session.id, None)
                .expect("Failed to list deltas");
            deltas
        })
        .collect();

    let deltas: HashMap<String, Vec<Delta>> =
        session_deltas
            .iter()
            .fold(HashMap::new(), |mut acc, deltas| {
                for (path, deltas) in deltas {
                    acc.entry(path.to_string())
                        .or_insert_with(Vec::new)
                        .extend(deltas.clone());
                }
                acc
            });

    if sessions.is_empty() {
        return Ok(());
    }

    let first_session = &sessions[sessions.len() - 1];
    let files = repo.files(&first_session.id, None)?;

    files.iter().for_each(|(path, content)| {
        println!("Testing consistency for {}", path);
        let mut file_deltas = deltas.get(path).unwrap_or(&Vec::new()).clone();
        file_deltas.sort_by(|a, b| a.timestamp_ms.cmp(&b.timestamp_ms));
        let mut text: Vec<char> = content.chars().collect();
        for delta in file_deltas {
            println!("Applying delta: {:?}", delta.timestamp_ms);
            for operation in delta.operations {
                println!("Applying operation: {:?}", operation);
                operation
                    .apply(&mut text)
                    .expect("Failed to apply operation");
            }
        }
    });

    Ok(())
}<|MERGE_RESOLUTION|>--- conflicted
+++ resolved
@@ -9,19 +9,13 @@
 mod storage;
 mod users;
 mod watchers;
-<<<<<<< HEAD
+
+#[macro_use]
+extern crate log;
+
 use anyhow::{Context, Result};
 use deltas::Delta;
-use log;
 use pty::ws_server::pty_serve;
-=======
-
-#[macro_use]
-extern crate log;
-
-use anyhow::{Context, Result};
-use deltas::Delta;
->>>>>>> 6d692f43
 use serde::{ser::SerializeMap, Serialize};
 use std::{collections::HashMap, ops::Range, sync::Mutex};
 use storage::Storage;
