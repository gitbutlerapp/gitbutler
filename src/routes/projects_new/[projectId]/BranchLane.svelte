--- conflicted
+++ resolved
@@ -9,12 +9,8 @@
 	import { IconBranch } from '$lib/icons';
 	import { IconTriangleUp, IconTriangleDown } from '$lib/icons';
 	import { Button } from '$lib/components';
-<<<<<<< HEAD
-	import { message } from '@tauri-apps/api/dialog';
 	import CommitCard from '../CommitCard.svelte';
-=======
 	import IconMeatballMenu from '$lib/icons/IconMeatballMenu.svelte';
->>>>>>> e8241fd9
 
 	export let branchId: string;
 	export let name: string;
