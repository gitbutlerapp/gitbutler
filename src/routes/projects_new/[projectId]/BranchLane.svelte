--- conflicted
+++ resolved
@@ -1,11 +1,7 @@
 <script lang="ts">
 	import { dndzone } from 'svelte-dnd-action';
 	import type { DndEvent } from 'svelte-dnd-action/typings';
-<<<<<<< HEAD
-	import { File, Hunk, VCommit } from './types';
-=======
 	import { Commit, File, Hunk } from './types';
->>>>>>> 6651a605
 	import { createEventDispatcher, onMount } from 'svelte';
 	import { createFile } from './helpers';
 	import FileCard from './FileCard.svelte';
@@ -13,7 +9,6 @@
 	import { IconBranch } from '$lib/icons';
 	import { IconTriangleUp, IconTriangleDown } from '$lib/icons';
 	import { Button } from '$lib/components';
-	import CommitCard from '../CommitCard.svelte';
 	import IconMeatballMenu from '$lib/icons/IconMeatballMenu.svelte';
 	import CommitCard from './CommitCard.svelte';
 	import IconGithub from '$lib/icons/IconGithub.svelte';
@@ -22,11 +17,7 @@
 	export let name: string;
 	export let commitMessage: string;
 	export let files: File[];
-<<<<<<< HEAD
-	export let commits: VCommit[];
-=======
 	export let commits: Commit[];
->>>>>>> 6651a605
 	export let projectId: string;
 
 	let allExpanded = true;
@@ -174,16 +165,6 @@
 					commit();
 				}}>Commit</Button
 			>
-<<<<<<< HEAD
-				{#if commits.length > 0}
-					<div class="font-bold">Commits</div>
-					{#each commits as commit}
-						<CommitCard {commit} {projectId} {branchId} />
-					{/each}
-				{:else}
-					<div>no commits</div>
-				{/if}
-=======
 		</div>
 	</div>
 	<div class="relative">
@@ -194,7 +175,6 @@
 			<div class="flex flex-grow gap-x-4 py-2">
 				<Button color="basic" height="small">Push Commits</Button>
 				<Button color="basic" height="small">Pull Commits</Button>
->>>>>>> 6651a605
 			</div>
 		</div>
 		<!-- Unpushed commits -->
@@ -212,6 +192,7 @@
 			</div>
 		{/each}
 	</div>
+	{#if remoteCommits.length > 0}
 	<div class="relative">
 		<!-- Commit bubble track -->
 		<div class="absolute top-0 h-full w-0.5 bg-light-600" style="left: 0.925rem" />
@@ -239,4 +220,5 @@
 			</div>
 		{/each}
 	</div>
+	{/if}
 </div>