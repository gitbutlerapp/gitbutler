<script lang="ts">
	import { createEventDispatcher } from 'svelte';
	import { dndzone } from 'svelte-dnd-action';
	import { formatDistanceToNow, compareDesc } from 'date-fns';
	import type { DndEvent } from 'svelte-dnd-action/typings';
	import type { Hunk } from './types';
	import HunkDiffViewer from './HunkDiffViewer.svelte';
	import { summarizeHunk } from '$lib/summaries';

	export let filepath: string;
	export let hunks: Hunk[];
	let zoneEl: HTMLElement;

	const dispatch = createEventDispatcher();
	let expanded = true;

	function handleDndEvent(e: CustomEvent<DndEvent<Hunk>>) {
		hunks = e.detail.items;
		hunks.sort((itemA, itemB) => compareDesc(itemA.modifiedAt, itemB.modifiedAt));
		if (e.type == 'finalize' && hunks.length == 0) dispatch('empty');
	}

<<<<<<< HEAD
	function diffStringToDiffArray(diffStr: string): DiffArray {
		let lines = diffStr.split('\n');
		let header = lines.shift();
		const before = lines.filter((line) => line.startsWith('-')).map((line) => line.slice(1));
		const after = lines.filter((line) => line.startsWith('+')).map((line) => line.slice(1));
		return line(before.slice(0, 2), after.slice(0, 2));
	}

	function diffLineNumberOffset(diffStr: string): number[] {
		let lines = diffStr.split('\n');
		let header = lines.shift();
		let lr = header?.split('@@');
		if (!lr || !lr[1]) return [0, 0];
		let lr2 = lr[1].trim().split(' ');
		const before = lr2[0].split(',')[0].slice(1);
		const after = lr2[1].split(',')[0].slice(1);
		return [parseInt(before) + 2, parseInt(after) + 2];
	}

=======
>>>>>>> 5b4fd4a4
	function hunkSize(hunk: string): number[] {
		const linesAdded = hunk.split('\n').filter((line) => line.startsWith('+')).length;
		const linesRemoved = hunk.split('\n').filter((line) => line.startsWith('-')).length;
		return [linesAdded, linesRemoved];
	}

	function boldenFilename(filepath: string): string {
		const parts = filepath.split('/');
		if (parts.length == 0) return '';
		return (
			parts.slice(0, -2).join('/') +
			'/<span class="font-bold">' +
			parts[parts.length - 1] +
			'</span>'
		);
	}
</script>

<div
	class="changed-file flex w-full flex-col justify-center gap-2 rounded-lg border border-light-700 bg-white p-2 text-dark-600 dark:border-dark-700 dark:bg-black dark:text-light-300"
>
	<div class="flex items-center gap-2">
		<div class="flex-grow overflow-hidden text-ellipsis whitespace-nowrap" title={filepath}>
			{@html boldenFilename(filepath)}
		</div>
		<div
			on:click={() => (expanded = !expanded)}
			on:keypress={() => (expanded = !expanded)}
			class="cursor-pointer p-2"
		>
			{#if expanded}
				<svg width="9" height="5" viewBox="0 0 9 5" fill="none" xmlns="http://www.w3.org/2000/svg">
					<path
						d="M1.31965 5H7.51628C8.26728 5 8.68796 4.24649 8.22398 3.7324L5.12566 0.299447C4.76532 -0.0998156 4.07062 -0.0998156 3.71027 0.299447L0.611959 3.7324C0.147977 4.24649 0.568658 5 1.31965 5Z"
						fill="currentColor"
					/>
				</svg>
			{:else}
				<svg width="9" height="5" viewBox="0 0 9 5" fill="none" xmlns="http://www.w3.org/2000/svg">
					<path
						d="M7.51628 3.98009e-07L1.31965 -1.43717e-07C0.568658 -2.09371e-07 0.147978 0.75351 0.611959 1.2676L3.71027 4.70055C4.07062 5.09982 4.76532 5.09982 5.12566 4.70055L8.22398 1.2676C8.68796 0.753511 8.26728 4.63664e-07 7.51628 3.98009e-07Z"
						fill="currentColor"
					/>
				</svg>
			{/if}
		</div>
	</div>

	<div
		class="hunk-change-container flex flex-col gap-2 rounded"
		bind:this={zoneEl}
		use:dndzone={{
			items: hunks,
			zoneTabIndex: -1,
			autoAriaDisabled: true,
			types: ['hunk', filepath],
			receives: [filepath]
		}}
		on:consider={handleDndEvent}
		on:finalize={handleDndEvent}
	>
		{#if expanded}
			{#each hunks || [] as hunk (hunk.id)}
				<div
					class="changed-hunk flex w-full flex-col gap-1 rounded-sm border border-light-500 dark:border-dark-500"
				>
					<div class="w-full text-ellipsis p-2">
						{#await summarizeHunk(hunk.diff) then description}
							{description}
						{/await}
					</div>
					<div
						class="cursor-pointer border-t border-b border-light-700 text-sm dark:border-dark-800"
					>
						<!-- Disabling syntax highlighting for perormance reasons -->
						<HunkDiffViewer diff={hunk.diff} filePath="foo" linesShown={2} />
					</div>
					<div class="flex p-2 text-sm">
						<div class="flex flex-grow gap-1">
							<div class="text-green-600">+{hunkSize(hunk.diff)[0]}</div>
							{#if hunkSize(hunk.diff)[1] > 0}
								<div class="text-red-600">-{hunkSize(hunk.diff)[1]}</div>
							{/if}
						</div>
						<div class="text-right text-zinc-400">
							{formatDistanceToNow(hunk.modifiedAt, { addSuffix: true })}
						</div>
					</div>
				</div>
			{/each}
		{/if}
	</div>
</div><|MERGE_RESOLUTION|>--- conflicted
+++ resolved
@@ -20,7 +20,6 @@
 		if (e.type == 'finalize' && hunks.length == 0) dispatch('empty');
 	}
 
-<<<<<<< HEAD
 	function diffStringToDiffArray(diffStr: string): DiffArray {
 		let lines = diffStr.split('\n');
 		let header = lines.shift();
@@ -40,8 +39,6 @@
 		return [parseInt(before) + 2, parseInt(after) + 2];
 	}
 
-=======
->>>>>>> 5b4fd4a4
 	function hunkSize(hunk: string): number[] {
 		const linesAdded = hunk.split('\n').filter((line) => line.startsWith('+')).length;
 		const linesRemoved = hunk.split('\n').filter((line) => line.startsWith('-')).length;
