--- conflicted
+++ resolved
@@ -34,11 +34,10 @@
 	}
 </script>
 
-<<<<<<< HEAD
 {#if target}
 	<div class="flex w-full max-w-full">
 		<Tray bind:branches />
-		<Board {branches} on:newBranch={handleNewBranch} />
+		<Board bind:branches on:newBranch={handleNewBranch} />
 	</div>
 {:else}
 	<div class="m-auto flex flex-col space-y-2">
@@ -62,10 +61,4 @@
 			<button class="btn btn-primary" on:click={setTarget}>Set Target</button>
 		{/if}
 	</div>
-{/if}
-=======
-<div class="flex w-full max-w-full">
-	<Tray bind:branches />
-	<Board bind:branches on:newBranch={handleNewBranch} />
-</div>
->>>>>>> 5b4fd4a4
+{/if}