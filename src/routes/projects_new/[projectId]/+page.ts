--- conflicted
+++ resolved
@@ -1,74 +1,5 @@
 import { plainToInstance } from 'class-transformer';
-<<<<<<< HEAD
-import { Branch, File, type BranchData } from './types';
-import { invoke } from '$lib/ipc';
-
-export const load: PageLoad = async ({ params }) => {
-	const branch_data = (params: { projectId: string }) =>
-		invoke<Array<Branch>>('list_virtual_branches', params);
-
-	const get_target = async (params: { projectId: string }) =>
-		invoke<object>('get_target_data', params);
-
-	const get_branches = async (params: { projectId: string }) =>
-		invoke<Array<string>>('git_remote_branches', params);
-
-	const get_branches_data = async (params: { projectId: string }) =>
-		invoke<Array<BranchData>>('git_remote_branches_data', params);
-
-	const vbranches = await branch_data({ projectId: params.projectId });
-	console.log(vbranches);
-
-	const target = await get_target({ projectId: params.projectId });
-	console.log(target);
-
-	const remote_branches = await get_branches({ projectId: params.projectId });
-	console.log(remote_branches);
-
-	const remote_branches_data = await get_branches_data({ projectId: params.projectId });
-	console.log(remote_branches_data);
-
-
-	//const cloud = CloudApi();
-
-	// fix dates from the test data
-	vbranches.map((branch: Branch) => {
-		branch.files = branch.files.map((file: File) => {
-			file.hunks = file.hunks.map((hunk: any) => {
-				hunk.modifiedAt = new Date(hunk.modifiedAt);
-				return hunk;
-			});
-			return file;
-		});
-
-		return branch;
-	});
-	let branches = vbranches as Branch[];
-
-	branches = plainToInstance(
-		Branch,
-		branches.map((column) => ({
-			...column,
-			files: column.files.map((file) => ({
-				...file,
-				hunks: file.hunks.sort((a, b) => b.modifiedAt.getTime() - a.modifiedAt.getTime())
-			}))
-		}))
-	);
-
-	// sort remote_branches_data by date
-	remote_branches_data.sort((a, b) => b.lastCommitTs - a.lastCommitTs);
-
-	return {
-		branchData: branches,
-		projectId: params.projectId,
-		target,
-		remote_branches,
-		remote_branches_data
-	};
-};
-=======
-import { Branch } from './types';
+import { Branch, type BranchData } from './types';
 import { invoke } from '$lib/ipc';
 import type { PageLoadEvent } from './$types';
 
@@ -84,6 +15,10 @@
 	return invoke<object>('get_target_data', params);
 }
 
+async function getRemoteBranchesData(params: { projectId: string }) {
+	return invoke<Array<BranchData>>('git_remote_branches_data', params);
+}
+
 function sortBranchHunks(branches: Branch[]): Branch[] {
 	for (const branch of branches) {
 		for (const file of branch.files) {
@@ -93,13 +28,20 @@
 	return branches;
 }
 
+function sortBranchData(branchData: BranchData[]): BranchData[] {
+	// sort remote_branches_data by date
+	branchData.sort((a, b) => b.lastCommitTs - a.lastCommitTs);
+}
+
 export async function load(e: PageLoadEvent) {
 	const projectId = e.params.projectId;
 	const target = await getTargetData({ projectId });
 	const remoteBranches = await getRemoteBranches({ projectId });
+	const remoteBranchesData = sortBranchData(
+		await getRemoteBranchesData({ projectId })
+	);
 	const branches: Branch[] = sortBranchHunks(
 		plainToInstance(Branch, await getVirtualBranches({ projectId }))
 	);
-	return { projectId, target, remoteBranches, branches };
+	return { projectId, target, remoteBranches, remoteBranchesData, branches };
 }
->>>>>>> e839000a
