--- conflicted
+++ resolved
@@ -2,13 +2,8 @@
 	import { toasts, stores } from '$lib';
 	import type { Commit, File, BaseBranch } from '$lib/vbranches';
 	import { getContext, onMount } from 'svelte';
-<<<<<<< HEAD
 	import { IconAISparkles } from '$lib/icons';
-	import { Button, Link, Modal } from '$lib/components';
-=======
-	import { IconAISparkles, IconBranch } from '$lib/icons';
 	import { Button, Link, Modal, Tooltip } from '$lib/components';
->>>>>>> 52dbf4dc
 	import IconMeatballMenu from '$lib/icons/IconMeatballMenu.svelte';
 	import CommitCard from './CommitCard.svelte';
 	import { getExpandedWithCacheFallback, setExpandedWithCache } from './cache';
@@ -48,10 +43,7 @@
 	export let projectPath: string;
 	export let name: string;
 	export let commitMessage: string;
-<<<<<<< HEAD
 	export let upstreamCommits: Commit[];
-=======
->>>>>>> 52dbf4dc
 	export let files: File[];
 	export let commits: Commit[];
 	export let projectId: string;
@@ -361,8 +353,7 @@
 		{/if}
 	</div>
 
-<<<<<<< HEAD
-	<div class="lane-scroll flex flex-grow flex-col overflow-y-scroll overscroll-y-none">
+	<div class="lane-scroll flex flex-grow flex-col overflow-y-scroll pb-8">
 		{#if upstreamCommits.length > 0}
 			<div class="bg-zinc-300 p-2 dark:bg-zinc-800">
 				<div class="flex flex-row justify-between">
@@ -404,9 +395,6 @@
 			{/if}
 		{/if}
 
-=======
-	<div class="lane-scroll flex flex-grow flex-col overflow-y-scroll pb-8">
->>>>>>> 52dbf4dc
 		{#if conflicted}
 			<div class="mb-2 rounded bg-red-700 p-2 text-white">
 				{#if files.some((f) => f.conflicted)}
@@ -486,13 +474,13 @@
 					transition:slide={{ duration: 150 }}
 				>
 					<div
-						class="dark:form-dark-600 absolute top-4 ml-[1.0625rem] w-px bg-gradient-to-b from-light-400 via-light-500 via-90% dark:from-dark-600 dark:via-dark-600"
+						class="dark:form-dark-600 via-90% absolute top-4 ml-[1.0625rem] w-px bg-gradient-to-b from-light-400 via-light-500 dark:from-dark-600 dark:via-dark-600"
 						style={remoteCommits.length == 0 ? 'height: calc(100% - 1rem);' : 'height: 100%;'}
 					/>
 
 					<div class="relative flex flex-col gap-2">
 						<div
-							class="dark:form-dark-600 absolute top-4 ml-[1.0625rem] h-px w-6 bg-gradient-to-r from-light-400 via-light-400 via-10% dark:from-dark-600 dark:via-dark-600"
+							class="dark:form-dark-600 via-10% absolute top-4 ml-[1.0625rem] h-px w-6 bg-gradient-to-r from-light-400 via-light-400 dark:from-dark-600 dark:via-dark-600"
 						/>
 						<div class="ml-10 mr-2 flex items-center py-2">
 							<div
@@ -533,14 +521,14 @@
 			{#if remoteCommits.length > 0}
 				<div class="relative flex-grow">
 					<div
-						class="dark:form-dark-600 absolute top-4 ml-[1.0625rem]
-						w-px bg-gradient-to-b from-light-600 via-light-600 via-90% dark:from-dark-400 dark:via-dark-400"
+						class="dark:form-dark-600 via-90% absolute top-4
+						ml-[1.0625rem] w-px bg-gradient-to-b from-light-600 via-light-600 dark:from-dark-400 dark:via-dark-400"
 						style="height: calc(100% - 1rem);"
 					/>
 
 					<div class="relative flex flex-col gap-2">
 						<div
-							class="dark:form-dark-600 absolute top-4 ml-[1.0625rem] h-px w-6 bg-gradient-to-r from-light-600 via-light-600 via-10% dark:from-dark-400 dark:via-dark-400"
+							class="dark:form-dark-600 via-10% absolute top-4 ml-[1.0625rem] h-px w-6 bg-gradient-to-r from-light-600 via-light-600 dark:from-dark-400 dark:via-dark-400"
 						/>
 
 						<div class="ml-12 flex items-center py-2 font-mono text-sm">
