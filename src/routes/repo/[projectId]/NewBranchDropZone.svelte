<script lang="ts">
	import type { Branch } from '$lib/vbranches';
	import { Button } from '$lib/components';
	import { dzHighlight } from './dropZone';
	import type { BranchController } from '$lib/vbranches';

	export let branchController: BranchController;
	let items: Branch[] = [];
	let dropZone: HTMLDivElement;

	function handleNewVirtualBranch() {
		branchController.createBranch({});
	}

	function isChildOf(child: any, parent: HTMLElement): boolean {
		if (parent === child) return false;
		if (!child.parentElement) return false;
		if (child.parentElement == parent) return true;
		return isChildOf(child.parentElement, parent);
	}
</script>

<div
	id="new-branch-dz"
	class="h-42 ml-4 mt-14 flex w-[22.5rem] shrink-0 justify-center text-center text-light-800 dark:text-dark-100"
	bind:this={dropZone}
	use:dzHighlight={{ type: 'text/hunk', hover: 'drop-zone-hover', active: 'drop-zone-active' }}
	on:drop|stopPropagation={(e) => {
		if (!e.dataTransfer) {
			return;
		}
		const ownership = e.dataTransfer.getData('text/hunk');
		branchController.createBranch({ ownership });
	}}
>
	<div class="bg-green-300" />
	<div class="call-to-action flex-grow rounded border border-light-500 p-8 dark:border-dark-500">
		<div class="flex flex-col items-center gap-y-3 self-center p-2">
			<p>Drag changes or click button to create new virtual branch</p>
			<Button color="purple" height="small" on:click={handleNewVirtualBranch}>
				New virtual branch
			</Button>
		</div>
	</div>
<<<<<<< HEAD
	<div class="drag-zone-marker hidden flex-grow rounded border border-green-450 p-8">
=======
	<div class="drop-zone-marker hidden flex-grow rounded-lg border border-green-450 p-8">
>>>>>>> 2955a892
		<div class="flex flex-col items-center gap-y-3 self-center p-2">
			<p>Drag changes or click button to create new virtual branch</p>
			<Button color="purple" height="small" on:click={handleNewVirtualBranch}>
				New virtual branch
			</Button>
		</div>
	</div>
</div><|MERGE_RESOLUTION|>--- conflicted
+++ resolved
@@ -42,11 +42,7 @@
 			</Button>
 		</div>
 	</div>
-<<<<<<< HEAD
-	<div class="drag-zone-marker hidden flex-grow rounded border border-green-450 p-8">
-=======
-	<div class="drop-zone-marker hidden flex-grow rounded-lg border border-green-450 p-8">
->>>>>>> 2955a892
+	<div class="drop-zone-marker hidden flex-grow rounded border border-green-450 p-8">
 		<div class="flex flex-col items-center gap-y-3 self-center p-2">
 			<p>Drag changes or click button to create new virtual branch</p>
 			<Button color="purple" height="small" on:click={handleNewVirtualBranch}>
