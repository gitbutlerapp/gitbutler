<script lang="ts">
	import { Button, Checkbox } from '$lib/components';
	import type { Branch, BranchData, Target } from './types';
	import { formatDistanceToNow } from 'date-fns';
	import type { VirtualBranchOperations } from './vbranches';

	export let target: Target;
	export let branches: Branch[];
	export let remoteBranches: BranchData[];
	export let virtualBranches: VirtualBranchOperations;

<<<<<<< HEAD
	function toggleBranch(branchId: string, applied: boolean) {
		if (applied) {
			virtualBranches.unapplyBranch(branchId);
		} else {
			virtualBranches.applyBranch(branchId);
		}
=======
	// store left tray width preference in localStorage
	const cacheKey = 'config:tray-width';

	function rememberWidth(node: HTMLElement) {
		const cachedWidth = localStorage.getItem(cacheKey);
		if (cachedWidth) node.style.width = cachedWidth;

		const resizeObserver = new ResizeObserver((entries) => {
			const width = entries.at(0)?.borderBoxSize[0].inlineSize.toString();
			if (width) localStorage.setItem(cacheKey, width + 'px');
		});
		resizeObserver.observe(node);

		return {
			destroy: () => {
				resizeObserver.unobserve(node);
			}
		};
>>>>>>> 6008ec3c
	}
</script>

<div
	use:rememberWidth
	class="w-80 shrink-0 resize-x overflow-x-auto overflow-y-auto bg-light-100 px-2 text-light-800 dark:bg-dark-800 dark:text-dark-100"
>
	<div class="py-4 text-lg font-bold">Your target</div>
	<div class="flex flex-col gap-y-2">
		<div>{target.name}</div>
		{#if target.behind > 0}
			<div class="flex flex-row justify-between">
				<div>behind {target.behind}</div>
				<Button on:click={virtualBranches.updateBranchTarget}>Update Target</Button>
			</div>
		{:else}
			<div class="flex flex-row justify-between">
				<div>up to date</div>
			</div>
		{/if}
	</div>

	<div class="py-4 text-lg font-bold">Your Branches</div>
	<div class="flex flex-col gap-y-2">
		{#each branches as branch (branch.id)}
			<div class="rounded-lg p-2" title={branch.name}>
				<Checkbox on:change={() => toggleBranch(branch.id, branch.active)} bind:checked={branch.active} />
				<span class="ml-2 cursor-pointer">
					{branch.name}
				</span>
			</div>
		{/each}
	</div>
	{#if remoteBranches}
		<div class="py-4 text-lg font-bold">Remote Branches</div>
		{#each remoteBranches as branch}
			<div class="flex flex-col justify-between rounded-lg p-2" title={branch.branch}>
				<div class="flex flex-row justify-between">
					<div class="cursor-pointer">
						{branch.branch.replace('refs/remotes/', '')}
					</div>
					<div>{branch.ahead}/{branch.behind}</div>
				</div>
				{#if branch.lastCommitTs > 0}
					<div class="flex flex-row justify-between">
						<div class="text-sm">{formatDistanceToNow(branch.lastCommitTs * 1000)}</div>
						<div title={branch.authors.join('\n')}>
							{#each branch.authors as author}
								{author[0]}
							{/each}
						</div>
					</div>
				{/if}
			</div>
		{/each}
	{/if}
</div><|MERGE_RESOLUTION|>--- conflicted
+++ resolved
@@ -9,14 +9,14 @@
 	export let remoteBranches: BranchData[];
 	export let virtualBranches: VirtualBranchOperations;
 
-<<<<<<< HEAD
 	function toggleBranch(branchId: string, applied: boolean) {
 		if (applied) {
 			virtualBranches.unapplyBranch(branchId);
 		} else {
 			virtualBranches.applyBranch(branchId);
 		}
-=======
+	}
+
 	// store left tray width preference in localStorage
 	const cacheKey = 'config:tray-width';
 
@@ -35,7 +35,6 @@
 				resizeObserver.unobserve(node);
 			}
 		};
->>>>>>> 6008ec3c
 	}
 </script>
 
