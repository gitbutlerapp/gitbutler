--- conflicted
+++ resolved
@@ -9,23 +9,14 @@
 const cache: Map<string, VirtualBranchOperations & Readable<Loadable<Branch[]>>> = new Map();
 
 export interface VirtualBranchOperations {
-<<<<<<< HEAD
-	setTarget: (branch: string) => Promise<object>;
-	createBranch: (name: string, path: string) => Promise<void | object>;
-	commitBranch: (branch: string, message: string) => Promise<void | object>;
-	updateBranchTarget: () => Promise<void | object>;
-	updateBranchName: (branchId: string, name: string) => Promise<void | object>;
-	applyBranch: (branchId: string) => Promise<void | object>;
-	unapplyBranch: (branchId: string) => Promise<void | object>;
-	moveFiles: (branchId: string, paths: Array<string>) => Promise<void | object>;
-=======
 	setTarget(branch: string): Promise<object>;
 	createBranch(name: string, path: string): Promise<void | object>;
 	commitBranch(branch: string, message: string): Promise<void | object>;
 	updateBranchTarget(): Promise<void | object>;
 	updateBranchName(branchId: string, name: string): Promise<void | object>;
+	applyBranch(branchId: string): Promise<void | object>;
+	unapplyBranch(branchId: string): Promise<void | object>;
 	moveFiles(branchId: string, paths: Array<string>): Promise<void | object>;
->>>>>>> 6008ec3c
 }
 
 export function getVirtualBranches(
