use std::{io::Write, path::Path, str};

use git2::Submodule;
use git2_hooks::HookResult;

use crate::{keys, path::Normalize};

use super::{
    Blob, Branch, Commit, Config, Index, Oid, Reference, Refname, Remote, Result, Signature, Tree,
    TreeBuilder, Url,
};

// wrapper around git2::Repository to get control over how it's used.
pub struct Repository(git2::Repository);

impl<'a> From<&'a Repository> for &'a git2::Repository {
    fn from(repo: &'a Repository) -> Self {
        &repo.0
    }
}

impl From<git2::Repository> for Repository {
    fn from(repo: git2::Repository) -> Self {
        Self(repo)
    }
}

impl Repository {
    #[cfg(test)]
    pub fn init_bare<P: AsRef<Path>>(path: P) -> Result<Self> {
        let inner = git2::Repository::init_bare(path)?;
        Ok(Repository(inner))
    }

    pub fn init<P: AsRef<Path>>(path: P) -> Result<Self> {
        let inner = git2::Repository::init(path)?;
        Ok(Repository(inner))
    }

    pub fn open<P: AsRef<Path>>(path: P) -> Result<Self> {
        let inner = git2::Repository::open(path)?;
        Ok(Repository(inner))
    }

    pub fn init_opts<P: AsRef<Path>>(path: P, opts: &git2::RepositoryInitOptions) -> Result<Self> {
        let inner = git2::Repository::init_opts(path, opts)?;
        Ok(Repository(inner))
    }

    pub fn add_disk_alternate<P: AsRef<Path>>(&self, path: P) -> Result<()> {
        let alternates_path = self.0.path().join("objects/info/alternates");
        if !alternates_path.exists() {
            let path = path.as_ref().normalize();
            let mut alternates_file = std::fs::File::create(&alternates_path)?;
            alternates_file.write_all(path.as_path().as_os_str().as_encoded_bytes())?;
            alternates_file.write_all(b"\n")?;
            self.0.odb().and_then(|odb| odb.refresh())?;
        }

        Ok(())
    }

    pub fn add_submodule<P: AsRef<Path>>(&self, url: &Url, path: P) -> Result<Submodule<'_>> {
        self.0
            .submodule(&url.to_string(), path.as_ref(), false)
            .map_err(Into::into)
    }

    pub fn rebase(
        &self,
        branch_oid: Option<Oid>,
        upstream_oid: Option<Oid>,
        onto_oid: Option<Oid>,
        opts: Option<&mut git2::RebaseOptions<'_>>,
    ) -> Result<git2::Rebase<'_>> {
        let annotated_branch = if let Some(branch) = branch_oid {
            Some(self.0.find_annotated_commit(branch.into())?)
        } else {
            None
        };

        let annotated_upstream = if let Some(upstream) = upstream_oid {
            Some(self.0.find_annotated_commit(upstream.into())?)
        } else {
            None
        };

        let annotated_onto = if let Some(onto) = onto_oid {
            Some(self.0.find_annotated_commit(onto.into())?)
        } else {
            None
        };

        self.0
            .rebase(
                annotated_branch.as_ref(),
                annotated_upstream.as_ref(),
                annotated_onto.as_ref(),
                opts,
            )
            .map_err(Into::into)
    }

    pub fn is_descendant_of(&self, a: Oid, b: Oid) -> Result<bool> {
        self.0
            .graph_descendant_of(a.into(), b.into())
            .map_err(Into::into)
    }

    pub fn merge_base(&self, one: Oid, two: Oid) -> Result<Oid> {
        self.0
            .merge_base(one.into(), two.into())
            .map(Oid::from)
            .map_err(Into::into)
    }

    pub fn merge_trees(
        &self,
        ancestor_tree: &Tree<'_>,
        our_tree: &Tree<'_>,
        their_tree: &Tree<'_>,
    ) -> Result<Index> {
        self.0
            .merge_trees(
                ancestor_tree.into(),
                our_tree.into(),
                their_tree.into(),
                None,
            )
            .map(Index::from)
            .map_err(Into::into)
    }

    pub fn diff_tree_to_tree(
        &self,
        old_tree: Option<&Tree<'_>>,
        new_tree: Option<&Tree<'_>>,
        opts: Option<&mut git2::DiffOptions>,
    ) -> Result<git2::Diff<'_>> {
        self.0
            .diff_tree_to_tree(old_tree.map(Into::into), new_tree.map(Into::into), opts)
            .map_err(Into::into)
    }

    pub fn diff_tree_to_workdir(
        &self,
        old_tree: Option<&Tree<'_>>,
        opts: Option<&mut git2::DiffOptions>,
    ) -> Result<git2::Diff<'_>> {
        self.0
            .diff_tree_to_workdir(old_tree.map(Into::into), opts)
            .map_err(Into::into)
    }

    pub fn reset(
        &self,
        commit: &Commit<'_>,
        kind: git2::ResetType,
        checkout: Option<&mut git2::build::CheckoutBuilder<'_>>,
    ) -> Result<()> {
        let commit: &git2::Commit = commit.into();
        self.0
            .reset(commit.as_object(), kind, checkout)
            .map_err(Into::into)
    }

    pub fn find_reference(&self, name: &Refname) -> Result<Reference> {
        self.0
            .find_reference(&name.to_string())
            .map(Reference::from)
            .map_err(Into::into)
    }

    pub fn head(&self) -> Result<Reference> {
        self.0.head().map(Reference::from).map_err(Into::into)
    }

    pub fn find_tree(&self, id: Oid) -> Result<Tree> {
        self.0
            .find_tree(id.into())
            .map(Tree::from)
            .map_err(Into::into)
    }

    pub fn find_commit(&self, id: Oid) -> Result<Commit> {
        self.0
            .find_commit(id.into())
            .map(Commit::from)
            .map_err(Into::into)
    }

    pub fn find_blob(&self, id: Oid) -> Result<Blob> {
        self.0
            .find_blob(id.into())
            .map(Into::into)
            .map_err(Into::into)
    }

    pub fn revwalk(&self) -> Result<git2::Revwalk> {
        self.0.revwalk().map_err(Into::into)
    }

    pub fn is_path_ignored<P: AsRef<Path>>(&self, path: P) -> Result<bool> {
        self.0.is_path_ignored(path).map_err(Into::into)
    }

    pub fn branches(
        &self,
        filter: Option<git2::BranchType>,
    ) -> Result<impl Iterator<Item = Result<(Branch, git2::BranchType)>>> {
        self.0
            .branches(filter)
            .map(|branches| {
                branches.map(|branch| {
                    branch
                        .map(|(branch, branch_type)| (Branch::from(branch), branch_type))
                        .map_err(Into::into)
                })
            })
            .map_err(Into::into)
    }

    pub fn index(&self) -> Result<Index> {
        self.0.index().map(Into::into).map_err(Into::into)
    }

<<<<<<< HEAD
=======
    pub fn index_size(&self) -> Result<usize> {
        Ok(self.0.index()?.len())
    }

>>>>>>> 1cdf1264
    pub fn blob_path<P: AsRef<Path>>(&self, path: P) -> Result<Oid> {
        self.0
            .blob_path(path.as_ref())
            .map(Into::into)
            .map_err(Into::into)
    }

    pub fn cherry_pick(&self, base: &Commit, target: &Commit) -> Result<Index> {
        self.0
            .cherrypick_commit(target.into(), base.into(), 0, None)
            .map(Into::into)
            .map_err(Into::into)
    }

    pub fn blob(&self, data: &[u8]) -> Result<Oid> {
        self.0.blob(data).map(Into::into).map_err(Into::into)
    }

    pub fn commit(
        &self,
        update_ref: Option<&Refname>,
        author: &Signature<'_>,
        committer: &Signature<'_>,
        message: &str,
        tree: &Tree<'_>,
        parents: &[&Commit<'_>],
    ) -> Result<Oid> {
        let parents: Vec<&git2::Commit> = parents
            .iter()
            .map(|c| c.to_owned().into())
            .collect::<Vec<_>>();
        self.0
            .commit(
                update_ref.map(ToString::to_string).as_deref(),
                author.into(),
                committer.into(),
                message,
                tree.into(),
                &parents,
            )
            .map(Into::into)
            .map_err(Into::into)
    }

    pub fn commit_signed(
        &self,
        author: &Signature<'_>,
        message: &str,
        tree: &Tree<'_>,
        parents: &[&Commit<'_>],
        key: &keys::PrivateKey,
    ) -> Result<Oid> {
        let parents: Vec<&git2::Commit> = parents
            .iter()
            .map(|c| c.to_owned().into())
            .collect::<Vec<_>>();
        let commit_buffer = self.0.commit_create_buffer(
            author.into(),
            // author and committer must be the same
            // for signed commits
            author.into(),
            message,
            tree.into(),
            &parents,
        )?;
        let commit_buffer = str::from_utf8(&commit_buffer).unwrap();
        let signature = key.sign(commit_buffer.as_bytes())?;
        self.0
            .commit_signed(commit_buffer, &signature, None)
            .map(Into::into)
            .map_err(Into::into)
    }

    pub fn config(&self) -> Result<Config> {
        self.0.config().map(Into::into).map_err(Into::into)
    }

    pub fn treebuilder<'repo>(&'repo self, tree: Option<&'repo Tree>) -> TreeBuilder<'repo> {
        TreeBuilder::new(self, tree)
    }

    pub fn path(&self) -> &Path {
        self.0.path()
    }

    pub fn workdir(&self) -> Option<&Path> {
        self.0.workdir()
    }

    pub fn branch_upstream_name(&self, branch_name: &str) -> Result<String> {
        self.0
            .branch_upstream_name(branch_name)
            .map(|s| s.as_str().unwrap().to_string())
            .map_err(Into::into)
    }

    pub fn branch_remote_name(&self, refname: &str) -> Result<String> {
        self.0
            .branch_remote_name(refname)
            .map(|s| s.as_str().unwrap().to_string())
            .map_err(Into::into)
    }

    pub fn branch_upstream_remote(&self, branch_name: &str) -> Result<String> {
        self.0
            .branch_upstream_remote(branch_name)
            .map(|s| s.as_str().unwrap().to_string())
            .map_err(Into::into)
    }

    pub fn statuses(
        &self,
        options: Option<&mut git2::StatusOptions>,
    ) -> Result<git2::Statuses<'_>> {
        self.0.statuses(options).map_err(Into::into)
    }

    pub fn remote_anonymous(&self, url: &super::Url) -> Result<Remote> {
        self.0
            .remote_anonymous(&url.to_string())
            .map(Into::into)
            .map_err(Into::into)
    }

    pub fn find_remote(&self, name: &str) -> Result<Remote> {
        self.0.find_remote(name).map(Into::into).map_err(Into::into)
    }

    pub fn find_branch(&self, name: &Refname) -> Result<Branch> {
        self.0
            .find_branch(
                &name.simple_name(),
                match name {
                    Refname::Virtual(_) | Refname::Local(_) | Refname::Other(_) => {
                        git2::BranchType::Local
                    }
                    Refname::Remote(_) => git2::BranchType::Remote,
                },
            )
            .map(Into::into)
            .map_err(Into::into)
    }

    pub fn refname_to_id(&self, name: &str) -> Result<Oid> {
        self.0
            .refname_to_id(name)
            .map(Into::into)
            .map_err(Into::into)
    }

    pub fn checkout_head(&self, opts: Option<&mut git2::build::CheckoutBuilder>) -> Result<()> {
        self.0.checkout_head(opts).map_err(Into::into)
    }

    pub fn checkout_index<'a>(&'a self, index: &'a mut Index) -> CheckoutIndexBuilder {
        CheckoutIndexBuilder {
            index: index.into(),
            repo: &self.0,
            checkout_builder: git2::build::CheckoutBuilder::new(),
        }
    }

    pub fn checkout_index_path<P: AsRef<Path>>(&self, path: P) -> Result<()> {
        let mut builder = git2::build::CheckoutBuilder::new();
        builder.path(path.as_ref());
        builder.force();

        let mut index = self.0.index()?;
        self.0
            .checkout_index(Some(&mut index), Some(&mut builder))?;

        Ok(())
    }

    pub fn checkout_tree<'a>(&'a self, tree: &'a Tree<'a>) -> CheckoutTreeBuidler {
        CheckoutTreeBuidler {
            tree: tree.into(),
            repo: &self.0,
            checkout_builder: git2::build::CheckoutBuilder::new(),
        }
    }

    pub fn set_head(&self, refname: &Refname) -> Result<()> {
        self.0.set_head(&refname.to_string()).map_err(Into::into)
    }

    pub fn set_head_detached(&self, commitish: Oid) -> Result<()> {
        self.0
            .set_head_detached(commitish.into())
            .map_err(Into::into)
    }

    pub fn branch(&self, name: &Refname, target: &Commit, force: bool) -> Result<Branch> {
        self.0
            .branch(&name.to_string(), target.into(), force)
            .map(Into::into)
            .map_err(Into::into)
    }

    pub fn reference(
        &self,
        name: &Refname,
        id: Oid,
        force: bool,
        log_message: &str,
    ) -> Result<Reference> {
        self.0
            .reference(&name.to_string(), id.into(), force, log_message)
            .map(Into::into)
            .map_err(Into::into)
    }

    pub fn get_wd_tree(&self) -> Result<Tree> {
        let mut index = self.0.index()?;
        index.add_all(["*"], git2::IndexAddOption::DEFAULT, None)?;
        let oid = index.write_tree()?;
        self.0.find_tree(oid).map(Into::into).map_err(Into::into)
    }

    pub fn remote(&self, name: &str, url: &Url) -> Result<Remote> {
        self.0
            .remote(name, &url.to_string())
            .map(Into::into)
            .map_err(Into::into)
    }

    pub fn references(&self) -> Result<impl Iterator<Item = Result<Reference>>> {
        self.0
            .references()
            .map(|iter| iter.map(|reference| reference.map(Into::into).map_err(Into::into)))
            .map_err(Into::into)
    }

    pub fn references_glob(&self, glob: &str) -> Result<impl Iterator<Item = Result<Reference>>> {
        self.0
            .references_glob(glob)
            .map(|iter| iter.map(|reference| reference.map(Into::into).map_err(Into::into)))
            .map_err(Into::into)
    }

    pub fn run_hook_pre_commit(&self) -> Result<HookResult> {
        let res = git2_hooks::hooks_pre_commit(&self.0, Some(&["../.husky"]))?;
        Ok(res)
    }

    pub fn run_hook_commit_msg(&self, msg: &mut String) -> Result<HookResult> {
        let res = git2_hooks::hooks_commit_msg(&self.0, Some(&["../.husky"]), msg)?;
        Ok(res)
    }

    pub fn run_hook_post_commit(&self) -> Result<()> {
        git2_hooks::hooks_post_commit(&self.0, Some(&["../.husky"]))?;
        Ok(())
    }
}

pub struct CheckoutTreeBuidler<'a> {
    repo: &'a git2::Repository,
    tree: &'a git2::Tree<'a>,
    checkout_builder: git2::build::CheckoutBuilder<'a>,
}

impl CheckoutTreeBuidler<'_> {
    pub fn force(&mut self) -> &mut Self {
        self.checkout_builder.force();
        self
    }

    pub fn remove_untracked(&mut self) -> &mut Self {
        self.checkout_builder.remove_untracked(true);
        self
    }

    pub fn checkout(&mut self) -> Result<()> {
        self.repo
            .checkout_tree(self.tree.as_object(), Some(&mut self.checkout_builder))
            .map_err(Into::into)
    }
}

pub struct CheckoutIndexBuilder<'a> {
    repo: &'a git2::Repository,
    index: &'a mut git2::Index,
    checkout_builder: git2::build::CheckoutBuilder<'a>,
}

impl CheckoutIndexBuilder<'_> {
    pub fn force(&mut self) -> &mut Self {
        self.checkout_builder.force();
        self
    }

    pub fn allow_conflicts(&mut self) -> &mut Self {
        self.checkout_builder.allow_conflicts(true);
        self
    }

    pub fn conflict_style_merge(&mut self) -> &mut Self {
        self.checkout_builder.conflict_style_merge(true);
        self
    }

    pub fn checkout(&mut self) -> Result<()> {
        self.repo
            .checkout_index(Some(&mut self.index), Some(&mut self.checkout_builder))
            .map_err(Into::into)
    }
}<|MERGE_RESOLUTION|>--- conflicted
+++ resolved
@@ -224,13 +224,10 @@
         self.0.index().map(Into::into).map_err(Into::into)
     }
 
-<<<<<<< HEAD
-=======
     pub fn index_size(&self) -> Result<usize> {
         Ok(self.0.index()?.len())
     }
 
->>>>>>> 1cdf1264
     pub fn blob_path<P: AsRef<Path>>(&self, path: P) -> Result<Oid> {
         self.0
             .blob_path(path.as_ref())
