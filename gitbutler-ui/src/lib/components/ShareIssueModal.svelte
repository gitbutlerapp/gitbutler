<script lang="ts">
	import TextArea from './TextArea.svelte';
<<<<<<< HEAD
	import TextBox from './TextBox.svelte';
	import { CloudClient } from '$lib/backend/cloud';
=======
	import { CloudClient, User } from '$lib/backend/cloud';
>>>>>>> 423b27c1
	import { invoke } from '$lib/backend/ipc';
	import * as zip from '$lib/backend/zip';
	import Button from '$lib/components/Button.svelte';
	import Checkbox from '$lib/components/Checkbox.svelte';
	import Modal from '$lib/components/Modal.svelte';
	import { getContext, getContextStore } from '$lib/utils/context';
	import * as toasts from '$lib/utils/toasts';
	import { getVersion } from '@tauri-apps/api/app';
	import { page } from '$app/stores';

	const cloud = getContext(CloudClient);
	const user = getContextStore(User);

	export function show() {
		modal.show();
	}

	function gitIndexLength() {
		return invoke<void>('git_index_size', {
			projectId: projectId
		});
	}

	let modal: Modal;

	let messageInputValue = '';
	let emailInputValue = '';
	let sendLogs = false;
	let sendProjectData = false;
	let sendProjectRepository = false;

	$: projectId = $page.params.projectId;

	function reset() {
		messageInputValue = '';
		sendLogs = false;
		sendProjectData = false;
		sendProjectRepository = false;
	}

	async function readZipFile(path: string, filename?: string): Promise<File | Blob> {
		const { readBinaryFile } = await import('@tauri-apps/api/fs');
		const file = await readBinaryFile(path);
		const fileName = filename ?? path.split('/').pop();
		return fileName
			? new File([file], fileName, { type: 'application/zip' })
			: new Blob([file], { type: 'application/zip' });
	}

	async function submit() {
		const message = messageInputValue;
		const email = $user?.email ?? emailInputValue;

		// put together context information to send with the feedback
		let context = '';
		const appVersion = await getVersion();
		const indexLength = await gitIndexLength();
		context += 'GitButler Version: ' + appVersion + '\n';
		context += 'Browser: ' + navigator.userAgent + '\n';
		context += 'URL: ' + window.location.href + '\n';
		context += 'Length of index: ' + indexLength + '\n';

		toasts.promise(
			Promise.all([
				sendLogs ? zip.logs().then((path) => readZipFile(path, 'logs.zip')) : undefined,
				sendProjectData
					? zip.gitbutlerData({ projectId }).then((path) => readZipFile(path, 'data.zip'))
					: undefined,
				sendProjectRepository
					? zip.projectData({ projectId }).then((path) => readZipFile(path, 'project.zip'))
					: undefined
			]).then(async ([logs, data, repo]) =>
				cloud.createFeedback($user?.access_token, {
					email,
					message,
					context,
					logs,
					data,
					repo
				})
			),
			{
				loading:
					!sendLogs && !sendProjectData && !sendProjectRepository
						? 'Sending feedback...'
						: 'Uploading data...',
				success: 'Feedback sent successfully',
				error: 'Failed to send feedback'
			}
		);
		close();
	}

	function close() {
		reset();
		modal.close();
	}
</script>

<Modal
	bind:this={modal}
	on:close={() => close()}
	on:submit={() => submit()}
	title="Share debug data with GitButler team for review"
>
	<div class="content-wrapper">
		<p class="content-wrapper__help-text text-base-body-13">
			If you are having trouble, please share your project and logs with the GitButler team. We will
			review it for you and help identify how we can help resolve the issue.
		</p>

		{#if !$user}
			<TextBox
				label="Email"
				placeholder="Provide an email so that we can get back to you"
				type="email"
				bind:value={emailInputValue}
				required
				autocomplete={false}
				autocorrect={false}
				spellcheck
			/>
		{/if}

		<TextArea
			label="Comments"
			placeholder="Provide any steps necessary to reproduce the problem."
			autocomplete="off"
			autocorrect="off"
			spellcheck
			id="comments"
			rows={6}
			bind:value={messageInputValue}
		/>

		<div class="content-wrapper__section">
			<span class="text-base-16 text-semibold"> Share logs </span>
			<span class="content-wrapper__help-text text-base-body-13">
				We personally ensure all information you share with us will be reviewed internally only and
				discarded post-resolution
			</span>
		</div>

		<div class="content-wrapper__checkbox-group">
			<div class="content-wrapper__checkbox">
				<Checkbox name="logs" bind:checked={sendLogs} />
				<label class="text-base-13" for="logs">Share logs</label>
			</div>

			{#if projectId}
				<div class="content-wrapper__checkbox">
					<Checkbox name="project-data" bind:checked={sendProjectData} />
					<label class="text-base-13" for="project-data">Share project data</label>
				</div>

				<div class="content-wrapper__checkbox">
					<Checkbox name="project-repository" bind:checked={sendProjectRepository} />
					<label class="text-base-13" for="project-repository">Share project repository</label>
				</div>
			{/if}
		</div>
	</div>

	<svelte:fragment slot="controls">
		<Button kind="outlined" color="neutral" type="reset" on:click={close}>Close</Button>
		<Button color="primary" type="submit">Share with GitButler</Button>
	</svelte:fragment>
</Modal>

<style>
	.content-wrapper {
		display: flex;
		flex-direction: column;
		gap: 1rem;
	}

	.content-wrapper__section {
		display: flex;
		flex-direction: column;
		gap: var(--size-8);
	}

	.content-wrapper__help-text {
		opacity: 0.6;
	}

	.content-wrapper__checkbox-group {
		display: flex;
		flex-direction: column;
		gap: var(--size-10);
	}

	.content-wrapper__checkbox {
		display: flex;
		align-items: center;
		gap: var(--size-10);
	}
</style><|MERGE_RESOLUTION|>--- conflicted
+++ resolved
@@ -1,11 +1,7 @@
 <script lang="ts">
 	import TextArea from './TextArea.svelte';
-<<<<<<< HEAD
 	import TextBox from './TextBox.svelte';
-	import { CloudClient } from '$lib/backend/cloud';
-=======
 	import { CloudClient, User } from '$lib/backend/cloud';
->>>>>>> 423b27c1
 	import { invoke } from '$lib/backend/ipc';
 	import * as zip from '$lib/backend/zip';
 	import Button from '$lib/components/Button.svelte';
@@ -75,7 +71,9 @@
 					? zip.gitbutlerData({ projectId }).then((path) => readZipFile(path, 'data.zip'))
 					: undefined,
 				sendProjectRepository
-					? zip.projectData({ projectId }).then((path) => readZipFile(path, 'project.zip'))
+					? zip
+							.projectData({ projectId })
+							.then((path) => readZipFile(path, 'project.zip'))
 					: undefined
 			]).then(async ([logs, data, repo]) =>
 				cloud.createFeedback($user?.access_token, {
@@ -113,8 +111,8 @@
 >
 	<div class="content-wrapper">
 		<p class="content-wrapper__help-text text-base-body-13">
-			If you are having trouble, please share your project and logs with the GitButler team. We will
-			review it for you and help identify how we can help resolve the issue.
+			If you are having trouble, please share your project and logs with the GitButler team.
+			We will review it for you and help identify how we can help resolve the issue.
 		</p>
 
 		{#if !$user}
@@ -144,8 +142,8 @@
 		<div class="content-wrapper__section">
 			<span class="text-base-16 text-semibold"> Share logs </span>
 			<span class="content-wrapper__help-text text-base-body-13">
-				We personally ensure all information you share with us will be reviewed internally only and
-				discarded post-resolution
+				We personally ensure all information you share with us will be reviewed internally
+				only and discarded post-resolution
 			</span>
 		</div>
 
@@ -163,7 +161,9 @@
 
 				<div class="content-wrapper__checkbox">
 					<Checkbox name="project-repository" bind:checked={sendProjectRepository} />
-					<label class="text-base-13" for="project-repository">Share project repository</label>
+					<label class="text-base-13" for="project-repository"
+						>Share project repository</label
+					>
 				</div>
 			{/if}
 		</div>
