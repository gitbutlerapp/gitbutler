<script lang="ts">
	import CommitCard from './CommitCard.svelte';
	import DropzoneOverlay from './DropzoneOverlay.svelte';
	import {
		isDraggableHunk,
		type DraggableCommit,
		type DraggableFile,
		type DraggableHunk,
		isDraggableFile,
		isDraggableCommit
	} from '$lib/dragging/draggables';
	import { dropzone } from '$lib/dragging/dropzone';
	import { filesToOwnership } from '$lib/vbranches/ownership';
	import {
		RemoteCommit,
		type BaseBranch,
		type Branch,
		type Commit,
		type AnyFile
	} from '$lib/vbranches/types';
	import { get, type Writable } from 'svelte/store';
	import type { Project } from '$lib/backend/projects';
	import type { BranchController } from '$lib/vbranches/branchController';

	export let branch: Branch;
	export let project: Project;
	export let commit: Commit | RemoteCommit;
	export let base: BaseBranch | undefined | null;
	export let isHeadCommit: boolean;
	export let isChained: boolean;
	export let isUnapplied = false;
	export let branchController: BranchController;
	export let selectedFiles: Writable<AnyFile[]>;

	function acceptAmend(commit: Commit | RemoteCommit) {
		if (commit instanceof RemoteCommit) {
			return () => false;
		}
		return (data: any) => {
			if (!project.ok_with_force_push && commit.isRemote) {
				return false;
			}

			if (commit.isIntegrated) {
				return false;
			}

			// only allow to amend the head commit
			if (commit.id != branch.commits.at(0)?.id) {
				return false;
			}

			if (isDraggableHunk(data) && data.branchId == branch.id) {
				return true;
			} else if (isDraggableFile(data) && data.branchId == branch.id) {
				return true;
			} else {
				return false;
			}
		};
	}

	function onAmend(data: DraggableFile | DraggableHunk) {
		if (isDraggableHunk(data)) {
			const newOwnership = `${data.hunk.filePath}:${data.hunk.id}`;
			branchController.amendBranch(branch.id, newOwnership);
		} else if (isDraggableFile(data)) {
			const newOwnership = filesToOwnership([data.current, ...get(data.files)]);
			branchController.amendBranch(branch.id, newOwnership);
		}
	}

	function acceptSquash(commit: Commit | RemoteCommit) {
		if (commit instanceof RemoteCommit) {
			return () => false;
		}
		return (data: any) => {
			if (!isDraggableCommit(data)) return false;
			if (data.branchId != branch.id) return false;

			if (data.commit.isParentOf(commit)) {
				if (data.commit.isIntegrated) return false;
				if (data.commit.isRemote && !project.ok_with_force_push) return false;
				return true;
			} else if (commit.isParentOf(data.commit)) {
				if (commit.isIntegrated) return false;
				if (commit.isRemote && !project.ok_with_force_push) return false;
				return true;
			} else {
				return false;
			}
		};
	}

	function onSquash(commit: Commit | RemoteCommit) {
		if (commit instanceof RemoteCommit) {
			return () => false;
		}
		return (data: DraggableCommit) => {
			if (data.commit.isParentOf(commit)) {
				branchController.squashBranchCommit(data.branchId, commit.id);
			} else if (commit.isParentOf(data.commit)) {
				branchController.squashBranchCommit(data.branchId, data.commit.id);
			}
		};
	}

	function resetHeadCommit() {
		if (branch.commits.length > 1) {
			branchController.resetBranch(branch.id, branch.commits[1].id);
		} else if (branch.commits.length === 1 && base) {
			branchController.resetBranch(branch.id, base.baseSha);
		}
	}
</script>

<div class="commit-list-item flex w-full items-center gap-x-2 pb-2 pr-4">
	{#if isChained}
		<div class="line" />
	{/if}
	<div class="connector" />
	<div
		class="relative h-full flex-grow overflow-hidden"
		use:dropzone={{
			active: 'amend-dz-active',
			hover: 'amend-dz-hover',
			accepts: acceptAmend(commit),
			onDrop: onAmend
		}}
		use:dropzone={{
			active: 'squash-dz-active',
			hover: 'squash-dz-hover',
			accepts: acceptSquash(commit),
			onDrop: onSquash(commit)
		}}
	>
		<!-- DROPZONES -->
		<DropzoneOverlay class="amend-dz-marker" label="Amend" />
		<DropzoneOverlay class="squash-dz-marker" label="Squash" />

		<CommitCard
			{commit}
			projectId={project.id}
			commitUrl={base?.commitUrl(commit.id)}
			{isHeadCommit}
			{resetHeadCommit}
			{isUnapplied}
			{selectedFiles}
<<<<<<< HEAD
			{branchController}
=======
			branchId={branch.id}
>>>>>>> 77ddeb79
		/>
	</div>
	<!-- <div class="reset-head">
			<IconButton icon="cross-small" on:click={() => resetHeadCommit()} />
		</div> -->
</div>

<style lang="postcss">
	.commit-list-item {
		padding: 0 0 var(--space-6) var(--space-16);
		position: relative;

		&:last-child {
			padding-bottom: 0;
		}
	}
	.line {
		position: absolute;
		top: 0;
		left: 0;
		height: 100%;
		width: 1px;
		background-color: var(--clr-theme-container-outline-light);
	}
	.connector {
		width: 1rem;
		height: 1.125rem;
		position: absolute;
		top: 0;
		left: 0;
		border-bottom: 1px solid var(--clr-theme-container-outline-light);
		border-left: 1px solid var(--clr-theme-container-outline-light);
		border-radius: 0 0 0 0.5rem;
	}
</style><|MERGE_RESOLUTION|>--- conflicted
+++ resolved
@@ -146,11 +146,8 @@
 			{resetHeadCommit}
 			{isUnapplied}
 			{selectedFiles}
-<<<<<<< HEAD
 			{branchController}
-=======
 			branchId={branch.id}
->>>>>>> 77ddeb79
 		/>
 	</div>
 	<!-- <div class="reset-head">
