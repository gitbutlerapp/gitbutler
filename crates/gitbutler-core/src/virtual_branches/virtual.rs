--- conflicted
+++ resolved
@@ -3094,13 +3094,8 @@
         ));
     }
 
-<<<<<<< HEAD
     // apply diffs_to_amend to the commit tree
     let new_tree_oid = write_tree_onto_commit(project_repository, commit_oid, &diffs_to_amend)?;
-=======
-    let new_tree_oid =
-        write_tree_onto_commit(project_repository, target_branch.head, diffs_to_amend)?;
->>>>>>> 9ca8f45a
     let new_tree = project_repository
         .git_repository
         .find_tree(new_tree_oid)
