use std::borrow::Borrow;
#[cfg(target_family = "unix")]
use std::os::unix::prelude::PermissionsExt;
use std::time::SystemTime;
use std::{
    collections::HashMap,
    hash::Hash,
    path::{Path, PathBuf},
    time, vec,
};

use anyhow::{anyhow, bail, Context, Result};
use bstr::{BString, ByteSlice, ByteVec};
use diffy::{apply_bytes as diffy_apply, Line, Patch};
use git2::ErrorCode;
use git2_hooks::HookResult;
use hex::ToHex;
use regex::Regex;
use serde::Serialize;

use super::integration::get_workspace_head;
use super::{
    branch::{
        self, Branch, BranchCreateRequest, BranchId, BranchOwnershipClaims, Hunk, OwnershipClaim,
    },
    branch_to_remote_branch, target, RemoteBranch, VirtualBranchesHandle,
};
use crate::error::Code;
use crate::git::diff::GitHunk;
use crate::git::diff::{diff_files_into_hunks, trees, FileDiff};
use crate::git::{CommitExt, RepositoryExt};
use crate::project_repository::edit_mode;
use crate::time::now_since_unix_epoch_ms;
use crate::virtual_branches::branch::HunkHash;
use crate::virtual_branches::errors::Marker;
use crate::{
    dedup::{dedup, dedup_fmt},
    git::{
        self,
        diff::{self},
        Refname, RemoteRefname,
    },
    project_repository::{self, conflicts, LogUntil},
    users,
};

type AppliedStatuses = Vec<(branch::Branch, BranchStatus)>;

// this struct is a mapping to the view `Branch` type in Typescript
// found in src-tauri/src/routes/repo/[project_id]/types.ts
// it holds a materialized view for presentation purposes of the Branch struct in Rust
// which is our persisted data structure for virtual branches
//
// it is not persisted, it is only used for presentation purposes through the ipc
//
#[derive(Debug, PartialEq, Clone, Serialize)]
#[serde(rename_all = "camelCase")]
#[allow(clippy::struct_excessive_bools)]
pub struct VirtualBranch {
    pub id: BranchId,
    pub name: String,
    pub notes: String,
    pub active: bool, // is this virtual branch applied?
    pub files: Vec<VirtualBranchFile>,
    pub commits: Vec<VirtualBranchCommit>,
    pub requires_force: bool, // does this branch require a force push to the upstream?
    pub conflicted: bool, // is this branch currently in a conflicted state (only for the workspace)
    pub order: usize,     // the order in which this branch should be displayed in the UI
    pub upstream: Option<RemoteBranch>, // the upstream branch where this branch pushes to, if any
    pub upstream_name: Option<String>, // the upstream branch where this branch will push to on next push
    pub base_current: bool, // is this vbranch based on the current base branch? if false, this needs to be manually merged with conflicts
    pub ownership: BranchOwnershipClaims,
    pub updated_at: u128,
    pub selected_for_changes: bool,
    pub head: git::Oid,
    /// The merge base between the target branch and the virtual branch
    pub merge_base: git::Oid,
}

#[derive(Debug, PartialEq, Clone, Serialize)]
#[serde(rename_all = "camelCase")]
pub struct VirtualBranches {
    pub branches: Vec<VirtualBranch>,
    pub skipped_files: Vec<git::diff::FileDiff>,
}

// this is the struct that maps to the view `Commit` type in Typescript
// it is derived from walking the git commits between the `Branch.head` commit
// and the `Target.sha` commit, or, everything that is uniquely committed to
// the virtual branch we assign it to. an array of them are returned as part of
// the `VirtualBranch` struct
//
// it is not persisted, it is only used for presentation purposes through the ipc
//
#[derive(Debug, PartialEq, Clone, Serialize)]
#[serde(rename_all = "camelCase")]
pub struct VirtualBranchCommit {
    pub id: git::Oid,
    #[serde(serialize_with = "crate::serde::as_string_lossy")]
    pub description: BString,
    pub created_at: u128,
    pub author: Author,
    pub is_remote: bool,
    pub files: Vec<VirtualBranchFile>,
    pub is_integrated: bool,
    pub parent_ids: Vec<git::Oid>,
    pub branch_id: BranchId,
    pub change_id: Option<String>,
    pub is_signed: bool,
    pub conflicted_files: Option<u32>, // if this is set, the commit is conflicted
}

// this struct is a mapping to the view `File` type in Typescript
// found in src-tauri/src/routes/repo/[project_id]/types.ts
// it holds a materialized view for presentation purposes of one entry of the
// `Branch.ownership` vector in Rust. an array of them are returned as part of
// the `VirtualBranch` struct, which map to each entry of the `Branch.ownership` vector
//
// it is not persisted, it is only used for presentation purposes through the ipc
//
#[derive(Debug, PartialEq, Clone, Serialize)]
#[serde(rename_all = "camelCase")]
pub struct VirtualBranchFile {
    // TODO(ST): `id` is just `path` as string - UI could adapt and avoid this copy.
    pub id: String,
    pub path: PathBuf,
    pub hunks: Vec<VirtualBranchHunk>,
    pub modified_at: u128,
    pub conflicted: bool,
    pub binary: bool,
    pub large: bool,
}

// this struct is a mapping to the view `Hunk` type in Typescript
// found in src-tauri/src/routes/repo/[project_id]/types.ts
// it holds a materialized view for presentation purposes of one entry of
// each hunk in one `Branch.ownership` vector entry in Rust.
// an array of them are returned as part of the `VirtualBranchFile` struct
//
// it is not persisted, it is only used for presentation purposes through the ipc
//
#[derive(Debug, PartialEq, Clone, Serialize)]
#[serde(rename_all = "camelCase")]
pub struct VirtualBranchHunk {
    pub id: String,
    #[serde(serialize_with = "crate::serde::as_string_lossy")]
    pub diff: BString,
    pub modified_at: u128,
    pub file_path: PathBuf,
    #[serde(serialize_with = "crate::serde::hash_to_hex")]
    pub hash: HunkHash,
    pub old_start: u32,
    pub start: u32,
    pub end: u32,
    pub binary: bool,
    pub locked: bool,
    pub locked_to: Option<Box<[diff::HunkLock]>>,
    pub change_type: diff::ChangeType,
}

/// Lifecycle
impl VirtualBranchHunk {
    pub(crate) fn gen_id(new_start: u32, new_lines: u32) -> String {
        format!("{}-{}", new_start, new_start + new_lines)
    }
    fn from_git_hunk(
        project_path: &Path,
        file_path: PathBuf,
        hunk: GitHunk,
        mtimes: &mut MTimeCache,
    ) -> Self {
        let hash = Hunk::hash_diff(&hunk.diff_lines);
        Self {
            id: Self::gen_id(hunk.new_start, hunk.new_lines),
            modified_at: mtimes.mtime_by_path(project_path.join(&file_path)),
            file_path,
            diff: hunk.diff_lines,
            old_start: hunk.old_start,
            start: hunk.new_start,
            end: hunk.new_start + hunk.new_lines,
            binary: hunk.binary,
            hash,
            locked: hunk.locked_to.len() > 0,
            locked_to: Some(hunk.locked_to),
            change_type: hunk.change_type,
        }
    }
}

#[derive(Debug, Serialize, Hash, Clone, PartialEq, Eq)]
#[serde(rename_all = "camelCase")]
pub struct Author {
    pub name: String,
    pub email: String,
    pub gravatar_url: url::Url,
}

impl From<git2::Signature<'_>> for Author {
    fn from(value: git2::Signature) -> Self {
        let name = value.name().unwrap_or_default().to_string();
        let email = value.email().unwrap_or_default().to_string();

        let gravatar_url = url::Url::parse(&format!(
            "https://www.gravatar.com/avatar/{:x}?s=100&r=g&d=retro",
            md5::compute(email.to_lowercase())
        ))
        .unwrap();

        Author {
            name,
            email,
            gravatar_url,
        }
    }
}

pub fn normalize_branch_name(name: &str) -> String {
    let pattern = Regex::new("[^A-Za-z0-9_/.#]+").unwrap();
    pattern.replace_all(name, "-").to_string()
}

pub fn apply_branch(
    project_repository: &project_repository::Repository,
    branch_id: BranchId,
    user: Option<&users::User>,
) -> Result<String> {
    project_repository.assure_resolved()?;
    let repo = &project_repository.git_repository;

    let vb_state = project_repository.project().virtual_branches();
    let default_target = vb_state.get_default_target()?;

    let mut branch = vb_state.get_branch(branch_id)?;

    if branch.applied {
        return Ok(branch.name);
    }

    let target_commit = repo
        .find_commit(default_target.sha)
        .context("failed to find target commit")?;
    let target_tree = target_commit.tree().context("failed to get target tree")?;

    // calculate the merge base and make sure it's the same as the target commit
    // if not, we need to merge or rebase the branch to get it up to date

    let merge_base = repo
        .merge_base(default_target.sha, branch.head)
        .context(format!(
            "failed to find merge base between {} and {}",
            default_target.sha, branch.head
        ))?;
    if merge_base != default_target.sha {
        // Branch is out of date, merge or rebase it
        let merge_base_tree = repo
            .find_commit(merge_base)
            .context(format!("failed to find merge base commit {}", merge_base))?
            .tree()
            .context("failed to find merge base tree")?;

        let branch_tree = repo
            .find_tree(branch.tree)
            .context("failed to find branch tree")?;

        let mut merge_index = repo
            .merge_trees(&merge_base_tree, &branch_tree, &target_tree)
            .context("failed to merge trees")?;

        if merge_index.has_conflicts() {
            // currently we can only deal with the merge problem branch
            for mut branch in
                get_status_by_branch(project_repository, Some(&target_commit.id().into()))?
                    .0
                    .into_iter()
                    .map(|(branch, _)| branch)
                    .filter(|branch| branch.applied)
            {
                branch.applied = false;
                vb_state.set_branch(branch)?;
            }

            // apply the branch
            branch.applied = true;
            vb_state.set_branch(branch.clone())?;

            // checkout the conflicts
            repo.checkout_index(&mut merge_index)
                .allow_conflicts()
                .conflict_style_merge()
                .force()
                .checkout()
                .context("failed to checkout index")?;

            conflicts::mark_from_index(project_repository, &merge_index, Some(default_target.sha))?;

            return Ok(branch.name);
        }

        let head_commit = repo
            .find_commit(branch.head)
            .context("failed to find head commit")?;

        let merged_branch_tree_oid = merge_index
            .write_tree_to(repo)
            .context("failed to write tree")?;

        let merged_branch_tree = repo
            .find_tree(merged_branch_tree_oid)
            .context("failed to find tree")?;

        let ok_with_force_push = project_repository.project().ok_with_force_push;
        if branch.upstream.is_some() && !ok_with_force_push {
            // branch was pushed to upstream, and user doesn't like force pushing.
            // create a merge commit to avoid the need of force pushing then.

            let new_branch_head = project_repository.commit(
                user,
                format!(
                    "Merged {}/{} into {}",
                    default_target.branch.remote(),
                    default_target.branch.branch(),
                    branch.name
                )
                .as_str(),
                &merged_branch_tree,
                &[&head_commit, &target_commit],
                None,
            )?;

            // ok, update the virtual branch
            branch.head = new_branch_head;
        } else {
            // branch was not pushed to upstream yet. attempt a rebase,
            let (_, committer) =
                project_repository::signatures::signatures(project_repository, user)
                    .context("failed to get signatures")?;
            let mut rebase_options = git2::RebaseOptions::new();
            rebase_options.quiet(true);
            rebase_options.inmemory(true);
            let mut rebase = repo
                .rebase(
                    Some(branch.head),
                    Some(target_commit.id().into()),
                    None,
                    Some(&mut rebase_options),
                )
                .context("failed to rebase")?;

            let mut rebase_success = true;
            // check to see if these commits have already been pushed
            let mut last_rebase_head = branch.head;
            while rebase.next().is_some() {
                let index = rebase
                    .inmemory_index()
                    .context("failed to get inmemory index")?;
                if index.has_conflicts() {
                    rebase_success = false;
                    break;
                }

                if let Ok(commit_id) = rebase.commit(None, &committer.clone(), None) {
                    last_rebase_head = commit_id.into();
                } else {
                    rebase_success = false;
                    break;
                }
            }

            if rebase_success {
                // rebase worked out, rewrite the branch head
                rebase.finish(None).context("failed to finish rebase")?;
                branch.head = last_rebase_head;
            } else {
                // rebase failed, do a merge commit
                rebase.abort().context("failed to abort rebase")?;

                // get tree from merge_tree_oid
                let merge_tree = repo
                    .find_tree(merged_branch_tree_oid)
                    .context("failed to find tree")?;

                // commit the merge tree oid
                let new_branch_head = project_repository
                    .commit(
                        user,
                        format!(
                            "Merged {}/{} into {}",
                            default_target.branch.remote(),
                            default_target.branch.branch(),
                            branch.name
                        )
                        .as_str(),
                        &merge_tree,
                        &[&head_commit, &target_commit],
                        None,
                    )
                    .context("failed to commit merge")?;

                branch.head = new_branch_head;
            }
        }

        branch.tree = repo
            .find_commit(branch.head)?
            .tree()
            .map_err(anyhow::Error::from)?
            .id()
            .into();
        vb_state.set_branch(branch.clone())?;
    }

    let wd_tree = project_repository.repo().get_wd_tree()?;

    let branch_tree = repo
        .find_tree(branch.tree)
        .context("failed to find branch tree")?;

    // check index for conflicts
    let mut merge_index = repo
        .merge_trees(&target_tree, &wd_tree, &branch_tree)
        .context("failed to merge trees")?;

    if merge_index.has_conflicts() {
        return Err(anyhow!("branch {branch_id} is in a conflicting state"))
            .context(Marker::ProjectConflict);
    }

    // apply the branch
    branch.applied = true;
    vb_state.set_branch(branch.clone())?;

    ensure_selected_for_changes(&vb_state).context("failed to ensure selected for changes")?;

    // checkout the merge index
    repo.checkout_index(&mut merge_index)
        .force()
        .checkout()
        .context("failed to checkout index")?;

    super::integration::update_gitbutler_integration(&vb_state, project_repository)?;
    Ok(branch.name)
}

pub fn unapply_ownership(
    project_repository: &project_repository::Repository,
    ownership: &BranchOwnershipClaims,
) -> Result<()> {
    project_repository.assure_resolved()?;

    let vb_state = project_repository.project().virtual_branches();
    let default_target = vb_state.get_default_target()?;

    let applied_branches = vb_state
        .list_branches()
        .context("failed to read virtual branches")?
        .into_iter()
        .filter(|b| b.applied)
        .collect::<Vec<_>>();

    let integration_commit_id = get_workspace_head(&vb_state, project_repository)?;

    let (applied_statuses, _) = get_applied_status(
        project_repository,
        &integration_commit_id,
        &default_target.sha,
        applied_branches,
    )
    .context("failed to get status by branch")?;

    let hunks_to_unapply = applied_statuses
        .iter()
        .map(
            |(_branch, branch_files)| -> Result<Vec<(PathBuf, &diff::GitHunk)>> {
                let mut hunks_to_unapply = Vec::new();
                for (path, hunks) in branch_files {
                    let ownership_hunks: Vec<&Hunk> = ownership
                        .claims
                        .iter()
                        .filter(|o| o.file_path == *path)
                        .flat_map(|f| &f.hunks)
                        .collect();
                    for hunk in hunks {
                        if ownership_hunks.contains(&&Hunk::from(hunk)) {
                            hunks_to_unapply.push((path.clone(), hunk));
                        }
                    }
                }

                hunks_to_unapply.sort_by(|a, b| a.1.old_start.cmp(&b.1.old_start));

                Ok(hunks_to_unapply)
            },
        )
        .collect::<Result<Vec<_>>>()?
        .into_iter()
        .flatten()
        .collect::<Vec<_>>();

    let mut diff = HashMap::new();
    for h in hunks_to_unapply {
        if let Some(reversed_hunk) = diff::reverse_hunk(h.1) {
            diff.entry(h.0).or_insert_with(Vec::new).push(reversed_hunk);
        } else {
            bail!("failed to reverse hunk")
        }
    }

    let repo = &project_repository.git_repository;

    let target_commit = repo
        .find_commit(integration_commit_id)
        .context("failed to find target commit")?;

    let base_tree = target_commit.tree().context("failed to get target tree")?;
    let final_tree = applied_statuses.into_iter().fold(
        target_commit.tree().context("failed to get target tree"),
        |final_tree, status| {
            let final_tree = final_tree?;
            let tree_oid = write_tree(project_repository, &integration_commit_id, status.1)?;
            let branch_tree = repo.find_tree(tree_oid)?;
            let mut result = repo.merge_trees(&base_tree, &final_tree, &branch_tree)?;
            let final_tree_oid = result.write_tree_to(repo)?;
            repo.find_tree(final_tree_oid)
                .context("failed to find tree")
        },
    )?;

    let final_tree_oid = write_tree_onto_tree(project_repository, &final_tree, diff)?;
    let final_tree = repo
        .find_tree(final_tree_oid)
        .context("failed to find tree")?;

    repo.checkout_tree(&final_tree)
        .force()
        .remove_untracked()
        .checkout()
        .context("failed to checkout tree")?;

    super::integration::update_gitbutler_integration(&vb_state, project_repository)?;

    Ok(())
}

// reset a file in the project to the index state
pub fn reset_files(
    project_repository: &project_repository::Repository,
    files: &Vec<String>,
) -> Result<()> {
    project_repository.assure_resolved()?;

    // for each tree, we need to checkout the entry from the index at that path
    // or if it doesn't exist, remove the file from the working directory
    let repo = &project_repository.git_repository;
    let index = repo.index().context("failed to get index")?;
    for file in files {
        let entry = index.get_path(Path::new(file), 0);
        if entry.is_some() {
            repo.checkout_index_path(Path::new(file))
                .context("failed to checkout index")?;
        } else {
            // find the project root
            let project_root = &project_repository.project().path;
            let path = Path::new(file);
            //combine the project root with the file path
            let path = &project_root.join(path);
            std::fs::remove_file(path).context("failed to remove file")?;
        }
    }

    Ok(())
}

// to unapply a branch, we need to write the current tree out, then remove those file changes from the wd
pub fn unapply_branch(
    project_repository: &project_repository::Repository,
    branch_id: BranchId,
) -> Result<Option<branch::Branch>> {
    let vb_state = project_repository.project().virtual_branches();

    let mut target_branch = vb_state.get_branch(branch_id)?;
    if !target_branch.applied {
        return Ok(Some(target_branch));
    }

    let default_target = vb_state.get_default_target()?;
    let repo = &project_repository.git_repository;
    let target_commit = repo
        .find_commit(default_target.sha)
        .context("failed to find target commit")?;

    let final_tree = if conflicts::is_resolving(project_repository) {
        {
            target_branch.applied = false;
            target_branch.selected_for_changes = None;
            vb_state.set_branch(target_branch.clone())?;
        }
        conflicts::clear(project_repository).context("failed to clear conflicts")?;
        target_commit.tree().context("failed to get target tree")?
    } else {
        // if we are not resolving, we need to merge the rest of the applied branches
        let applied_branches = vb_state
            .list_branches()
            .context("failed to read virtual branches")?
            .into_iter()
            .filter(|b| b.applied)
            .collect::<Vec<_>>();

        let integration_commit =
            super::integration::update_gitbutler_integration(&vb_state, project_repository)?;

        let (applied_statuses, _) = get_applied_status(
            project_repository,
            &integration_commit,
            &default_target.sha,
            applied_branches,
        )
        .context("failed to get status by branch")?;

        let status = applied_statuses
            .iter()
            .find(|(s, _)| s.id == target_branch.id)
            .context("failed to find status for branch");

        if let Ok((branch, files)) = status {
            update_conflict_markers(project_repository, files)?;
            if files.is_empty() && branch.head == default_target.sha {
                // if there is nothing to unapply, remove the branch straight away
                vb_state
                    .remove_branch(target_branch.id)
                    .context("Failed to remove branch")?;

                ensure_selected_for_changes(&vb_state)
                    .context("failed to ensure selected for changes")?;

                project_repository.delete_branch_reference(&target_branch)?;
                return Ok(None);
            }

            target_branch.tree = write_tree(project_repository, &target_branch.head, files)?;
            target_branch.applied = false;
            target_branch.selected_for_changes = None;
            vb_state.set_branch(target_branch.clone())?;
        }

        let target_commit = repo
            .find_commit(default_target.sha)
            .context("failed to find target commit")?;

        // ok, update the wd with the union of the rest of the branches
        let base_tree = target_commit.tree().context("failed to get target tree")?;

        // go through the other applied branches and merge them into the final tree
        // then check that out into the working directory
        let final_tree = applied_statuses
            .into_iter()
            .filter(|(branch, _)| branch.id != branch_id)
            .fold(
                target_commit.tree().context("failed to get target tree"),
                |final_tree, status| {
                    let final_tree = final_tree?;
                    let branch = status.0;
                    let tree_oid = write_tree(project_repository, &branch.head, status.1)?;
                    let branch_tree = repo.find_tree(tree_oid)?;
                    let mut result = repo.merge_trees(&base_tree, &final_tree, &branch_tree)?;
                    let final_tree_oid = result.write_tree_to(repo)?;
                    repo.find_tree(final_tree_oid)
                        .context("failed to find tree")
                },
            )?;

        ensure_selected_for_changes(&vb_state).context("failed to ensure selected for changes")?;

        final_tree
    };

    // checkout final_tree into the working directory
    repo.checkout_tree(&final_tree)
        .force()
        .remove_untracked()
        .checkout()
        .context("failed to checkout tree")?;

    super::integration::update_gitbutler_integration(&vb_state, project_repository)?;

    Ok(Some(target_branch))
}

fn find_base_tree<'a>(
    repo: &'a git::Repository,
    branch_commit: &'a git2::Commit<'a>,
    target_commit: &'a git2::Commit<'a>,
) -> Result<git2::Tree<'a>> {
    // find merge base between target_commit and branch_commit
    let merge_base = repo
        .merge_base(target_commit.id().into(), branch_commit.id().into())
        .context("failed to find merge base")?;
    // turn oid into a commit
    let merge_base_commit = repo
        .find_commit(merge_base)
        .context("failed to find merge base commit")?;
    let base_tree = merge_base_commit
        .tree()
        .context("failed to get base tree object")?;
    Ok(base_tree)
}

pub fn list_virtual_branches(
    project_repository: &project_repository::Repository,
) -> Result<(Vec<VirtualBranch>, Vec<diff::FileDiff>)> {
    let mut branches: Vec<VirtualBranch> = Vec::new();

    let vb_state = project_repository.project().virtual_branches();
    let default_target = vb_state
        .get_default_target()
        .context("failed to get default target")?;

    let integration_commit_id =
        super::integration::get_workspace_head(&vb_state, project_repository)?;
    let integration_commit = project_repository
        .git_repository
        .find_commit(integration_commit_id)
        .unwrap();

    let (statuses, skipped_files) =
        get_status_by_branch(project_repository, Some(&integration_commit.id().into()))?;
    let max_selected_for_changes = statuses
        .iter()
        .filter_map(|(branch, _)| branch.selected_for_changes)
        .max()
        .unwrap_or(-1);

    for (branch, files) in statuses {
        let repo = &project_repository.git_repository;
        update_conflict_markers(project_repository, &files)?;

        let upstream_branch = match branch
            .upstream
            .as_ref()
            .map(|name| repo.find_branch(&git::Refname::from(name)))
            .transpose()
        {
            Err(git::Error::NotFound(_)) => Ok(None),
            Err(error) => Err(error),
            Ok(branch) => Ok(branch),
        }
        .context(format!(
            "failed to find upstream branch for {}",
            branch.name
        ))?;

        let upstram_branch_commit = upstream_branch
            .as_ref()
            .map(|branch| branch.get().peel_to_commit())
            .transpose()
            .context(format!(
                "failed to find upstream branch commit for {}",
                branch.name
            ))?;

        // find upstream commits if we found an upstream reference
        let mut pushed_commits = HashMap::new();
        if let Some(upstream) = &upstram_branch_commit {
            let merge_base = repo
                .merge_base(upstream.id().into(), default_target.sha)
                .context(format!(
                    "failed to find merge base between {} and {}",
                    upstream.id(),
                    default_target.sha
                ))?;
            for oid in project_repository.l(upstream.id().into(), LogUntil::Commit(merge_base))? {
                pushed_commits.insert(oid, true);
            }
        }

        let mut is_integrated = false;
        let mut is_remote = false;

        // find all commits on head that are not on target.sha
        let commits = project_repository
            .log(branch.head, LogUntil::Commit(default_target.sha))
            .context(format!("failed to get log for branch {}", branch.name))?
            .iter()
            .map(|commit| {
                is_remote = if is_remote {
                    is_remote
                } else {
                    pushed_commits.contains_key(&commit.id().into())
                };

                // only check for integration if we haven't already found an integration
                is_integrated = if is_integrated {
                    is_integrated
                } else {
                    is_commit_integrated(project_repository, &default_target, commit)?
                };

                commit_to_vbranch_commit(
                    project_repository,
                    &branch,
                    commit,
                    is_integrated,
                    is_remote,
                )
            })
            .collect::<Result<Vec<_>>>()?;

        let merge_base = repo
            .merge_base(default_target.sha, branch.head)
            .context("failed to find merge base")?;
        let mut base_current = true;
        if !branch.applied {
            base_current = merge_base == default_target.sha;
        }

        let upstream = upstream_branch
            .map(|upstream_branch| branch_to_remote_branch(&upstream_branch))
            .transpose()?
            .flatten();

        let mut files = diffs_into_virtual_files(project_repository, files);

        let path_claim_positions: HashMap<&PathBuf, usize> = branch
            .ownership
            .claims
            .iter()
            .enumerate()
            .map(|(index, ownership_claim)| (&ownership_claim.file_path, index))
            .collect();

        files.sort_by(|a, b| {
            path_claim_positions
                .get(&a.path)
                .unwrap_or(&usize::MAX)
                .cmp(path_claim_positions.get(&b.path).unwrap_or(&usize::MAX))
        });

        let requires_force = is_requires_force(project_repository, &branch)?;

        let branch = VirtualBranch {
            id: branch.id,
            name: branch.name,
            notes: branch.notes,
            active: branch.applied,
            files,
            order: branch.order,
            commits,
            requires_force,
            upstream,
            upstream_name: branch
                .upstream
                .and_then(|r| Refname::from(r).branch().map(Into::into)),
            conflicted: conflicts::is_resolving(project_repository),
            base_current,
            ownership: branch.ownership,
            updated_at: branch.updated_timestamp_ms,
            selected_for_changes: branch.selected_for_changes == Some(max_selected_for_changes),
            head: branch.head,
            merge_base,
        };
        branches.push(branch);
    }

    let mut branches = branches_with_large_files_abridged(branches);
    branches.sort_by(|a, b| a.order.cmp(&b.order));

    Ok((branches, skipped_files))
}

fn branches_with_large_files_abridged(mut branches: Vec<VirtualBranch>) -> Vec<VirtualBranch> {
    for branch in &mut branches {
        for file in &mut branch.files {
            // Diffs larger than 500kb are considered large
            if file.hunks.iter().any(|hunk| hunk.diff.len() > 500_000) {
                file.large = true;
                file.hunks.iter_mut().for_each(|hunk| {
                    hunk.diff.drain(..);
                });
            }
        }
    }
    branches
}

fn joined(start_a: u32, end_a: u32, start_b: u32, end_b: u32) -> bool {
    ((start_a >= start_b && start_a <= end_b) || (end_a >= start_b && end_a <= end_b))
        || ((start_b >= start_a && start_b <= end_a) || (end_b >= start_a && end_b <= end_a))
}

fn is_requires_force(
    project_repository: &project_repository::Repository,
    branch: &branch::Branch,
) -> Result<bool> {
    let upstream = if let Some(upstream) = &branch.upstream {
        upstream
    } else {
        return Ok(false);
    };

    let reference = match project_repository
        .git_repository
        .refname_to_id(&upstream.to_string())
    {
        Ok(reference) => reference,
        Err(git::Error::NotFound(_)) => return Ok(false),
        Err(other) => return Err(other).context("failed to find upstream reference"),
    };

    let upstream_commit = project_repository
        .git_repository
        .find_commit(reference)
        .context("failed to find upstream commit")?;

    let merge_base = project_repository
        .git_repository
        .merge_base(upstream_commit.id().into(), branch.head)?;

    Ok(merge_base != upstream_commit.id().into())
}

fn list_virtual_commit_files(
    project_repository: &project_repository::Repository,
    commit: &git2::Commit,
) -> Result<Vec<VirtualBranchFile>> {
    if commit.parent_count() == 0 {
        return Ok(vec![]);
    }

    let parent = commit.parent(0).context("failed to get parent commit")?;
    let commit_tree = commit.tree().context("failed to get commit tree")?;
    let parent_tree = parent.tree().context("failed to get parent tree")?;
    let diff = diff::trees(
        &project_repository.git_repository,
        &parent_tree,
        &commit_tree,
    )?;
    let hunks_by_filepath = virtual_hunks_by_file_diffs(&project_repository.project().path, diff);
    Ok(virtual_hunks_into_virtual_files(
        project_repository,
        hunks_by_filepath,
    ))
}

fn commit_to_vbranch_commit(
    repository: &project_repository::Repository,
    branch: &branch::Branch,
    commit: &git2::Commit,
    is_integrated: bool,
    is_remote: bool,
) -> Result<VirtualBranchCommit> {
    let timestamp = u128::try_from(commit.time().seconds())?;
    let message = commit.message_bstr().to_owned();

    let files =
        list_virtual_commit_files(repository, commit).context("failed to list commit files")?;

    let parent_ids: Vec<git::Oid> = commit
        .parents()
        .map(|c| {
            let c: git::Oid = c.id().into();
            c
        })
        .collect::<Vec<_>>();

    let commit = VirtualBranchCommit {
        id: commit.id().into(),
        created_at: timestamp * 1000,
        author: commit.author().into(),
        description: message,
        is_remote,
        files,
        is_integrated,
        parent_ids,
        branch_id: branch.id,
        change_id: commit.change_id(),
        is_signed: commit.is_signed(),
        conflicted_files: commit.conflicted_files(),
    };

    Ok(commit)
}

pub fn create_virtual_branch(
    project_repository: &project_repository::Repository,
    create: &BranchCreateRequest,
) -> Result<branch::Branch> {
    let vb_state = project_repository.project().virtual_branches();

    let default_target = vb_state.get_default_target()?;

    let commit = project_repository
        .git_repository
        .find_commit(default_target.sha)
        .context("failed to find default target commit")?;

    let tree = commit
        .tree()
        .context("failed to find defaut target commit tree")?;

    let mut all_virtual_branches = vb_state
        .list_branches()
        .context("failed to read virtual branches")?;

    let name = dedup(
        &all_virtual_branches
            .iter()
            .map(|b| b.name.as_str())
            .collect::<Vec<_>>(),
        create
            .name
            .as_ref()
            .unwrap_or(&"Virtual branch".to_string()),
    );

    _ = project_repository
        .project()
        .snapshot_branch_creation(name.clone());

    all_virtual_branches.sort_by_key(|branch| branch.order);

    let order = create
        .order
        .unwrap_or(all_virtual_branches.len())
        .clamp(0, all_virtual_branches.len());

    let selected_for_changes = if let Some(selected_for_changes) = create.selected_for_changes {
        if selected_for_changes {
            for mut other_branch in vb_state
                .list_branches()
                .context("failed to read virtual branches")?
            {
                other_branch.selected_for_changes = None;
                vb_state.set_branch(other_branch.clone())?;
            }
            Some(now_since_unix_epoch_ms())
        } else {
            None
        }
    } else {
        (!all_virtual_branches
            .iter()
            .any(|b| b.selected_for_changes.is_some()))
        .then_some(now_since_unix_epoch_ms())
    };

    // make space for the new branch
    for (i, branch) in all_virtual_branches.iter().enumerate() {
        let mut branch = branch.clone();
        let new_order = if i < order { i } else { i + 1 };
        if branch.order != new_order {
            branch.order = new_order;
            vb_state
                .set_branch(branch.clone())
                .context("failed to write branch")?;
        }
    }

    let now = crate::time::now_ms();

    let mut branch = Branch {
        id: BranchId::generate(),
        name: name.clone(),
        notes: String::new(),
        applied: true,
        upstream: None,
        upstream_head: None,
        tree: tree.id().into(),
        head: default_target.sha,
        created_timestamp_ms: now,
        updated_timestamp_ms: now,
        ownership: BranchOwnershipClaims::default(),
        order,
        selected_for_changes,
    };

    if let Some(ownership) = &create.ownership {
        set_ownership(&vb_state, &mut branch, ownership).context("failed to set ownership")?;
    }

    vb_state
        .set_branch(branch.clone())
        .context("failed to write branch")?;

    project_repository.add_branch_reference(&branch)?;

    Ok(branch)
}

/// Integrates upstream work from a remote branch.
///
/// First we determine strategy based on preferences and branch state. If you
/// have allowed force push then it is likely branch commits frequently get
/// rebased, meaning we want to cherry pick new upstream work onto our rebased
/// commits.
///
/// If your local branch has been rebased, but you have new local only commits,
/// we _must_ rebase the upstream commits on top of the last rebased commit. We
/// do this to avoid duplicate commits, but we then need to let the user decide
/// if the local only commits get rebased on top of new upstream work or merged
/// with the new commits. The latter is sometimes preferable because you have
/// at most one merge conflict to resolve, while rebasing requires a multi-step
/// interactive process (currently not supported, so we abort).
///
/// If you do not allow force push then first validate the remote branch and
/// your local branch have the same merge base. A different merge base means
/// means either you or the remote branch has been rebased, and merging the
/// two would introduce duplicate commits (same changes, different hash).
///
/// Additionally, if we succeed in integrating the upstream commit, we still
/// need to merge the new branch tree with the working directory tree. This
/// might introduce more conflicts, but there is no need to commit at the
/// end since there will only be one parent commit.
///
pub fn integrate_upstream_commits(
    project_repository: &project_repository::Repository,
    branch_id: BranchId,
    user: Option<&users::User>,
) -> Result<()> {
    conflicts::is_conflicting(project_repository, None)?;

    let repo = &project_repository.git_repository;
    let project = project_repository.project();
    let vb_state = project.virtual_branches();

    let mut branch = vb_state.get_branch(branch_id)?;
    let default_target = vb_state.get_default_target()?;

    let upstream_branch = branch.upstream.as_ref().context("upstream not found")?;
    let upstream_oid = repo.refname_to_id(&upstream_branch.to_string())?;
    let upstream_commit = repo.find_commit(upstream_oid)?;

    if upstream_commit.id() == branch.head.into() {
        return Ok(());
    }

    let upstream_commits =
        project_repository.list_commits(upstream_commit.id().into(), default_target.sha)?;
    let branch_commits = project_repository.list_commits(branch.head, default_target.sha)?;

    let branch_commit_ids = branch_commits.iter().map(|c| c.id()).collect::<Vec<_>>();

    let branch_change_ids = branch_commits
        .iter()
        .filter_map(|c| c.change_id())
        .collect::<Vec<_>>();

    let mut unknown_commits: Vec<git::Oid> = upstream_commits
        .iter()
        .filter(|c| {
            (!c.change_id()
                .is_some_and(|cid| branch_change_ids.contains(&cid)))
                && !branch_commit_ids.contains(&c.id())
        })
        .map(|c| c.id().into())
        .collect::<Vec<_>>();

    let rebased_commits = upstream_commits
        .iter()
        .filter(|c| {
            c.change_id()
                .is_some_and(|cid| branch_change_ids.contains(&cid))
                && !branch_commit_ids.contains(&c.id())
        })
        .map(|c| c.id())
        .collect::<Vec<_>>();

    // If there are no new commits then there is nothing to do.
    if unknown_commits.is_empty() {
        return Ok(());
    };

    let merge_base = repo.merge_base(default_target.sha, upstream_oid)?;

    // Booleans needed for a decision on how integrate upstream commits.
    // let is_same_base = default_target.sha == merge_base;
    let can_use_force = *project.ok_with_force_push;
    let has_rebased_commits = !rebased_commits.is_empty();

    // We can't proceed if we rebased local commits but no permission to force push. In this
    // scenario we would need to "cherry rebase" new upstream commits onto the last rebased
    // local commit.
    if has_rebased_commits && !can_use_force {
        return Err(anyhow!("Cannot merge rebased commits without force push")
            .context("Aborted because force push is disallowed and commits have been rebased")
            .context(Marker::ProjectConflict));
    }

    let integration_result = match can_use_force {
        true => integrate_with_rebase(project_repository, &mut branch, &mut unknown_commits),
        false => {
            if has_rebased_commits {
                return Err(anyhow!("Cannot merge rebased commits without force push")
                    .context(
                        "Aborted because force push is disallowed and commits have been rebased",
                    )
                    .context(Marker::ProjectConflict));
            }
            integrate_with_merge(
                project_repository,
                user,
                &mut branch,
                &upstream_commit,
                merge_base,
            )
        }
    };

    if integration_result.as_ref().err().map_or(false, |err| {
        err.downcast_ref()
            .is_some_and(|marker: &Marker| *marker == Marker::ProjectConflict)
    }) {
        return Ok(());
    };

    let new_head = integration_result?;
    let new_head_tree = repo.find_commit(new_head)?.tree()?;
    let head_commit = repo.find_commit(new_head)?;

    let wd_tree = project_repository.repo().get_wd_tree()?;
    let integration_tree = repo
        .find_commit(get_workspace_head(&vb_state, project_repository)?)?
        .tree()?;

    let mut merge_index = repo.merge_trees(&integration_tree, &new_head_tree, &wd_tree)?;

    if merge_index.has_conflicts() {
        repo.checkout_index(&mut merge_index)
            .allow_conflicts()
            .conflict_style_merge()
            .force()
            .checkout()?;
    } else {
        branch.head = new_head;
        branch.tree = head_commit.tree()?.id().into();
        vb_state.set_branch(branch.clone())?;
        repo.checkout_index(&mut merge_index).force().checkout()?;
    };

    super::integration::update_gitbutler_integration(&vb_state, project_repository)?;
    Ok(())
}

pub fn integrate_with_rebase(
    project_repository: &project_repository::Repository,
    branch: &mut Branch,
    unknown_commits: &mut Vec<git::Oid>,
) -> Result<git::Oid> {
    cherry_rebase_group(
        project_repository,
        branch.head,
        unknown_commits.as_mut_slice(),
    )
}

pub fn integrate_with_merge(
    project_repository: &project_repository::Repository,
    user: Option<&users::User>,
    branch: &mut Branch,
    upstream_commit: &git2::Commit,
    merge_base: git::Oid,
) -> Result<git::Oid> {
    let wd_tree = project_repository.repo().get_wd_tree()?;
    let repo = &project_repository.git_repository;
    let remote_tree = upstream_commit.tree().context("failed to get tree")?;
    let upstream_branch = branch.upstream.as_ref().context("upstream not found")?;
    // let merge_tree = repo.find_commit(merge_base).and_then(|c| c.tree())?;
    let merge_tree = repo.find_commit(merge_base)?;
    let merge_tree = merge_tree.tree()?;

    let mut merge_index = repo.merge_trees(&merge_tree, &wd_tree, &remote_tree)?;

    if merge_index.has_conflicts() {
        let conflicts = merge_index.conflicts()?;
        let merge_conflicts = conflicts
            .flatten()
            .filter_map(|c| c.our)
            .map(|our| std::string::String::from_utf8_lossy(&our.path).to_string())
            .collect::<Vec<_>>();
        conflicts::mark(
            project_repository,
            merge_conflicts,
            Some(upstream_commit.id().into()),
        )?;
        repo.checkout_index(&mut merge_index)
            .allow_conflicts()
            .conflict_style_merge()
            .force()
            .checkout()?;
        return Err(anyhow!("merge problem")).context(Marker::ProjectConflict);
    }

    let merge_tree_oid = merge_index.write_tree_to(repo)?;
    let merge_tree = repo.find_tree(merge_tree_oid)?;
    let head_commit = repo.find_commit(branch.head)?;

    project_repository.commit(
        user,
        format!(
            "Merged {}/{} into {}",
            upstream_branch.remote(),
            upstream_branch.branch(),
            branch.name
        )
        .as_str(),
        &merge_tree,
        &[&head_commit, upstream_commit],
        None,
    )
}

pub fn update_branch(
    project_repository: &project_repository::Repository,
    branch_update: branch::BranchUpdateRequest,
) -> Result<branch::Branch> {
    let vb_state = project_repository.project().virtual_branches();
    let mut branch = vb_state.get_branch(branch_update.id)?;
    _ = project_repository
        .project()
        .snapshot_branch_update(&branch, &branch_update);

    if let Some(ownership) = &branch_update.ownership {
        set_ownership(&vb_state, &mut branch, ownership).context("failed to set ownership")?;
    }

    if let Some(name) = &branch_update.name {
        let all_virtual_branches = vb_state
            .list_branches()
            .context("failed to read virtual branches")?;

        project_repository.delete_branch_reference(&branch)?;

        branch.name = dedup(
            &all_virtual_branches
                .iter()
                .map(|b| b.name.as_str())
                .collect::<Vec<_>>(),
            name,
        );

        project_repository.add_branch_reference(&branch)?;
    };

    if let Some(updated_upstream) = &branch_update.upstream {
        let default_target = vb_state.get_default_target()?;
        let upstream_remote = match default_target.push_remote_name {
            Some(remote) => remote.clone(),
            None => default_target.branch.remote().to_owned(),
        };

        let remote_branch = format!(
            "refs/remotes/{}/{}",
            upstream_remote,
            normalize_branch_name(updated_upstream)
        )
        .parse::<git::RemoteRefname>()
        .unwrap();
        branch.upstream = Some(remote_branch);
    };

    if let Some(notes) = branch_update.notes.clone() {
        branch.notes = notes;
    };

    if let Some(order) = branch_update.order {
        branch.order = order;
    };

    if let Some(selected_for_changes) = branch_update.selected_for_changes {
        branch.selected_for_changes = if selected_for_changes {
            for mut other_branch in vb_state
                .list_branches()
                .context("failed to read virtual branches")?
                .into_iter()
                .filter(|b| b.id != branch.id)
            {
                other_branch.selected_for_changes = None;
                vb_state.set_branch(other_branch.clone())?;
            }
            Some(now_since_unix_epoch_ms())
        } else {
            None
        };
    };

    vb_state
        .set_branch(branch.clone())
        .context("failed to write target branch")?;
    Ok(branch)
}

pub fn delete_branch(
    project_repository: &project_repository::Repository,
    branch_id: BranchId,
) -> Result<()> {
    let vb_state = project_repository.project().virtual_branches();
    let Some(branch) = vb_state.try_branch(branch_id)? else {
        return Ok(());
    };
    _ = project_repository
        .project()
        .snapshot_branch_deletion(branch.name.clone());

    if branch.applied && unapply_branch(project_repository, branch_id)?.is_none() {
        return Ok(());
    }

    vb_state
        .remove_branch(branch.id)
        .context("Failed to remove branch")?;

    project_repository.delete_branch_reference(&branch)?;

    ensure_selected_for_changes(&vb_state).context("failed to ensure selected for changes")?;

    Ok(())
}

fn ensure_selected_for_changes(vb_state: &VirtualBranchesHandle) -> Result<()> {
    let mut applied_branches = vb_state
        .list_branches()
        .context("failed to list branches")?
        .into_iter()
        .filter(|b| b.applied)
        .collect::<Vec<_>>();

    if applied_branches.is_empty() {
        println!("no applied branches");
        return Ok(());
    }

    if applied_branches
        .iter()
        .any(|b| b.selected_for_changes.is_some())
    {
        println!("some branches already selected for changes");
        return Ok(());
    }

    applied_branches.sort_by_key(|branch| branch.order);

    applied_branches[0].selected_for_changes = Some(now_since_unix_epoch_ms());
    vb_state.set_branch(applied_branches[0].clone())?;
    Ok(())
}

fn set_ownership(
    vb_state: &VirtualBranchesHandle,
    target_branch: &mut branch::Branch,
    ownership: &branch::BranchOwnershipClaims,
) -> Result<()> {
    if target_branch.ownership.eq(ownership) {
        // nothing to update
        return Ok(());
    }

    let virtual_branches = vb_state
        .list_branches()
        .context("failed to read virtual branches")?;

    let mut claim_outcomes =
        branch::reconcile_claims(virtual_branches, target_branch, &ownership.claims)?;
    for claim_outcome in &mut claim_outcomes {
        if !claim_outcome.removed_claims.is_empty() {
            vb_state
                .set_branch(claim_outcome.updated_branch.clone())
                .context("failed to write ownership for branch".to_string())?;
        }
    }

    // Updates the claiming branch that was passed as mutable state with the new ownership claims
    // TODO: remove mutable reference to target_branch
    target_branch.ownership = ownership.clone();

    Ok(())
}

#[derive(Default)]
struct MTimeCache(HashMap<PathBuf, u128>);

impl MTimeCache {
    fn mtime_by_path<P: AsRef<Path>>(&mut self, path: P) -> u128 {
        let path = path.as_ref();

        if let Some(mtime) = self.0.get(path) {
            return *mtime;
        }

        let mtime = path
            .metadata()
            .map_or_else(
                |_| SystemTime::now(),
                |metadata| {
                    metadata
                        .modified()
                        .or(metadata.created())
                        .unwrap_or_else(|_| SystemTime::now())
                },
            )
            .duration_since(time::UNIX_EPOCH)
            .map_or(0, |d| d.as_millis());
        self.0.insert(path.into(), mtime);
        mtime
    }
}

pub(super) fn virtual_hunks_by_git_hunks<'a>(
    project_path: &'a Path,
    diff: impl IntoIterator<Item = (PathBuf, Vec<diff::GitHunk>)> + 'a,
) -> impl Iterator<Item = (PathBuf, Vec<VirtualBranchHunk>)> + 'a {
    let mut mtimes = MTimeCache::default();
    diff.into_iter().map(move |(file_path, hunks)| {
        let hunks = hunks
            .into_iter()
            .map(|hunk| {
                VirtualBranchHunk::from_git_hunk(project_path, file_path.clone(), hunk, &mut mtimes)
            })
            .collect::<Vec<_>>();
        (file_path, hunks)
    })
}

pub fn virtual_hunks_by_file_diffs<'a>(
    project_path: &'a Path,
    diff: impl IntoIterator<Item = (PathBuf, FileDiff)> + 'a,
) -> impl Iterator<Item = (PathBuf, Vec<VirtualBranchHunk>)> + 'a {
    virtual_hunks_by_git_hunks(
        project_path,
        diff.into_iter()
            .map(move |(file_path, file)| (file_path, file.hunks)),
    )
}

pub type BranchStatus = HashMap<PathBuf, Vec<diff::GitHunk>>;
pub type VirtualBranchHunksByPathMap = HashMap<PathBuf, Vec<VirtualBranchHunk>>;

// list the virtual branches and their file statuses (statusi?)
#[allow(clippy::type_complexity)]
pub fn get_status_by_branch(
    project_repository: &project_repository::Repository,
    integration_commit: Option<&git::Oid>,
) -> Result<(AppliedStatuses, Vec<diff::FileDiff>)> {
    let vb_state = project_repository.project().virtual_branches();

    let default_target = vb_state.get_default_target()?;

    let virtual_branches = vb_state
        .list_branches()
        .context("failed to read virtual branches")?;

    let applied_virtual_branches = virtual_branches
        .iter()
        .filter(|branch| branch.applied)
        .cloned()
        .collect::<Vec<_>>();

    let (applied_status, skipped_files) = get_applied_status(
        project_repository,
        // TODO: Keep this optional or update lots of tests?
        integration_commit.unwrap_or(&default_target.sha),
        &default_target.sha,
        applied_virtual_branches,
    )?;

    let non_applied_virtual_branches = virtual_branches
        .into_iter()
        .filter(|branch| !branch.applied)
        .collect::<Vec<_>>();

    let non_applied_status =
        get_non_applied_status(project_repository, non_applied_virtual_branches)?;

    Ok((
        applied_status
            .into_iter()
            .chain(non_applied_status)
            .collect(),
        skipped_files,
    ))
}

// given a list of non applied virtual branches, return the status of each file, comparing the default target with
// virtual branch latest tree
//
// ownerships are not taken into account here, as they are not relevant for non applied branches
fn get_non_applied_status(
    project_repository: &project_repository::Repository,
    virtual_branches: Vec<branch::Branch>,
) -> Result<Vec<(branch::Branch, BranchStatus)>> {
    virtual_branches
        .into_iter()
        .map(|branch| -> Result<(branch::Branch, BranchStatus)> {
            if branch.applied {
                bail!("branch {} is applied", branch.name);
            }
            let branch_tree = project_repository
                .git_repository
                .find_tree(branch.tree)
                .context(format!("failed to find tree {}", branch.tree))?;

            let head_tree = project_repository
                .git_repository
                .find_commit(branch.head)
                .context("failed to find target commit")?
                .tree()
                .context("failed to find target tree")?;

            let diff = diff::trees(&project_repository.git_repository, &head_tree, &branch_tree)?;

            Ok((branch, diff::diff_files_into_hunks(diff).collect()))
        })
        .collect::<Result<Vec<_>>>()
}

fn compute_merge_base(
    project_repository: &project_repository::Repository,
    target_sha: &git::Oid,
    virtual_branches: &Vec<branch::Branch>,
) -> Result<git::Oid> {
    let repo = &project_repository.git_repository;
    let mut merge_base = *target_sha;
    for branch in virtual_branches {
        if let Some(last) = project_repository
            .l(branch.head, LogUntil::Commit(*target_sha))?
            .last()
            .map(|id| repo.find_commit(*id))
        {
            if let Ok(parent) = last?.parent(0) {
                merge_base = repo.merge_base(parent.id().into(), merge_base)?;
            }
        }
    }
    Ok(merge_base)
}

fn compute_locks(
    project_repository: &project_repository::Repository,
    integration_commit: &git::Oid,
    target_sha: &git::Oid,
    base_diffs: &BranchStatus,
    virtual_branches: &Vec<branch::Branch>,
) -> Result<HashMap<HunkHash, Vec<diff::HunkLock>>> {
    let merge_base = compute_merge_base(project_repository, target_sha, virtual_branches)?;
    let mut locked_hunk_map = HashMap::<HunkHash, Vec<diff::HunkLock>>::new();

    let mut commit_to_branch = HashMap::new();
    for branch in virtual_branches {
        for commit in project_repository.log(branch.head, LogUntil::Commit(*target_sha))? {
            commit_to_branch.insert(commit.id(), branch.id);
        }
    }

    for (path, hunks) in base_diffs.clone().into_iter() {
        for hunk in hunks {
            let blame = match project_repository.git_repository.blame(
                &path,
                hunk.old_start,
                (hunk.old_start + hunk.old_lines).saturating_sub(1),
                &merge_base,
                integration_commit,
            ) {
                Ok(blame) => blame,
                Err(git::Error::Blame(err)) if err.code() == ErrorCode::NotFound => continue,
                Err(err) => return Err(err.into()),
            };

            for blame_hunk in blame.iter() {
                let commit_id = git::Oid::from(blame_hunk.orig_commit_id());
                if commit_id == *integration_commit || commit_id == *target_sha {
                    continue;
                }
                let hash = Hunk::hash_diff(&hunk.diff_lines);
                let Some(branch_id) = commit_to_branch.get(&commit_id.into()) else {
                    continue;
                };

                let hunk_lock = diff::HunkLock {
                    branch_id: *branch_id,
                    commit_id,
                };
                locked_hunk_map
                    .entry(hash)
                    .and_modify(|locks| {
                        locks.push(hunk_lock);
                    })
                    .or_insert(vec![hunk_lock]);
            }
        }
    }
    Ok(locked_hunk_map)
}

// Returns branches and their associated file changes, in addition to a list
// of skipped files.
fn get_applied_status(
    project_repository: &project_repository::Repository,
    integration_commit: &git::Oid,
    target_sha: &git::Oid,
    mut virtual_branches: Vec<branch::Branch>,
) -> Result<(AppliedStatuses, Vec<diff::FileDiff>)> {
    let base_file_diffs = diff::workdir(&project_repository.git_repository, integration_commit)
        .context("failed to diff workdir")?;

    let mut skipped_files: Vec<diff::FileDiff> = Vec::new();
    for file_diff in base_file_diffs.values() {
        if file_diff.skipped {
            skipped_files.push(file_diff.clone());
        }
    }
    let mut base_diffs: HashMap<_, _> = diff_files_into_hunks(base_file_diffs).collect();

    // sort by order, so that the default branch is first (left in the ui)
    virtual_branches.sort_by(|a, b| a.order.cmp(&b.order));

    if virtual_branches.is_empty() && !base_diffs.is_empty() {
        virtual_branches =
            vec![
                create_virtual_branch(project_repository, &BranchCreateRequest::default())
                    .context("failed to create default branch")?,
            ];
    }

    let mut diffs_by_branch: HashMap<BranchId, BranchStatus> = virtual_branches
        .iter()
        .map(|branch| (branch.id, HashMap::new()))
        .collect();

    let mut mtimes = MTimeCache::default();

    let locks = compute_locks(
        project_repository,
        integration_commit,
        target_sha,
        &base_diffs,
        &virtual_branches,
    )?;

    for branch in &mut virtual_branches {
        if !branch.applied {
            bail!("branch {} is not applied", branch.name);
        }

        let old_claims = branch.ownership.claims.clone();
        let new_claims = old_claims
            .iter()
            .filter_map(|claim| {
                let git_diff_hunks = match base_diffs.get_mut(&claim.file_path) {
                    None => return None,
                    Some(hunks) => hunks,
                };

                let mtime = mtimes.mtime_by_path(claim.file_path.as_path());

                let claimed_hunks: Vec<Hunk> = claim
                    .hunks
                    .iter()
                    .filter_map(|claimed_hunk| {
                        // if any of the current hunks intersects with the owned hunk, we want to keep it
                        for (i, git_diff_hunk) in git_diff_hunks.iter().enumerate() {
                            let hash = Hunk::hash_diff(&git_diff_hunk.diff_lines);
                            if locks.contains_key(&hash) {
                                return None; // Defer allocation to unclaimed hunks processing
                            }
                            if claimed_hunk.eq(&Hunk::from(git_diff_hunk)) {
                                let timestamp = claimed_hunk.timestamp_ms().unwrap_or(mtime);
                                diffs_by_branch
                                    .entry(branch.id)
                                    .or_default()
                                    .entry(claim.file_path.clone())
                                    .or_default()
                                    .push(git_diff_hunk.clone());

                                git_diff_hunks.remove(i);
                                return Some(
                                    claimed_hunk
                                        .clone()
                                        .with_timestamp(timestamp)
                                        .with_hash(hash),
                                );
                            } else if claimed_hunk.intersects(git_diff_hunk) {
                                diffs_by_branch
                                    .entry(branch.id)
                                    .or_default()
                                    .entry(claim.file_path.clone())
                                    .or_default()
                                    .push(git_diff_hunk.clone());
                                let updated_hunk = Hunk {
                                    start: git_diff_hunk.new_start,
                                    end: git_diff_hunk.new_start + git_diff_hunk.new_lines,
                                    timestamp_ms: Some(mtime),
                                    hash: Some(hash),
                                    locked_to: git_diff_hunk.locked_to.to_vec(),
                                };
                                git_diff_hunks.remove(i);
                                return Some(updated_hunk);
                            }
                        }
                        None
                    })
                    .collect();

                if claimed_hunks.is_empty() {
                    // No need for an empty claim
                    None
                } else {
                    Some(OwnershipClaim {
                        file_path: claim.file_path.clone(),
                        hunks: claimed_hunks,
                    })
                }
            })
            .collect();

        branch.ownership = BranchOwnershipClaims { claims: new_claims };
    }

    let max_selected_for_changes = virtual_branches
        .iter()
        .filter_map(|b| b.selected_for_changes)
        .max()
        .unwrap_or(-1);
    let default_vbranch_pos = virtual_branches
        .iter()
        .position(|b| b.selected_for_changes == Some(max_selected_for_changes))
        .unwrap_or(0);

    // Everything claimed has been removed from `base_diffs`, here we just
    // process the remaining ones.
    for (filepath, hunks) in base_diffs {
        for hunk in hunks {
            let hash = Hunk::hash_diff(&hunk.diff_lines);
            let locked_to = locks.get(&hash);

            let vbranch_pos = if let Some(locks) = locked_to {
                let first_lock = &locks[0];
                let p = virtual_branches
                    .iter()
                    .position(|vb| vb.id == first_lock.branch_id);
                match p {
                    Some(p) => p,
                    _ => default_vbranch_pos,
                }
            } else {
                default_vbranch_pos
            };

            let hash = Hunk::hash_diff(&hunk.diff_lines);
            let mut new_hunk = Hunk::from(&hunk)
                .with_timestamp(mtimes.mtime_by_path(filepath.as_path()))
                .with_hash(hash);
            new_hunk.locked_to = match locked_to {
                Some(locked_to) => locked_to.clone(),
                _ => vec![],
            };

            virtual_branches[vbranch_pos].ownership.put(OwnershipClaim {
                file_path: filepath.clone(),
                hunks: vec![Hunk::from(&hunk)
                    .with_timestamp(mtimes.mtime_by_path(filepath.as_path()))
                    .with_hash(Hunk::hash_diff(&hunk.diff_lines))],
            });

            let hunk = match locked_to {
                Some(locks) => hunk.with_locks(locks),
                _ => hunk,
            };
            diffs_by_branch
                .entry(virtual_branches[vbranch_pos].id)
                .or_default()
                .entry(filepath.clone())
                .or_default()
                .push(hunk);
        }
    }

    let mut hunks_by_branch = diffs_by_branch
        .into_iter()
        .map(|(branch_id, hunks)| {
            (
                virtual_branches
                    .iter()
                    .find(|b| b.id.eq(&branch_id))
                    .unwrap()
                    .clone(),
                hunks,
            )
        })
        .collect::<Vec<_>>();

    // write updated state if not resolving
    if !project_repository.is_resolving() {
        let vb_state = project_repository.project().virtual_branches();
        for (vbranch, files) in &mut hunks_by_branch {
            vbranch.tree = write_tree(project_repository, &vbranch.head, files)?;
            vb_state
                .set_branch(vbranch.clone())
                .context(format!("failed to write virtual branch {}", vbranch.name))?;
        }
    }

    Ok((hunks_by_branch, skipped_files))
}

/// NOTE: There is no use returning an iterator here as this acts like the final product.
fn virtual_hunks_into_virtual_files(
    project_repository: &project_repository::Repository,
    hunks: impl IntoIterator<Item = (PathBuf, Vec<VirtualBranchHunk>)>,
) -> Vec<VirtualBranchFile> {
    hunks
        .into_iter()
        .map(|(path, hunks)| {
            let id = path.display().to_string();
            let conflicted =
                conflicts::is_conflicting(project_repository, Some(id.as_ref())).unwrap_or(false);
            let binary = hunks.iter().any(|h| h.binary);
            let modified_at = hunks.iter().map(|h| h.modified_at).max().unwrap_or(0);
            debug_assert!(hunks.iter().all(|hunk| hunk.file_path == path));
            VirtualBranchFile {
                id,
                path,
                hunks,
                binary,
                large: false,
                modified_at,
                conflicted,
            }
        })
        .collect::<Vec<_>>()
}

// reset virtual branch to a specific commit
pub fn reset_branch(
    project_repository: &project_repository::Repository,
    branch_id: BranchId,
    target_commit_id: git::Oid,
) -> Result<()> {
    let vb_state = project_repository.project().virtual_branches();

    let default_target = vb_state.get_default_target()?;

    let mut branch = vb_state.get_branch(branch_id)?;
    if branch.head == target_commit_id {
        // nothing to do
        return Ok(());
    }

    if default_target.sha != target_commit_id
        && !project_repository
            .l(branch.head, LogUntil::Commit(default_target.sha))?
            .contains(&target_commit_id)
    {
        bail!("commit {target_commit_id} not in the branch");
    }

    // Compute the old workspace before resetting, so we can figure out
    // what hunks were released by this reset, and assign them to this branch.
    let old_head = get_workspace_head(&vb_state, project_repository)?;

    branch.head = target_commit_id;
    vb_state
        .set_branch(branch.clone())
        .context("failed to write branch")?;

    let updated_head = get_workspace_head(&vb_state, project_repository)?;
    let repo = &project_repository.git_repository;
    let diff = trees(
        repo,
        &repo
            .find_commit(updated_head)?
            .tree()
            .map_err(anyhow::Error::from)?,
        &repo
            .find_commit(old_head)?
            .tree()
            .map_err(anyhow::Error::from)?,
    )?;

    // Assign the new hunks to the branch we're working on.
    for (path, filediff) in diff {
        for hunk in filediff.hunks {
            let hash = Hunk::hash_diff(&hunk.diff_lines);
            branch.ownership.put(
                format!(
                    "{}:{}-{}-{:?}",
                    path.display(),
                    hunk.new_start,
                    hunk.new_start + hunk.new_lines,
                    &hash
                )
                .parse()?,
            );
        }
    }
    vb_state
        .set_branch(branch)
        .context("failed to write branch")?;

    super::integration::update_gitbutler_integration(&vb_state, project_repository)
        .context("failed to update gitbutler integration")?;

    Ok(())
}

fn diffs_into_virtual_files(
    project_repository: &project_repository::Repository,
    diffs: BranchStatus,
) -> Vec<VirtualBranchFile> {
    let hunks_by_filepath = virtual_hunks_by_git_hunks(&project_repository.project().path, diffs);
    virtual_hunks_into_virtual_files(project_repository, hunks_by_filepath)
}

// this function takes a list of file ownership,
// constructs a tree from those changes on top of the target
// and writes it as a new tree for storage
pub fn write_tree(
    project_repository: &project_repository::Repository,
    target: &git::Oid,
    files: impl IntoIterator<Item = (impl Borrow<PathBuf>, impl Borrow<Vec<diff::GitHunk>>)>,
) -> Result<git::Oid> {
    write_tree_onto_commit(project_repository, *target, files)
}

pub fn write_tree_onto_commit(
    project_repository: &project_repository::Repository,
    commit_oid: git::Oid,
    files: impl IntoIterator<Item = (impl Borrow<PathBuf>, impl Borrow<Vec<diff::GitHunk>>)>,
) -> Result<git::Oid> {
    // read the base sha into an index
    let git_repository = &project_repository.git_repository;

    let head_commit = git_repository.find_commit(commit_oid)?;
    let base_tree = head_commit.tree()?;

    write_tree_onto_tree(project_repository, &base_tree, files)
}

pub fn write_tree_onto_tree(
    project_repository: &project_repository::Repository,
    base_tree: &git2::Tree,
    files: impl IntoIterator<Item = (impl Borrow<PathBuf>, impl Borrow<Vec<diff::GitHunk>>)>,
) -> Result<git::Oid> {
    let git_repository = &project_repository.git_repository;
    let mut builder = git2::build::TreeUpdateBuilder::new();
    // now update the index with content in the working directory for each file
    for (rel_path, hunks) in files {
        let rel_path = rel_path.borrow();
        let hunks = hunks.borrow();
        let full_path = project_repository.path().join(rel_path);

        let is_submodule = full_path.is_dir()
            && hunks.len() == 1
            && hunks[0].diff_lines.contains_str(b"Subproject commit");

        // if file exists
        if full_path.exists() {
            // if file is executable, use 755, otherwise 644
            let mut filemode = git2::FileMode::Blob;
            // check if full_path file is executable
            if let Ok(metadata) = std::fs::symlink_metadata(&full_path) {
                #[cfg(target_family = "unix")]
                {
                    if metadata.permissions().mode() & 0o111 != 0 {
                        filemode = git2::FileMode::BlobExecutable;
                    }
                }

                #[cfg(target_os = "windows")]
                {
                    // NOTE: *Keep* the existing executable bit if it was present
                    //       in the tree already, don't try to derive something from
                    //       the FS that doesn't exist.
                    filemode = base_tree
                        .get_path(rel_path)
                        .ok()
                        .and_then(|entry| {
                            (entry.filemode() & 0o100000 == 0o100000
                                && entry.filemode() & 0o111 != 0)
                                .then_some(git2::FileMode::BlobExecutable)
                        })
                        .unwrap_or(filemode);
                }

                if metadata.file_type().is_symlink() {
                    filemode = git2::FileMode::Link;
                }
            }

            // get the blob
            if filemode == git2::FileMode::Link {
                // it's a symlink, make the content the path of the link
                let link_target = std::fs::read_link(&full_path)?;

                // if the link target is inside the project repository, make it relative
                let link_target = link_target
                    .strip_prefix(project_repository.path())
                    .unwrap_or(&link_target);

                let blob_oid = git_repository.blob(
                    link_target
                        .to_str()
                        .ok_or_else(|| {
                            anyhow!("path contains invalid utf-8 characters: {link_target:?}")
                        })?
                        .as_bytes(),
                )?;
                builder.upsert(rel_path, blob_oid.into(), filemode);
            } else if let Ok(tree_entry) = base_tree.get_path(rel_path) {
                if hunks.len() == 1 && hunks[0].binary {
                    let new_blob_oid = &hunks[0].diff_lines;
                    // convert string to Oid
                    let new_blob_oid = new_blob_oid
                        .to_str()
                        .expect("hex-string")
                        .parse()
                        .context("failed to diff as oid")?;
                    builder.upsert(rel_path, new_blob_oid, filemode);
                } else {
                    // blob from tree_entry
                    let blob = tree_entry
                        .to_object(git_repository.into())
                        .unwrap()
                        .peel_to_blob()
                        .context("failed to get blob")?;

                    let blob_contents = blob.content();

                    let mut hunks = hunks.iter().collect::<Vec<_>>();
                    hunks.sort_by_key(|hunk| hunk.new_start);
                    let mut all_diffs = BString::default();
                    for hunk in hunks {
                        all_diffs.push_str(&hunk.diff_lines);
                    }

                    let patch = Patch::from_bytes(&all_diffs)?;
                    let blob_contents = apply(blob_contents, &patch).context(format!(
                        "failed to apply\n{}\nonto:\n{}",
                        all_diffs.as_bstr(),
                        blob_contents.as_bstr()
                    ))?;

                    // create a blob
                    let new_blob_oid = git_repository.blob(&blob_contents)?;
                    // upsert into the builder
                    builder.upsert(rel_path, new_blob_oid.into(), filemode);
                }
            } else if is_submodule {
                let mut blob_contents = BString::default();

                let mut hunks = hunks.iter().collect::<Vec<_>>();
                hunks.sort_by_key(|hunk| hunk.new_start);
                for hunk in hunks {
                    let patch = Patch::from_bytes(&hunk.diff_lines)?;
                    blob_contents = apply(&blob_contents, &patch)
                        .context(format!("failed to apply {}", &hunk.diff_lines))?;
                }

                // create a blob
                let new_blob_oid = git_repository.blob(blob_contents.as_bytes())?;
                // upsert into the builder
                builder.upsert(rel_path, new_blob_oid.into(), filemode);
            } else {
                // create a git blob from a file on disk
                let blob_oid = git_repository
                    .blob_path(&full_path)
                    .context(format!("failed to create blob from path {:?}", &full_path))?;
                builder.upsert(rel_path, blob_oid.into(), filemode);
            }
        } else if base_tree.get_path(rel_path).is_ok() {
            // remove file from index if it exists in the base tree
            builder.remove(rel_path);
        }
    }

    // now write out the tree
    let tree_oid = builder
        .create_updated(project_repository.repo(), base_tree)
        .context("failed to write updated tree")?;

    Ok(tree_oid.into())
}

fn _print_tree(repo: &git2::Repository, tree: &git2::Tree) -> Result<()> {
    println!("tree id: {}", tree.id());
    for entry in tree {
        println!(
            "  entry: {} {}",
            entry.name().unwrap_or_default(),
            entry.id()
        );
        // get entry contents
        let object = entry.to_object(repo).context("failed to get object")?;
        let blob = object.as_blob().context("failed to get blob")?;
        // convert content to string
        if let Ok(content) = std::str::from_utf8(blob.content()) {
            println!("    blob: {}", content);
        } else {
            println!("    blob: BINARY");
        }
    }
    Ok(())
}

#[allow(clippy::too_many_arguments)]
pub fn commit(
    project_repository: &project_repository::Repository,
    branch_id: BranchId,
    message: &str,
    ownership: Option<&branch::BranchOwnershipClaims>,
    user: Option<&users::User>,
    run_hooks: bool,
) -> Result<git::Oid> {
    let mut message_buffer = message.to_owned();
    let vb_state = project_repository.project().virtual_branches();

    if run_hooks {
        let hook_result = project_repository
            .git_repository
            .run_hook_commit_msg(&mut message_buffer)
            .context("failed to run hook")?;

        if let HookResult::RunNotSuccessful { stdout, .. } = hook_result {
            bail!("commit-msg hook rejected: {}", stdout.trim());
        }

        let hook_result = project_repository
            .git_repository
            .run_hook_pre_commit()
            .context("failed to run hook")?;

        if let HookResult::RunNotSuccessful { stdout, .. } = hook_result {
            bail!("commit hook rejected: {}", stdout.trim());
        }
    }

    let message = &message_buffer;

    let integration_commit_id = get_workspace_head(&vb_state, project_repository)?;
    // get the files to commit
    let (statuses, _) = get_status_by_branch(project_repository, Some(&integration_commit_id))
        .context("failed to get status by branch")?;

    let (ref mut branch, files) = statuses
        .into_iter()
        .find(|(branch, _)| branch.id == branch_id)
        .with_context(|| format!("branch {branch_id} not found"))?;

    update_conflict_markers(project_repository, &files)?;

    project_repository.assure_unconflicted()?;

    let tree_oid = if let Some(ownership) = ownership {
        let files = files.into_iter().filter_map(|(filepath, hunks)| {
            let hunks = hunks
                .into_iter()
                .filter(|hunk| {
                    ownership
                        .claims
                        .iter()
                        .find(|f| f.file_path.eq(&filepath))
                        .map_or(false, |f| {
                            f.hunks.iter().any(|h| {
                                h.start == hunk.new_start
                                    && h.end == hunk.new_start + hunk.new_lines
                            })
                        })
                })
                .collect::<Vec<_>>();
            if hunks.is_empty() {
                None
            } else {
                Some((filepath, hunks))
            }
        });
        write_tree_onto_commit(project_repository, branch.head, files)?
    } else {
        write_tree_onto_commit(project_repository, branch.head, files)?
    };

    let git_repository = &project_repository.git_repository;
    let parent_commit = git_repository
        .find_commit(branch.head)
        .context(format!("failed to find commit {:?}", branch.head))?;
    let tree = git_repository
        .find_tree(tree_oid)
        .context(format!("failed to find tree {:?}", tree_oid))?;

    // now write a commit, using a merge parent if it exists
    let extra_merge_parent =
        conflicts::merge_parent(project_repository).context("failed to get merge parent")?;

    let commit_oid = match extra_merge_parent {
        Some(merge_parent) => {
            let merge_parent = git_repository
                .find_commit(merge_parent)
                .context(format!("failed to find merge parent {:?}", merge_parent))?;
            let commit_oid = project_repository.commit(
                user,
                message,
                &tree,
                &[&parent_commit, &merge_parent],
                None,
            )?;
            conflicts::clear(project_repository).context("failed to clear conflicts")?;
            commit_oid
        }
        None => project_repository.commit(user, message, &tree, &[&parent_commit], None)?,
    };

    if run_hooks {
        project_repository
            .git_repository
            .run_hook_post_commit()
            .context("failed to run hook")?;
    }

    let vb_state = project_repository.project().virtual_branches();
    branch.tree = tree_oid;
    branch.head = commit_oid;
    vb_state
        .set_branch(branch.clone())
        .context("failed to write branch")?;

    super::integration::update_gitbutler_integration(&vb_state, project_repository)
        .context("failed to update gitbutler integration")?;

    Ok(commit_oid)
}

pub fn push(
    project_repository: &project_repository::Repository,
    branch_id: BranchId,
    with_force: bool,
    credentials: &git::credentials::Helper,
    askpass: Option<Option<BranchId>>,
) -> Result<()> {
    let vb_state = project_repository.project().virtual_branches();

    let mut vbranch = vb_state.get_branch(branch_id)?;
    let remote_branch = if let Some(upstream_branch) = &vbranch.upstream {
        upstream_branch.clone()
    } else {
        let default_target = vb_state.get_default_target()?;
        let upstream_remote = match default_target.push_remote_name {
            Some(remote) => remote.clone(),
            None => default_target.branch.remote().to_owned(),
        };

        let remote_branch = format!(
            "refs/remotes/{}/{}",
            upstream_remote,
            normalize_branch_name(&vbranch.name)
        )
        .parse::<git::RemoteRefname>()
        .context("failed to parse remote branch name")?;

        let remote_branches = project_repository.git_remote_branches()?;
        let existing_branches = remote_branches
            .iter()
            .map(RemoteRefname::branch)
            .map(str::to_lowercase) // git is weird about case sensitivity here, assume not case sensitive
            .collect::<Vec<_>>();

        remote_branch.with_branch(&dedup_fmt(
            &existing_branches
                .iter()
                .map(String::as_str)
                .collect::<Vec<_>>(),
            remote_branch.branch(),
            "-",
        ))
    };

    project_repository.push(
        &vbranch.head,
        &remote_branch,
        with_force,
        credentials,
        None,
        askpass,
    )?;

    vbranch.upstream = Some(remote_branch.clone());
    vbranch.upstream_head = Some(vbranch.head);
    vb_state
        .set_branch(vbranch.clone())
        .context("failed to write target branch after push")?;
    project_repository.fetch(
        remote_branch.remote(),
        credentials,
        askpass.map(|_| "modal".to_string()),
    )?;

    Ok(())
}

fn is_commit_integrated(
    project_repository: &project_repository::Repository,
    target: &target::Target,
    commit: &git2::Commit,
) -> Result<bool> {
    let remote_branch = project_repository
        .git_repository
        .find_branch(&target.branch.clone().into())?;
    let remote_head = remote_branch.get().peel_to_commit()?;
    let upstream_commits = project_repository.l(
        remote_head.id().into(),
        project_repository::LogUntil::Commit(target.sha),
    )?;

    if target.sha.eq(&commit.id().into()) {
        // could not be integrated if heads are the same.
        return Ok(false);
    }

    if upstream_commits.is_empty() {
        // could not be integrated - there is nothing new upstream.
        return Ok(false);
    }

    if upstream_commits.contains(&commit.id().into()) {
        return Ok(true);
    }

    let merge_base_id = project_repository
        .git_repository
        .merge_base(target.sha, commit.id().into())?;
    if merge_base_id.eq(&commit.id().into()) {
        // if merge branch is the same as branch head and there are upstream commits
        // then it's integrated
        return Ok(true);
    }

    let merge_base = project_repository
        .git_repository
        .find_commit(merge_base_id)?;
    let merge_base_tree = merge_base.tree()?;
    let upstream = project_repository
        .git_repository
        .find_commit(remote_head.id().into())?;
    let upstream_tree = upstream.tree()?;

    if merge_base_tree.id() == upstream_tree.id() {
        // if merge base is the same as upstream tree, then it's integrated
        return Ok(true);
    }

    // try to merge our tree into the upstream tree
    let mut merge_index = project_repository
        .git_repository
        .merge_trees(&merge_base_tree, &commit.tree()?, &upstream_tree)
        .context("failed to merge trees")?;

    if merge_index.has_conflicts() {
        return Ok(false);
    }

    let merge_tree_oid = merge_index
        .write_tree_to(&project_repository.git_repository)
        .context("failed to write tree")?;

    // if the merge_tree is the same as the new_target_tree and there are no files (uncommitted changes)
    // then the vbranch is fully merged
    Ok(merge_tree_oid == upstream_tree.id().into())
}

pub fn is_remote_branch_mergeable(
    project_repository: &project_repository::Repository,
    branch_name: &git::RemoteRefname,
) -> Result<bool> {
    let vb_state = project_repository.project().virtual_branches();

    let default_target = vb_state.get_default_target()?;
    let target_commit = project_repository
        .git_repository
        .find_commit(default_target.sha)
        .context("failed to find target commit")?;

    let branch = project_repository
        .git_repository
        .find_branch(&branch_name.into())
        .map_err(|err| match err {
            git::Error::NotFound(_) => {
                anyhow!("Remote branch {} not found", branch_name.clone())
            }
            err => err.into(),
        })?;
    let branch_oid = branch.get().target().context("detatched head")?;
    let branch_commit = project_repository
        .git_repository
        .find_commit(branch_oid.into())
        .context("failed to find branch commit")?;

    let base_tree = find_base_tree(
        &project_repository.git_repository,
        &branch_commit,
        &target_commit,
    )?;

    let wd_tree = project_repository.repo().get_wd_tree()?;

    let branch_tree = branch_commit.tree().context("failed to find branch tree")?;
    let mergeable = !project_repository
        .git_repository
        .merge_trees(&base_tree, &branch_tree, &wd_tree)
        .context("failed to merge trees")?
        .has_conflicts();

    Ok(mergeable)
}

pub fn is_virtual_branch_mergeable(
    project_repository: &project_repository::Repository,
    branch_id: BranchId,
) -> Result<bool> {
    let vb_state = project_repository.project().virtual_branches();
    let branch = vb_state.get_branch(branch_id)?;
    if branch.applied {
        return Ok(true);
    }

    let default_target = vb_state.get_default_target()?;
    // determine if this branch is up to date with the target/base
    let merge_base = project_repository
        .git_repository
        .merge_base(default_target.sha, branch.head)
        .context("failed to find merge base")?;

    if merge_base != default_target.sha {
        return Ok(false);
    }

    let branch_commit = project_repository
        .git_repository
        .find_commit(branch.head)
        .context("failed to find branch commit")?;

    let target_commit = project_repository
        .git_repository
        .find_commit(default_target.sha)
        .context("failed to find target commit")?;

    let base_tree = find_base_tree(
        &project_repository.git_repository,
        &branch_commit,
        &target_commit,
    )?;

    let wd_tree = project_repository.repo().get_wd_tree()?;

    // determine if this tree is mergeable
    let branch_tree = project_repository
        .git_repository
        .find_tree(branch.tree)
        .context("failed to find branch tree")?;

    let is_mergeable = !project_repository
        .git_repository
        .merge_trees(&base_tree, &branch_tree, &wd_tree)
        .context("failed to merge trees")?
        .has_conflicts();

    Ok(is_mergeable)
}

// this function takes a list of file ownership from a "from" commit and "moves"
// those changes to a "to" commit in a branch. This allows users to drag changes
// from one commit to another.
// if the "to" commit is below the "from" commit, the changes are simply added to the "to" commit
// and the rebase should be simple. if the "to" commit is above the "from" commit,
// the changes need to be removed from the "from" commit, everything rebased,
// then added to the "to" commit and everything above that rebased again.
pub fn move_commit_file(
    project_repository: &project_repository::Repository,
    branch_id: BranchId,
    from_commit_id: git::Oid,
    to_commit_id: git::Oid,
    target_ownership: &BranchOwnershipClaims,
) -> Result<git::Oid> {
    let vb_state = project_repository.project().virtual_branches();

    let Some(mut target_branch) = vb_state.try_branch(branch_id)? else {
        return Ok(to_commit_id); // this is wrong
    };

    let default_target = vb_state.get_default_target()?;

    let mut to_amend_oid = to_commit_id;
    let mut amend_commit = project_repository
        .git_repository
        .find_commit(to_amend_oid)
        .context("failed to find commit")?;

    // find all the commits upstream from the target "to" commit
    let mut upstream_commits = project_repository.l(
        target_branch.head,
        project_repository::LogUntil::Commit(amend_commit.id().into()),
    )?;

    // get a list of all the diffs across all the virtual branches
    let base_file_diffs = diff::workdir(&project_repository.git_repository, &default_target.sha)
        .context("failed to diff workdir")?;

    // filter base_file_diffs to HashMap<filepath, Vec<GitHunk>> only for hunks in target_ownership
    // this is essentially the group of patches that we're "moving"
    let diffs_to_amend = target_ownership
        .claims
        .iter()
        .filter_map(|file_ownership| {
            let hunks = base_file_diffs
                .get(&file_ownership.file_path)
                .map(|hunks| {
                    hunks
                        .hunks
                        .iter()
                        .filter(|hunk| {
                            file_ownership.hunks.iter().any(|owned_hunk| {
                                owned_hunk.start == hunk.new_start
                                    && owned_hunk.end == hunk.new_start + hunk.new_lines
                            })
                        })
                        .cloned()
                        .collect::<Vec<_>>()
                })
                .unwrap_or_default();
            if hunks.is_empty() {
                None
            } else {
                Some((file_ownership.file_path.clone(), hunks))
            }
        })
        .collect::<HashMap<_, _>>();

    // if we're not moving anything, return an error
    if diffs_to_amend.is_empty() {
        bail!("target ownership not found");
    }

    // is from_commit_oid in upstream_commits?
    if !upstream_commits.contains(&from_commit_id) {
        // this means that the "from" commit is _below_ the "to" commit in the history
        // which makes things a little more complicated because in this case we need to
        // remove the changes from the lower "from" commit, rebase everything, then add the changes
        // to the _rebased_ version of the "to" commit that is above it.

        // first, let's get the from commit data and it's parent data
        let from_commit = project_repository
            .git_repository
            .find_commit(from_commit_id)
            .context("failed to find commit")?;
        let from_tree = from_commit.tree().context("failed to find tree")?;
        let from_parent = from_commit.parent(0).context("failed to find parent")?;
        let from_parent_tree = from_parent.tree().context("failed to find parent tree")?;

        // ok, what is the entire patch introduced in the "from" commit?
        // we need to remove the parts of this patch that are in target_ownership (the parts we're moving)
        // and then apply the rest to the parent tree of the "from" commit to
        // create the new "from" commit without the changes we're moving
        let from_commit_diffs = diff::trees(
            &project_repository.git_repository,
            &from_parent_tree,
            &from_tree,
        )
        .context("failed to diff trees")?;

        // filter from_commit_diffs to HashMap<filepath, Vec<GitHunk>> only for hunks NOT in target_ownership
        // this is the patch parts we're keeping
        let diffs_to_keep = from_commit_diffs
            .iter()
            .filter_map(|(filepath, file_diff)| {
                let hunks = file_diff
                    .hunks
                    .iter()
                    .filter(|hunk| {
                        !target_ownership.claims.iter().any(|file_ownership| {
                            file_ownership.file_path.eq(filepath)
                                && file_ownership.hunks.iter().any(|owned_hunk| {
                                    owned_hunk.start == hunk.new_start
                                        && owned_hunk.end == hunk.new_start + hunk.new_lines
                                })
                        })
                    })
                    .cloned()
                    .collect::<Vec<_>>();
                if hunks.is_empty() {
                    None
                } else {
                    Some((filepath.clone(), hunks))
                }
            })
            .collect::<HashMap<_, _>>();

        let repo = &project_repository.git_repository;

        // write our new tree and commit for the new "from" commit without the moved changes
        let new_from_tree_id =
            write_tree_onto_commit(project_repository, from_parent.id().into(), &diffs_to_keep)?;
        let new_from_tree = &repo
            .find_tree(new_from_tree_id)
            .with_context(|| "tree {new_from_tree_oid} not found")?;
        let change_id = from_commit.change_id();
        let new_from_commit_oid = repo
            .commit(
                None,
                &from_commit.author(),
                &from_commit.committer(),
                &from_commit.message_bstr().to_str_lossy(),
                new_from_tree,
                &[&from_parent],
                change_id.as_deref(),
            )
            .context("commit failed")?;

        // rebase everything above the new "from" commit that has the moved changes removed
        let new_head = match cherry_rebase(
            project_repository,
<<<<<<< HEAD
            new_from_commit_oid.into(),
            from_commit_oid.into(),
            target_branch.head.into(),
=======
            new_from_commit_oid,
            from_commit_id,
            target_branch.head,
>>>>>>> e9011d85
        ) {
            Ok(Some(new_head)) => new_head,
            Ok(None) => bail!("no rebase was performed"),
            Err(err) => return Err(err).context("rebase failed"),
        };

        // ok, now we need to identify which the new "to" commit is in the rebased history
        // so we'll take a list of the upstream oids and find it simply based on location
        // (since the order should not have changed in our simple rebase)
        let old_upstream_commit_oids = project_repository.l(
            target_branch.head,
            project_repository::LogUntil::Commit(default_target.sha),
        )?;

        let new_upstream_commit_oids = project_repository.l(
            new_head.into(),
            project_repository::LogUntil::Commit(default_target.sha),
        )?;

        // find to_commit_oid offset in upstream_commits vector
        let to_commit_offset = old_upstream_commit_oids
            .iter()
            .position(|c| *c == to_amend_oid)
            .context("failed to find commit in old commits")?;

        // find the new "to" commit in our new rebased upstream commits
        to_amend_oid = *new_upstream_commit_oids
            .get(to_commit_offset)
            .context("failed to find commit in new commits")?;

        // reset the "to" commit variable for writing the changes back to
        amend_commit = project_repository
            .git_repository
            .find_commit(to_amend_oid)
            .context("failed to find commit")?;

        // reset the concept of what the upstream commits are to be the rebased ones
        upstream_commits = project_repository.l(
            new_head.into(),
            project_repository::LogUntil::Commit(amend_commit.id().into()),
        )?;
    }

    // ok, now we will apply the moved changes to the "to" commit.
    // if we were moving the changes down, we didn't need to rewrite the "from" commit
    // because it will be rewritten with the upcoming rebase.
    // if we were moving the changes "up" we've already rewritten the "from" commit

    // apply diffs_to_amend to the commit tree
    // and write a new commit with the changes we're moving
    let new_tree_oid = write_tree_onto_commit(project_repository, to_amend_oid, &diffs_to_amend)?;
    let new_tree = project_repository
        .git_repository
        .find_tree(new_tree_oid)
        .context("failed to find new tree")?;
    let parents: Vec<_> = amend_commit.parents().collect();
    let change_id = amend_commit.change_id();
    let commit_oid = project_repository
        .git_repository
        .commit(
            None,
            &amend_commit.author(),
            &amend_commit.committer(),
            &amend_commit.message_bstr().to_str_lossy(),
            &new_tree,
            &parents.iter().collect::<Vec<_>>(),
            change_id.as_deref(),
        )
        .context("failed to create commit")?;

    // now rebase upstream commits, if needed

    // if there are no upstream commits (the "to" commit was the branch head), then we're done
    if upstream_commits.is_empty() {
        target_branch.head = commit_oid;
        vb_state.set_branch(target_branch.clone())?;
        super::integration::update_gitbutler_integration(&vb_state, project_repository)?;
        return Ok(commit_oid);
    }

    // otherwise, rebase the upstream commits onto the new commit
    let last_commit = upstream_commits.first().cloned().unwrap();
    let new_head = cherry_rebase(
        project_repository,
        commit_oid.into(),
        amend_commit.id(),
        last_commit.into(),
    )?;

    // if that rebase worked, update the branch head and the gitbutler integration
    if let Some(new_head) = new_head {
        target_branch.head = new_head.into();
        vb_state.set_branch(target_branch.clone())?;
        super::integration::update_gitbutler_integration(&vb_state, project_repository)?;
        Ok(commit_oid)
    } else {
        Err(anyhow!("rebase failed"))
    }
}

// takes a list of file ownership and a commit oid and rewrites that commit to
// add the file changes. The branch is then rebased onto the new commit
// and the respective branch head is updated
pub fn amend(
    project_repository: &project_repository::Repository,
    branch_id: BranchId,
    commit_oid: git::Oid,
    target_ownership: &BranchOwnershipClaims,
) -> Result<git::Oid> {
    project_repository.assure_resolved()?;
    let vb_state = project_repository.project().virtual_branches();

    let all_branches = vb_state
        .list_branches()
        .context("failed to read virtual branches")?;

    if !all_branches.iter().any(|b| b.id == branch_id) {
        bail!("could not find any branch with id {branch_id} to amend to");
    }

    let applied_branches = all_branches
        .into_iter()
        .filter(|b| b.applied)
        .collect::<Vec<_>>();

    if !applied_branches.iter().any(|b| b.id == branch_id) {
        bail!("could not find applied branch with id {branch_id} to amend to");
    }

    let default_target = vb_state.get_default_target()?;

    let integration_commit_id =
        super::integration::get_workspace_head(&vb_state, project_repository)?;

    let (mut applied_statuses, _) = get_applied_status(
        project_repository,
        &integration_commit_id,
        &default_target.sha,
        applied_branches,
    )?;

    let (ref mut target_branch, target_status) = applied_statuses
        .iter_mut()
        .find(|(b, _)| b.id == branch_id)
        .ok_or_else(|| anyhow!("could not find branch {branch_id} in status list"))?;

    if target_branch.upstream.is_some() && !project_repository.project().ok_with_force_push {
        // amending to a pushed head commit will cause a force push that is not allowed
        bail!("force-push is not allowed");
    }

    if project_repository
        .l(
            target_branch.head,
            project_repository::LogUntil::Commit(default_target.sha),
        )?
        .is_empty()
    {
        bail!("branch has no commits - there is nothing to amend to");
    }

    // find commit oid
    let amend_commit = project_repository
        .git_repository
        .find_commit(commit_oid)
        .context("failed to find commit")?;

    let diffs_to_amend = target_ownership
        .claims
        .iter()
        .filter_map(|file_ownership| {
            let hunks = target_status
                .get(&file_ownership.file_path)
                .map(|hunks| {
                    hunks
                        .iter()
                        .filter(|hunk| {
                            file_ownership.hunks.iter().any(|owned_hunk| {
                                owned_hunk.start == hunk.new_start
                                    && owned_hunk.end == hunk.new_start + hunk.new_lines
                            })
                        })
                        .cloned()
                        .collect::<Vec<_>>()
                })
                .unwrap_or_default();
            if hunks.is_empty() {
                None
            } else {
                Some((file_ownership.file_path.clone(), hunks))
            }
        })
        .collect::<HashMap<_, _>>();

    if diffs_to_amend.is_empty() {
        bail!("target ownership not found");
    }

    // apply diffs_to_amend to the commit tree
    let new_tree_oid = write_tree_onto_commit(project_repository, commit_oid, &diffs_to_amend)?;
    let new_tree = project_repository
        .git_repository
        .find_tree(new_tree_oid)
        .context("failed to find new tree")?;

    let parents: Vec<_> = amend_commit.parents().collect();
    let commit_oid = project_repository
        .git_repository
        .commit(
            None,
            &amend_commit.author(),
            &amend_commit.committer(),
            &amend_commit.message_bstr().to_str_lossy(),
            &new_tree,
            &parents.iter().collect::<Vec<_>>(),
            amend_commit.change_id().as_deref(),
        )
        .context("failed to create commit")?;

    // now rebase upstream commits, if needed
    let upstream_commits = project_repository.l(
        target_branch.head,
        project_repository::LogUntil::Commit(amend_commit.id().into()),
    )?;
    // if there are no upstream commits, we're done
    if upstream_commits.is_empty() {
        target_branch.head = commit_oid;
        vb_state.set_branch(target_branch.clone())?;
        super::integration::update_gitbutler_integration(&vb_state, project_repository)?;
        return Ok(commit_oid);
    }

    let last_commit = upstream_commits.first().cloned().unwrap();

    let new_head = cherry_rebase(
        project_repository,
        commit_oid.into(),
        amend_commit.id(),
        last_commit.into(),
    )?;

    if let Some(new_head) = new_head {
        target_branch.head = new_head.into();
        vb_state.set_branch(target_branch.clone())?;
        super::integration::update_gitbutler_integration(&vb_state, project_repository)?;
        Ok(commit_oid)
    } else {
        Err(anyhow!("rebase failed"))
    }
}

pub fn resolve_conflict_start(
    project_repository: &project_repository::Repository,
    _branch_id: &BranchId,
    commit_oid: git::Oid,
    restore_snapshot: Option<git::Oid>,
) -> Result<(), anyhow::Error> {
    dbg!("-------- start conflict resolve -----------");
    dbg!(&commit_oid);

    // redo the merge conflict and checkout the index into the working directory (hard)
    let repo = &project_repository.git_repository;
    let commit = repo
        .find_commit(commit_oid)
        .context("failed to find commit")?;
    let tree = commit.tree().context("failed to find tree")?;
    let side0 = tree
        .get_name(".conflict-side-0")
        .context("failed to get side0")?;
    let side1 = tree
        .get_name(".conflict-side-1")
        .context("failed to get side1")?;
    let base0 = tree
        .get_name(".conflict-base-0")
        .context("failed to get base tree")?;

    let side0_tree = repo.find_tree(side0.id().into())?;
    let side1_tree = repo.find_tree(side1.id().into())?;
    let base0_tree = repo.find_tree(base0.id().into())?;

    let mut merge_index = repo
        .merge_trees(&base0_tree, &side0_tree, &side1_tree)
        .context("failed to merge trees")?;

    // put the repository in edit mode
    edit_mode::set_edit_mode(project_repository, &commit_oid, restore_snapshot)
        .context("failed to set edit mode")?;

    // checkout the conflicts
    repo.checkout_index(&mut merge_index)
        .allow_conflicts()
        .conflict_style_merge()
        .force()
        .checkout()
        .context("failed to checkout index")?;

    // mark the working directory as in a conflicted state
    conflicts::mark_from_index(project_repository, &merge_index, None)?;

    // TODO: record conflict preimages

    Ok(())
}

pub fn resolve_conflict_finish(
    project_repository: &project_repository::Repository,
    branch_id: &BranchId,
    commit_oid: git::Oid,
) -> Result<git::Oid, anyhow::Error> {
    dbg!("-------- finish conflict resolve -----------");
    dbg!(&commit_oid);

    if conflicts::is_conflicting::<&Path>(project_repository, None)? {
        return Err(anyhow::anyhow!("Conflict is not yet resolved")).context("err");
    }

    // no longer conflicting, lets commit the changes and remove edit state
    let commit = project_repository
        .git_repository
        .find_commit(commit_oid)
        .context("failed to find commit")?;

    // TODO: if we have wip still on this branch (head.tree != tree), then do a wip commit for the rebase

    // first get a list of the upstream commits
    let vb_state = project_repository.project().virtual_branches();

    let mut target_branch = match vb_state.get_branch(*branch_id) {
        Ok(branch) => Ok(branch),
        Err(reader::Error::NotFound) => return Ok(commit_oid), // this is wrong
        Err(error) => Err(error),
    }
    .context("failed to read branch")?;

    // find all the commits upstream from the target "to" commit
    let upstream_commits = project_repository.l(
        target_branch.head,
        project_repository::LogUntil::Commit(commit.id().into()),
    )?;

    // get the wd state
    let wd_tree = project_repository.repo().get_wd_tree()?;
    dbg!(&wd_tree.id());

    // write a new commit with this new tree and rebase the branch

    let parents: Vec<_> = commit.parents().collect();
    let change_id = commit.change_id();
    let new_commit_oid = project_repository.git_repository.commit(
        None,
        &commit.author(),
        &commit.committer(),
        &commit.message_bstr().to_str_lossy(),
        &wd_tree.clone(),
        &parents.iter().collect::<Vec<_>>(),
        change_id.as_deref(),
    )?;

    // TODO: record resolutions

    dbg!("----------------- NEW COMMIT ------------------");
    dbg!(&new_commit_oid);

    // rebase the rest of the branch, return the new branch head
    // if there are no upstream commits (the "to" commit was the branch head), then we're done
    if upstream_commits.is_empty() {
        target_branch.head = new_commit_oid;
        target_branch.tree = wd_tree.id().into();
        vb_state.set_branch(target_branch.clone())?;
        checkout_merged_applied_branches(project_repository)?;
        edit_mode::clear_edit_mode(project_repository).context("failed to clear edit mode")?;
        super::integration::update_gitbutler_integration(&vb_state, project_repository)?;
        return Ok(new_commit_oid);
    }

    // otherwise, rebase the upstream commits onto the new commit
    let last_commit = upstream_commits.first().cloned().unwrap();
    let new_head_oid = cherry_rebase(
        project_repository,
        new_commit_oid.into(),
        commit_oid.into(),
        last_commit.into(),
    )?;
    let new_head_commit = project_repository
        .git_repository
        .find_commit(new_head_oid.unwrap().into())
        .context("failed to find new head commit")?;

    // TODO: if that last one was a wip, undo it

    // if that rebase worked, update the branch head and the gitbutler integration
    if let Some(new_head_oid) = new_head_oid {
        target_branch.head = new_head_oid.into();
        target_branch.tree = new_head_commit.tree()?.id().into();
        vb_state.set_branch(target_branch.clone())?;
        checkout_merged_applied_branches(project_repository)?;
        edit_mode::clear_edit_mode(project_repository).context("failed to clear edit mode")?;
        super::integration::update_gitbutler_integration(&vb_state, project_repository)?;
        Ok(new_commit_oid)
    } else {
        anyhow::bail!("rebase failed");
    }
}

pub fn resolve_conflict_abandon(
    project_repository: &project_repository::Repository,
    _branch_id: &BranchId,
    commit_oid: git::Oid,
) -> Result<(), anyhow::Error> {
    dbg!("-------- abandon conflict resolve -----------");
    dbg!(&commit_oid);

    // reset to previous state
    if let Some(restore_sha) =
        edit_mode::clear_edit_mode(project_repository).context("failed to clear edit mode")?
    {
        dbg!(&restore_sha);
        project_repository.project().restore_snapshot(restore_sha)?;
    }

    Ok(())
}

// this is a helper function that will take the "tree" entries of all applied
// branches and merge them into a single tree and then check it out into the
// working directory. it's sort of the gb equivalent of resetting to the index
pub fn checkout_merged_applied_branches(
    project_repository: &project_repository::Repository,
) -> Result<()> {
    let vb_state = project_repository.project().virtual_branches();
    let repo = &project_repository.git_repository;

    let default_target = vb_state.get_default_target()?;
    let target_commit = repo.find_commit(default_target.sha)?;
    let target_tree = target_commit.tree()?;

    dbg!("----------------- CHECKOUT MERGED APPLIED BRANCHES ------------------");

    let final_tree = vb_state
        .list_branches()?
        .iter()
        .filter(|branch| branch.applied)
        .fold(target_commit.tree(), |final_tree, branch| {
            let repo: &git2::Repository = repo.into();
            let final_tree = final_tree?;
            let branch_tree = repo.find_tree(branch.tree.into())?;
            dbg!(&branch.name);
            dbg!(branch_tree.id());

            let conflict_side_0 = branch_tree.get_name(".conflict-side-0");
            let merge_tree = if let Some(conflict_side_0) = conflict_side_0 {
                repo.find_tree(conflict_side_0.id())?
            } else {
                repo.find_tree(branch_tree.id())? // dumb, but sort of a clone()
            };

            let mut merge_result =
                repo.merge_trees(&target_tree, &final_tree, &merge_tree, None)?;
            let final_tree_oid = merge_result.write_tree_to(repo)?;
            repo.find_tree(final_tree_oid)
        })
        .context("failed to calculate final tree")?;

    dbg!(&final_tree.id());

    repo.checkout_tree(&final_tree)
        .force()
        .checkout()
        .context("failed to checkout index, this should not have happened, we should have already detected this")?;

    Ok(())
}

// move a given commit in a branch up one or down one
// if the offset is positive, move the commit down one
// if the offset is negative, move the commit up one
// rewrites the branch head to the new head commit
pub fn reorder_commit(
    project_repository: &project_repository::Repository,
    branch_id: BranchId,
    commit_oid: git::Oid,
    offset: i32,
) -> Result<()> {
    let vb_state = project_repository.project().virtual_branches();

    let default_target = vb_state.get_default_target()?;

    let mut branch = vb_state.get_branch(branch_id)?;
    // find the commit to offset from
    let commit = project_repository
        .git_repository
        .find_commit(commit_oid)
        .context("failed to find commit")?;

    let parent = commit.parent(0).context("failed to find parent")?;
    let parent_oid = parent.id();

    if offset < 0 {
        // move commit up
        if branch.head == commit_oid {
            // can't move the head commit up
            return Ok(());
        }

        // get a list of the commits to rebase
        let mut ids_to_rebase = project_repository.l(
            branch.head,
            project_repository::LogUntil::Commit(commit.id().into()),
        )?;
        let last_oid = ids_to_rebase.pop().context("failed to pop last oid")?;
        ids_to_rebase.push(commit_oid);
        ids_to_rebase.push(last_oid);

        let new_head =
            cherry_rebase_group(project_repository, parent_oid.into(), &mut ids_to_rebase)
                .context("rebase failed")?;
        branch.head = new_head;
        vb_state
            .set_branch(branch.clone())
            .context("failed to write branch")?;

        super::integration::update_gitbutler_integration(&vb_state, project_repository)
            .context("failed to update gitbutler integration")?;
    } else {
        //  move commit down
        if default_target.sha == parent_oid.into() {
            // can't move the commit down past the target
            return Ok(());
        }

        let target = parent.parent(0).context("failed to find target")?;
        let target_oid = target.id();

        // get a list of the commits to rebase
        let mut ids_to_rebase = project_repository.l(
            branch.head,
            project_repository::LogUntil::Commit(commit.id().into()),
        )?;
        ids_to_rebase.push(parent_oid.into());
        ids_to_rebase.push(commit_oid);

        let new_head =
            cherry_rebase_group(project_repository, target_oid.into(), &mut ids_to_rebase)
                .context("rebase failed")?;

        branch.head = new_head;
        vb_state
            .set_branch(branch.clone())
            .context("failed to write branch")?;

        super::integration::update_gitbutler_integration(&vb_state, project_repository)
            .context("failed to update gitbutler integration")?;
    }

    Ok(())
}

// create and insert a blank commit (no tree change) either above or below a commit
// if offset is positive, insert below, if negative, insert above
// return the oid of the new head commit of the branch with the inserted blank commit
pub fn insert_blank_commit(
    project_repository: &project_repository::Repository,
    branch_id: BranchId,
    commit_oid: git::Oid,
    user: Option<&users::User>,
    offset: i32,
) -> Result<()> {
    let vb_state = project_repository.project().virtual_branches();

    let mut branch = vb_state.get_branch(branch_id)?;
    // find the commit to offset from
    let mut commit = project_repository
        .git_repository
        .find_commit(commit_oid)
        .context("failed to find commit")?;

    if offset > 0 {
        commit = commit.parent(0).context("failed to find parent")?;
    }

    let commit_tree = commit.tree().unwrap();
    let blank_commit_oid = project_repository.commit(user, "", &commit_tree, &[&commit], None)?;

    if commit.id() == branch.head.into() && offset < 0 {
        // inserting before the first commit
        branch.head = blank_commit_oid;
        vb_state
            .set_branch(branch.clone())
            .context("failed to write branch")?;
        super::integration::update_gitbutler_integration(&vb_state, project_repository)
            .context("failed to update gitbutler integration")?;
    } else {
        // rebase all commits above it onto the new commit
        match cherry_rebase(
            project_repository,
            blank_commit_oid.into(),
            commit.id(),
            branch.head.into(),
        ) {
            Ok(Some(new_head)) => {
                branch.head = new_head.into();
                vb_state
                    .set_branch(branch.clone())
                    .context("failed to write branch")?;

                super::integration::update_gitbutler_integration(&vb_state, project_repository)
                    .context("failed to update gitbutler integration")?;
            }
            Ok(None) => bail!("no rebase happened"),
            Err(err) => {
                return Err(err).context("rebase failed");
            }
        }
    }

    Ok(())
}

// remove a commit in a branch by rebasing all commits _except_ for it onto it's parent
// if successful, it will update the branch head to the new head commit
pub fn undo_commit(
    project_repository: &project_repository::Repository,
    branch_id: BranchId,
    commit_oid: git::Oid,
) -> Result<()> {
    let vb_state = project_repository.project().virtual_branches();

    let mut branch = vb_state.get_branch(branch_id)?;
    let commit = project_repository
        .git_repository
        .find_commit(commit_oid)
        .context("failed to find commit")?;

    let new_commit_oid;

    if branch.head == commit_oid {
        // if commit is the head, just set head to the parent
        new_commit_oid = commit.parent(0).context("failed to find parent")?.id();
    } else {
        // if commit is not the head, rebase all commits above it onto it's parent
        let parent_commit_oid = commit.parent(0).context("failed to find parent")?.id();

        match cherry_rebase(
            project_repository,
            parent_commit_oid,
            commit_oid.into(),
            branch.head.into(),
        ) {
            Ok(Some(new_head)) => {
                new_commit_oid = new_head;
            }
            Ok(None) => bail!("no rebase happened"),
            Err(err) => {
                return Err(err).context("rebase failed");
            }
        }
    }

    if new_commit_oid != commit_oid.into() {
        branch.head = new_commit_oid.into();
        vb_state
            .set_branch(branch.clone())
            .context("failed to write branch")?;

        super::integration::update_gitbutler_integration(&vb_state, project_repository)
            .context("failed to update gitbutler integration")?;
    }

    Ok(())
}

// cherry-pick based rebase, which handles empty commits
// this function takes a commit range and generates a Vector of commit oids
// and then passes them to `cherry_rebase_group` to rebase them onto the target commit
pub fn cherry_rebase(
    project_repository: &project_repository::Repository,
<<<<<<< HEAD
    target_commit_oid: git2::Oid,
    start_commit_oid: git2::Oid,
    end_commit_oid: git2::Oid,
) -> Result<Option<git2::Oid>, anyhow::Error> {
=======
    target_commit_oid: git::Oid,
    start_commit_oid: git::Oid,
    end_commit_oid: git::Oid,
) -> Result<Option<git::Oid>> {
>>>>>>> e9011d85
    // get a list of the commits to rebase
    let mut ids_to_rebase = project_repository.l(
        end_commit_oid.into(),
        project_repository::LogUntil::Commit(start_commit_oid.into()),
    )?;

    if ids_to_rebase.is_empty() {
        return Ok(Some(end_commit_oid));
    }

    let new_head_id = cherry_rebase_group(
        project_repository,
        target_commit_oid.into(),
        &mut ids_to_rebase,
    )?;

    Ok(Some(new_head_id.into()))
}

// cherry-pick, but understands GitButler conflicted states
fn cherry_pick_gitbutler(
    project_repository: &project_repository::Repository,
    head: &git2::Commit,
    to_rebase: &git2::Commit,
) -> Result<git::Index, anyhow::Error> {
    // use that subtree for the merge instead
    let tree_0 = head.tree()?;
    let is_conflict_0 = tree_0.get_name(".conflict-side-0");
    let tree_1 = to_rebase.tree()?;
    let is_conflict_1 = tree_1.get_name(".conflict-side-0");
    let base_commit = to_rebase.parent(0)?;
    let base_tree = base_commit.tree()?;
    let is_conflict_base = base_tree.get_name(".conflict-side-0");

    // if either side is in a conflicted state, we need to do a manual 3-way merge
    if is_conflict_0.is_some() || is_conflict_1.is_some() || is_conflict_base.is_some() {
        // we need to do a manual 3-way patch merge
        // find the base, which is the parent of to_rebase
        let base_tree = find_real_tree(project_repository, &base_commit, None)?;
        let tree_0 = find_real_tree(project_repository, head, None)?;
        let tree_1 = find_real_tree(
            project_repository,
            to_rebase,
            Some(".conflict-side-1".to_string()),
        )?;

        dbg!("REBASE PICK");
        dbg!(&base_tree.id(), &tree_0.id(), &tree_1.id());

        project_repository
            .git_repository
            .merge_trees(&base_tree, &tree_0, &tree_1)
            .context("failed to merge trees for cherry pick")
    } else {
        project_repository
            .git_repository
            .cherry_pick(head, to_rebase)
            .context("failed to cherry pick")
    }
}

// find the real tree of a commit, which is the tree of the commit if it's not in a conflicted state
// or the parent parent tree if it is in a conflicted state
pub fn find_real_tree<'a>(
    project_repository: &'a project_repository::Repository,
    commit: &'a git2::Commit<'a>,
    side: Option<String>,
) -> Result<git2::Tree<'a>, anyhow::Error> {
    let tree = commit.tree()?;
    let entry_name = match side {
        Some(side) => side,
        None => ".conflict-side-0".to_string(),
    };
    let is_conflict = tree.get_name(&entry_name);
    if is_conflict.is_some() {
        let subtree_id = is_conflict.unwrap().id();
        project_repository
            .git_repository
            .find_tree(subtree_id.into())
            .context("failed to find subtree")
    } else {
        project_repository
            .git_repository
            .find_tree(tree.id().into())
            .context("failed to find subtree")
    }
}

// takes a vector of commit oids and rebases them onto a target commit and returns the new head commit oid
// the difference between this and a libgit2 based rebase is that this will successfully
// rebase empty commits (two commits with identical trees)
// it will always succeed, but if there are conflicts, it will write those commit objects in a specific format
// - .conflict-base-0
// - .conflict-side-0
// - .conflict-side-1

fn cherry_rebase_group(
    project_repository: &project_repository::Repository,
    target_commit_oid: git::Oid,
    ids_to_rebase: &mut [git::Oid],
) -> Result<git::Oid> {
    ids_to_rebase.reverse();

    // now, rebase unchanged commits onto the new commit
    let commits_to_rebase = ids_to_rebase
        .iter()
        .map(|oid| project_repository.git_repository.find_commit(*oid))
        .collect::<Result<Vec<_>, _>>()
        .context("failed to read commits to rebase")?;

    let new_head_id = commits_to_rebase
        .into_iter()
        .fold(
            project_repository
                .git_repository
                .find_commit(target_commit_oid)
                .context("failed to find new commit"),
            |head, to_rebase| {
                let head = head?;
                dbg!("REBASE", &head.id(), &to_rebase.id());

                let patch_stack_branches = project_repository.project().patch_stack_branches;
                let patch_stack_mode = patch_stack_branches.is_some_and(|x| x);

                // skip merge commits in patch stack mode
                if patch_stack_mode && to_rebase.is_merge() {
                    return Ok(head);
                }

                let mut cherrypick_index = cherry_pick_gitbutler(project_repository, &head, &to_rebase)?;

                if cherrypick_index.has_conflicts() {
                    if !patch_stack_mode {
                        return Err(anyhow::anyhow!("rebase has conflict"));
                    }

                    // there is a merge conflict, let's store the state so they can fix it later
                    // store tree as the same as the parent
                    let merge_base_commit_oid = project_repository
                        .git_repository
                        .merge_base(head.id().into(), to_rebase.id().into())
                        .context("failed to find merge base")?;
                    let merge_base_commit = project_repository
                        .git_repository
                        .find_commit(merge_base_commit_oid)
                        .context("failed to find merge base commit")?;
                    let base_tree = find_real_tree(project_repository, &merge_base_commit, None)?;

                    // in case someone checks this out with vanilla Git, we should warn why it looks like this
                    let readme_content = b"You have checked out a GitButler Conflicted commit. You probably didn't mean to do this.";
                    let readme_blob = project_repository.git_repository.blob(readme_content)?;

                    // get a list of conflicted files from the index
                    let mut conflicted_files = Vec::new();
                    let index_conflicts = cherrypick_index.conflicts()?;
                    index_conflicts.for_each(|conflict| {
                        if let Ok(conflict_file) = conflict {
                            if let Some(ours) = conflict_file.our {
                                let path = std::str::from_utf8(&ours.path).unwrap().to_string();
                                conflicted_files.push(path)
                            }
                        }
                    });
                    // convert files into a string and save as a blob
                    let conflicted_files_string = conflicted_files.join("\n");
                    let conflicted_files_blob = project_repository.git_repository.blob(conflicted_files_string.as_bytes())?;

                    // create a treewriter
                    let mut tree_writer = project_repository.repo().treebuilder(None)?;

                    let side0 = find_real_tree(project_repository, &head, None)?;
                    let side1 = find_real_tree(project_repository, &to_rebase, Some(".conflict-side-1".to_string()))?;

                    // save the state of the conflict, so we can recreate it later
                    tree_writer.insert(".conflict-side-0", side0.id(), 0o040000)?;
                    tree_writer.insert(".conflict-side-1", side1.id(), 0o040000)?;
                    tree_writer.insert(".conflict-base-0", base_tree.id(), 0o040000)?;
                    tree_writer.insert(".conflict-files", conflicted_files_blob.into(), 0o100644)?;
                    tree_writer.insert("README.txt", readme_blob.into(), 0o100644)?;

                    let tree_oid = tree_writer.write().context("failed to write tree")?;
                    let change_id = to_rebase.change_id();
                    let mut headers = Vec::new();
                    headers.push(("conflicted".to_string(), conflicted_files.len().to_string()));
                    if let Some(change_id) = change_id {
                        headers.push(("change-id".to_string(), change_id));
                    };

                    // write a commit
                    let commit_oid = project_repository
                        .git_repository
                        .commit_with_headers(
                            None,
                            &to_rebase.author(),
                            &to_rebase.committer(),
                            &to_rebase.message_bstr().to_str_lossy(),
                            &project_repository
                                .git_repository
                                .find_tree(tree_oid.into())
                                .context("failed to find tree")?,
                            &[&head],
                            Some(headers),
                        )
                        .context("failed to create commit")?;

                    project_repository
                        .git_repository
                        .find_commit(commit_oid)
                        .context("failed to find commit")
                } else {
                    // no conflicts, let's write the new commit
                    let merge_tree_oid = cherrypick_index
                        .write_tree_to(&project_repository.git_repository)
                        .context("failed to write merge tree")?;

                    let merge_tree = project_repository
                        .git_repository
                        .find_tree(merge_tree_oid)
                        .context("failed to find merge tree")?;

                    let change_id = to_rebase.change_id();

                    let commit_oid = project_repository
                        .git_repository
                        .commit(
                            None,
                            &to_rebase.author(),
                            &to_rebase.committer(),
                            &to_rebase.message_bstr().to_str_lossy(),
                            &merge_tree,
                            &[&head],
                            change_id.as_deref(),
                        )
                        .context("failed to create commit")?;

                    project_repository
                        .git_repository
                        .find_commit(commit_oid)
                        .context("failed to find commit")
                }
            },
        )?
        .id();

    Ok(new_head_id.into())
}

pub fn cherry_pick(
    project_repository: &project_repository::Repository,
    branch_id: BranchId,
    target_commit_id: git::Oid,
) -> Result<Option<git::Oid>> {
    project_repository.assure_unconflicted()?;

    let vb_state = project_repository.project().virtual_branches();

    let mut branch = vb_state
        .get_branch(branch_id)
        .context("failed to read branch")?;

    if !branch.applied {
        // todo?
        bail!("can not cherry pick a branch that is not applied")
    }

    let target_commit = project_repository
        .git_repository
        .find_commit(target_commit_id)
        .map_err(|error| match error {
            git::Error::NotFound(_) => anyhow!("commit {target_commit_id} not found "),
            err => err.into(),
        })?;

    let branch_head_commit = project_repository
        .git_repository
        .find_commit(branch.head)
        .context("failed to find branch tree")?;

    let default_target = vb_state.get_default_target()?;

    // if any other branches are applied, unapply them
    let applied_branches = vb_state
        .list_branches()
        .context("failed to read virtual branches")?
        .into_iter()
        .filter(|b| b.applied)
        .collect::<Vec<_>>();

    let integration_commit_id = get_workspace_head(&vb_state, project_repository)?;

    let (applied_statuses, _) = get_applied_status(
        project_repository,
        &integration_commit_id,
        &default_target.sha,
        applied_branches,
    )?;

    let branch_files = applied_statuses
        .iter()
        .find(|(b, _)| b.id == branch_id)
        .map(|(_, f)| f)
        .context("branch status not found")?;

    // create a wip commit. we'll use it to offload cherrypick conflicts calculation to libgit.
    let wip_commit = {
        let wip_tree_oid = write_tree(project_repository, &branch.head, branch_files)?;
        let wip_tree = project_repository
            .git_repository
            .find_tree(wip_tree_oid)
            .context("failed to find tree")?;

        let signature = git2::Signature::now("GitButler", "gitbutler@gitbutler.com")
            .context("failed to make gb signature")?;
        let oid = project_repository
            .git_repository
            .commit(
                None,
                &signature,
                &signature,
                "wip cherry picking commit",
                &wip_tree,
                &[&branch_head_commit],
                None,
            )
            .context("failed to commit wip work")?;
        project_repository
            .git_repository
            .find_commit(oid)
            .context("failed to find wip commit")?
    };

    let mut cherrypick_index = project_repository
        .git_repository
        .cherry_pick(&wip_commit, &target_commit)
        .context("failed to cherry pick")?;

    // unapply other branches
    for other_branch in applied_statuses
        .iter()
        .filter(|(b, _)| b.id != branch.id)
        .map(|(b, _)| b)
    {
        unapply_branch(project_repository, other_branch.id).context("failed to unapply branch")?;
    }

    let commit_oid = if cherrypick_index.has_conflicts() {
        // checkout the conflicts
        project_repository
            .git_repository
            .checkout_index(&mut cherrypick_index)
            .allow_conflicts()
            .conflict_style_merge()
            .force()
            .checkout()
            .context("failed to checkout conflicts")?;

        // mark conflicts
        let conflicts = cherrypick_index
            .conflicts()
            .context("failed to get conflicts")?;
        let mut merge_conflicts = Vec::new();
        for path in conflicts.flatten() {
            if let Some(ours) = path.our {
                let path = std::str::from_utf8(&ours.path)
                    .context("failed to convert path")?
                    .to_string();
                merge_conflicts.push(path);
            }
        }
        conflicts::mark(project_repository, &merge_conflicts, Some(branch.head))?;

        None
    } else {
        let merge_tree_oid = cherrypick_index
            .write_tree_to(&project_repository.git_repository)
            .context("failed to write merge tree")?;
        let merge_tree = project_repository
            .git_repository
            .find_tree(merge_tree_oid)
            .context("failed to find merge tree")?;

        let branch_head_commit = project_repository
            .git_repository
            .find_commit(branch.head)
            .context("failed to find branch head commit")?;

        let change_id = target_commit.change_id();
        let commit_oid = project_repository
            .git_repository
            .commit(
                None,
                &target_commit.author(),
                &target_commit.committer(),
                &target_commit.message_bstr().to_str_lossy(),
                &merge_tree,
                &[&branch_head_commit],
                change_id.as_deref(),
            )
            .context("failed to create commit")?;

        // checkout final_tree into the working directory
        project_repository
            .git_repository
            .checkout_tree(&merge_tree)
            .force()
            .remove_untracked()
            .checkout()
            .context("failed to checkout final tree")?;

        // update branch status
        branch.head = commit_oid;
        vb_state
            .set_branch(branch.clone())
            .context("failed to write branch")?;

        Some(commit_oid)
    };

    super::integration::update_gitbutler_integration(&vb_state, project_repository)
        .context("failed to update gitbutler integration")?;

    Ok(commit_oid)
}

/// squashes a commit from a virtual branch into its parent.
pub fn squash(
    project_repository: &project_repository::Repository,
    branch_id: BranchId,
    commit_id: git::Oid,
) -> Result<()> {
    project_repository.assure_resolved()?;

    let vb_state = project_repository.project().virtual_branches();
    let mut branch = vb_state.get_branch(branch_id)?;
    let default_target = vb_state.get_default_target()?;
    let branch_commit_oids = project_repository.l(
        branch.head,
        project_repository::LogUntil::Commit(default_target.sha),
    )?;

    if !branch_commit_oids.contains(&commit_id) {
        bail!("commit {commit_id} not in the branch")
    }

    let commit_to_squash = project_repository
        .git_repository
        .find_commit(commit_id)
        .context("failed to find commit")?;

    let parent_commit = commit_to_squash
        .parent(0)
        .context("failed to find parent commit")?;

    let pushed_commit_oids = branch.upstream_head.map_or_else(
        || Ok(vec![]),
        |upstream_head| {
            project_repository.l(
                upstream_head,
                project_repository::LogUntil::Commit(default_target.sha),
            )
        },
    )?;

    if pushed_commit_oids.contains(&parent_commit.id().into())
        && !project_repository.project().ok_with_force_push
    {
        // squashing into a pushed commit will cause a force push that is not allowed
        bail!("force push not allowed");
    }

    if !branch_commit_oids.contains(&parent_commit.id().into()) {
        bail!("can not squash root commit");
    }

    // create a commit that:
    //  * has the tree of the target commit
    //  * has the message combined of the target commit and parent commit
    //  * has parents of the parents commit.
    let parents: Vec<_> = parent_commit.parents().collect();

    // use the squash commit's change id
    let change_id = commit_to_squash.change_id();

    let new_commit_oid = project_repository
        .git_repository
        .commit(
            None,
            &commit_to_squash.author(),
            &commit_to_squash.committer(),
            &format!(
                "{}\n{}",
                parent_commit.message_bstr(),
                commit_to_squash.message_bstr(),
            ),
            &commit_to_squash.tree().context("failed to find tree")?,
            &parents.iter().collect::<Vec<_>>(),
            change_id.as_deref(),
        )
        .context("failed to commit")?;

    let ids_to_rebase = {
        let ids = branch_commit_oids
            .split(|oid| oid.eq(&commit_id))
            .collect::<Vec<_>>();
        ids.first().copied()
    }
    .with_context(|| format!("commit {commit_id} not in the branch"))?;
    let mut ids_to_rebase = ids_to_rebase.to_vec();

    match cherry_rebase_group(project_repository, new_commit_oid, &mut ids_to_rebase) {
        Ok(new_head_id) => {
            // save new branch head
            branch.head = new_head_id;
            vb_state
                .set_branch(branch.clone())
                .context("failed to write branch")?;

            super::integration::update_gitbutler_integration(&vb_state, project_repository)
                .context("failed to update gitbutler integration")?;
            Ok(())
        }
        Err(err) => Err(err.context("rebase error").context(Code::Unknown)),
    }
}

// changes a commit message for commit_oid, rebases everything above it, updates branch head if successful
pub fn update_commit_message(
    project_repository: &project_repository::Repository,
    branch_id: BranchId,
    commit_id: git::Oid,
    message: &str,
) -> Result<()> {
    if message.is_empty() {
        bail!("commit message can not be empty");
    }
    project_repository.assure_unconflicted()?;

    let vb_state = project_repository.project().virtual_branches();
    let default_target = vb_state.get_default_target()?;

    let mut branch = vb_state.get_branch(branch_id)?;
    let branch_commit_oids = project_repository.l(
        branch.head,
        project_repository::LogUntil::Commit(default_target.sha),
    )?;

    if !branch_commit_oids.contains(&commit_id) {
        bail!("commit {commit_id} not in the branch");
    }

    let pushed_commit_oids = branch.upstream_head.map_or_else(
        || Ok(vec![]),
        |upstream_head| {
            project_repository.l(
                upstream_head,
                project_repository::LogUntil::Commit(default_target.sha),
            )
        },
    )?;

    if pushed_commit_oids.contains(&commit_id) && !project_repository.project().ok_with_force_push {
        // updating the message of a pushed commit will cause a force push that is not allowed
        bail!("force push not allowed");
    }

    let target_commit = project_repository
        .git_repository
        .find_commit(commit_id)
        .context("failed to find commit")?;

    let parents: Vec<_> = target_commit.parents().collect();

    let change_id = target_commit.change_id();

    let new_commit_oid = project_repository
        .git_repository
        .commit(
            None,
            &target_commit.author(),
            &target_commit.committer(),
            message,
            &target_commit.tree().context("failed to find tree")?,
            &parents.iter().collect::<Vec<_>>(),
            change_id.as_deref(),
        )
        .context("failed to commit")?;

    let ids_to_rebase = {
        let ids = branch_commit_oids
            .split(|oid| oid.eq(&commit_id))
            .collect::<Vec<_>>();
        ids.first().copied()
    }
    .with_context(|| format!("commit {commit_id} not in the branch"))?;
    let mut ids_to_rebase = ids_to_rebase.to_vec();

    let new_head_id = cherry_rebase_group(project_repository, new_commit_oid, &mut ids_to_rebase)
        .map_err(|err| err.context("rebase error"))?;
    // save new branch head
    branch.head = new_head_id;
    vb_state
        .set_branch(branch.clone())
        .context("failed to write branch")?;

    super::integration::update_gitbutler_integration(&vb_state, project_repository)
        .context("failed to update gitbutler integration")?;
    Ok(())
}

/// moves commit from the branch it's in to the top of the target branch
pub fn move_commit(
    project_repository: &project_repository::Repository,
    target_branch_id: BranchId,
    commit_id: git::Oid,
    user: Option<&users::User>,
) -> Result<()> {
    project_repository.assure_resolved()?;
    let vb_state = project_repository.project().virtual_branches();

    let applied_branches = vb_state
        .list_branches()
        .context("failed to read virtual branches")?
        .into_iter()
        .filter(|b| b.applied)
        .collect::<Vec<_>>();

    if !applied_branches.iter().any(|b| b.id == target_branch_id) {
        bail!("branch {target_branch_id} is not among applied branches")
    }

    let default_target = vb_state.get_default_target()?;

    let integration_commit_id =
        super::integration::get_workspace_head(&vb_state, project_repository)?;

    let (mut applied_statuses, _) = get_applied_status(
        project_repository,
        &integration_commit_id,
        &default_target.sha,
        applied_branches,
    )?;

    let (ref mut source_branch, source_status) = applied_statuses
        .iter_mut()
        .find(|(b, _)| b.head == commit_id)
        .ok_or_else(|| anyhow!("commit {commit_id} to be moved could not be found"))?;

    let source_branch_non_comitted_files = source_status;

    let source_branch_head = project_repository
        .git_repository
        .find_commit(commit_id)
        .context("failed to find commit")?;
    let source_branch_head_parent = source_branch_head
        .parent(0)
        .context("failed to get parent commit")?;
    let source_branch_head_tree = source_branch_head
        .tree()
        .context("failed to get commit tree")?;
    let source_branch_head_parent_tree = source_branch_head_parent
        .tree()
        .context("failed to get parent tree")?;
    let branch_head_diff = diff::trees(
        &project_repository.git_repository,
        &source_branch_head_parent_tree,
        &source_branch_head_tree,
    )?;

    let branch_head_diff: HashMap<_, _> = diff::diff_files_into_hunks(branch_head_diff).collect();
    let is_source_locked = source_branch_non_comitted_files
        .iter()
        .any(|(path, hunks)| {
            branch_head_diff.get(path).map_or(false, |head_diff_hunks| {
                hunks.iter().any(|hunk| {
                    head_diff_hunks.iter().any(|head_hunk| {
                        joined(
                            head_hunk.new_start,
                            head_hunk.new_start + head_hunk.new_lines,
                            hunk.new_start,
                            hunk.new_start + hunk.new_lines,
                        )
                    })
                })
            })
        });

    if is_source_locked {
        bail!("the source branch contains hunks locked to the target commit")
    }

    // move files ownerships from source branch to the destination branch

    let ownerships_to_transfer = branch_head_diff
        .iter()
        .map(|(file_path, hunks)| {
            (
                file_path.clone(),
                hunks.iter().map(Into::into).collect::<Vec<_>>(),
            )
        })
        .map(|(file_path, hunks)| OwnershipClaim { file_path, hunks })
        .flat_map(|file_ownership| source_branch.ownership.take(&file_ownership))
        .collect::<Vec<_>>();

    // reset the source branch to the parent commit
    {
        source_branch.head = source_branch_head_parent.id().into();
        vb_state.set_branch(source_branch.clone())?;
    }

    // move the commit to destination branch target branch
    {
        let mut destination_branch = vb_state.get_branch(target_branch_id)?;

        for ownership in ownerships_to_transfer {
            destination_branch.ownership.put(ownership);
        }

        let new_destination_tree_oid = write_tree_onto_commit(
            project_repository,
            destination_branch.head,
            branch_head_diff,
        )
        .context("failed to write tree onto commit")?;
        let new_destination_tree = project_repository
            .git_repository
            .find_tree(new_destination_tree_oid)
            .context("failed to find tree")?;

        let change_id = source_branch_head.change_id();
        let new_destination_head_oid = project_repository
            .commit(
                user,
                &source_branch_head.message_bstr().to_str_lossy(),
                &new_destination_tree,
                &[&project_repository
                    .git_repository
                    .find_commit(destination_branch.head)
                    .context("failed to get dst branch head commit")?],
                change_id.as_deref(),
            )
            .context("failed to commit")?;

        destination_branch.head = new_destination_head_oid;
        vb_state.set_branch(destination_branch.clone())?;
    }

    super::integration::update_gitbutler_integration(&vb_state, project_repository)
        .context("failed to update gitbutler integration")?;

    Ok(())
}

pub fn create_virtual_branch_from_branch(
    project_repository: &project_repository::Repository,
    upstream: &git::Refname,
    user: Option<&users::User>,
) -> Result<BranchId> {
    // only set upstream if it's not the default target
    let upstream_branch = match upstream {
        git::Refname::Other(_) | git::Refname::Virtual(_) => {
            // we only support local or remote branches
            bail!("branch {upstream} must be a local or remote branch");
        }
        git::Refname::Remote(remote) => Some(remote.clone()),
        git::Refname::Local(local) => local.remote().cloned(),
    };

    let branch_name = upstream
        .branch()
        .expect("always a branch reference")
        .to_string();

    let _ = project_repository
        .project()
        .snapshot_branch_creation(branch_name.clone());

    let vb_state = project_repository.project().virtual_branches();

    let default_target = vb_state.get_default_target()?;

    if let git::Refname::Remote(remote_upstream) = upstream {
        if default_target.branch == *remote_upstream {
            bail!("cannot create a branch from default target")
        }
    }

    let repo = &project_repository.git_repository;
    let head_reference = repo.find_reference(upstream).map_err(|err| match err {
        git::Error::NotFound(_) => anyhow!("branch {upstream} was not found"),
        err => err.into(),
    })?;
    let head_commit = head_reference
        .peel_to_commit()
        .context("failed to peel to commit")?;
    let head_commit_tree = head_commit.tree().context("failed to find tree")?;

    let all_virtual_branches = vb_state
        .list_branches()
        .context("failed to read virtual branches")?
        .into_iter()
        .collect::<Vec<branch::Branch>>();

    let order = all_virtual_branches.len();

    let selected_for_changes = (!all_virtual_branches
        .iter()
        .any(|b| b.selected_for_changes.is_some()))
    .then_some(now_since_unix_epoch_ms());

    let now = crate::time::now_ms();

    // add file ownership based off the diff
    let target_commit = repo.find_commit(default_target.sha)?;
    let merge_base_oid = repo.merge_base(target_commit.id().into(), head_commit.id().into())?;
    let merge_base_tree = repo.find_commit(merge_base_oid)?.tree()?;

    // do a diff between the head of this branch and the target base
    let diff = diff::trees(
        &project_repository.git_repository,
        &merge_base_tree,
        &head_commit_tree,
    )?;

    // assign ownership to the branch
    let ownership = diff.iter().fold(
        branch::BranchOwnershipClaims::default(),
        |mut ownership, (file_path, file)| {
            for hunk in &file.hunks {
                ownership.put(
                    format!(
                        "{}:{}",
                        file_path.display(),
                        VirtualBranchHunk::gen_id(hunk.new_start, hunk.new_lines)
                    )
                    .parse()
                    .unwrap(),
                );
            }
            ownership
        },
    );

    let branch = branch::Branch {
        id: BranchId::generate(),
        name: branch_name.clone(),
        notes: String::new(),
        applied: false,
        upstream_head: upstream_branch.is_some().then_some(head_commit.id().into()),
        upstream: upstream_branch,
        tree: head_commit_tree.id().into(),
        head: head_commit.id().into(),
        created_timestamp_ms: now,
        updated_timestamp_ms: now,
        ownership,
        order,
        selected_for_changes,
    };

    vb_state
        .set_branch(branch.clone())
        .context("failed to write branch")?;

    project_repository.add_branch_reference(&branch)?;

    match apply_branch(project_repository, branch.id, user) {
        Ok(_) => Ok(branch.id),
        Err(err)
            if err
                .downcast_ref()
                .map_or(false, |marker: &Marker| *marker == Marker::ProjectConflict) =>
        {
            // if branch conflicts with the workspace, it's ok. keep it unapplied
            Ok(branch.id)
        }
        Err(err) => Err(err).context("failed to apply"),
    }
}

/// Just like [`diffy::apply()`], but on error it will attach hashes of the input `base_image` and `patch`.
pub fn apply<S: AsRef<[u8]>>(base_image: S, patch: &Patch<'_, [u8]>) -> Result<BString> {
    fn md5_hash_hex(b: impl AsRef<[u8]>) -> String {
        md5::compute(b).encode_hex()
    }

    #[derive(Debug)]
    #[allow(dead_code)] // Read by Debug auto-impl, which doesn't count
    pub enum DebugLine {
        // Note that each of these strings is a hash only
        Context(String),
        Delete(String),
        Insert(String),
    }

    impl<'a> From<&diffy::Line<'a, [u8]>> for DebugLine {
        fn from(line: &Line<'a, [u8]>) -> Self {
            match line {
                Line::Context(s) => DebugLine::Context(md5_hash_hex(s)),
                Line::Delete(s) => DebugLine::Delete(md5_hash_hex(s)),
                Line::Insert(s) => DebugLine::Insert(md5_hash_hex(s)),
            }
        }
    }

    #[derive(Debug)]
    #[allow(dead_code)] // Read by Debug auto-impl, which doesn't count
    struct DebugHunk {
        old_range: diffy::HunkRange,
        new_range: diffy::HunkRange,
        lines: Vec<DebugLine>,
    }

    impl<'a> From<&diffy::Hunk<'a, [u8]>> for DebugHunk {
        fn from(hunk: &diffy::Hunk<'a, [u8]>) -> Self {
            Self {
                old_range: hunk.old_range(),
                new_range: hunk.new_range(),
                lines: hunk.lines().iter().map(Into::into).collect(),
            }
        }
    }

    #[derive(Debug)]
    #[allow(dead_code)] // Read by Debug auto-impl, which doesn't count
    struct DebugContext {
        base_image_hash: String,
        hunks: Vec<DebugHunk>,
    }

    impl std::fmt::Display for DebugContext {
        fn fmt(&self, f: &mut std::fmt::Formatter<'_>) -> std::fmt::Result {
            std::fmt::Debug::fmt(self, f)
        }
    }

    diffy_apply(base_image.as_ref(), patch)
        .with_context(|| DebugContext {
            base_image_hash: md5_hash_hex(base_image),
            hunks: patch.hunks().iter().map(Into::into).collect(),
        })
        .map(Into::into)
}

// Goes through a set of changes and checks if conflicts are present. If no conflicts
// are present in a file it will be resolved, meaning it will be removed from the
// conflicts file.
fn update_conflict_markers(
    project_repository: &project_repository::Repository,
    files: &HashMap<PathBuf, Vec<GitHunk>>,
) -> Result<()> {
    let conflicting_files = conflicts::conflicting_files(project_repository)?;
    for (file_path, non_commited_hunks) in files {
        let mut conflicted = false;
        if conflicting_files.contains(&file_path.display().to_string()) {
            // check file for conflict markers, resolve the file if there are none in any hunk
            for hunk in non_commited_hunks {
                if hunk.diff_lines.contains_str(b"<<<<<<< ours") {
                    conflicted = true;
                }
                if hunk.diff_lines.contains_str(b">>>>>>> theirs") {
                    conflicted = true;
                }
            }
            if !conflicted {
                conflicts::resolve(project_repository, &file_path.display().to_string()).unwrap();
            }
        }
    }
    Ok(())
}

#[cfg(test)]
mod tests {
    use super::*;
    #[test]
    fn joined_test() {
        assert!(!joined(1, 2, 3, 4));
        assert!(joined(1, 4, 2, 3));
        assert!(joined(2, 3, 1, 4));
        assert!(!joined(3, 4, 1, 2));

        assert!(joined(1, 2, 2, 3));
        assert!(joined(1, 3, 2, 3));
        assert!(joined(2, 3, 1, 2));

        assert!(!joined(1, 1, 2, 2));
        assert!(joined(1, 1, 1, 1));
        assert!(joined(1, 1, 1, 2));
        assert!(joined(1, 2, 2, 2));
    }

    #[test]
    fn normalize_branch_name_test() {
        assert_eq!(normalize_branch_name("feature/branch"), "feature/branch");
        assert_eq!(normalize_branch_name("foo#branch"), "foo#branch");
        assert_eq!(normalize_branch_name("foo!branch"), "foo-branch");
    }
}

// let conflicts = merge_index.conflicts()?;
// let conflict_message = conflicts_to_string(conflicts)?;
// return Err(anyhow!("Merge failed")
//     .context(error::Context::new(Marker::ProjectConflict, conflict_message))
//     .);

// fn conflicts_to_string(conflicts: IndexConflicts) -> Result<String> {
//     // mark conflicts
//     let mut merge_conflicts = Vec::new();
//     for path in conflicts.flatten() {
//         if let Some(ours) = path.our {
//             let path = std::str::from_utf8(&ours.path)
//                 .context("failed to convert path to utf8")?
//                 .to_string();
//             merge_conflicts.push(path);
//         }
//     }
//     Ok(format!(
//         "Aborted due to conflicts with:\n{}",
//         merge_conflicts.join("\n")
//     ))
// }<|MERGE_RESOLUTION|>--- conflicted
+++ resolved
@@ -2711,15 +2711,9 @@
         // rebase everything above the new "from" commit that has the moved changes removed
         let new_head = match cherry_rebase(
             project_repository,
-<<<<<<< HEAD
-            new_from_commit_oid.into(),
-            from_commit_oid.into(),
-            target_branch.head.into(),
-=======
             new_from_commit_oid,
-            from_commit_id,
+            from_commit_oid,
             target_branch.head,
->>>>>>> e9011d85
         ) {
             Ok(Some(new_head)) => new_head,
             Ok(None) => bail!("no rebase was performed"),
@@ -3396,17 +3390,10 @@
 // and then passes them to `cherry_rebase_group` to rebase them onto the target commit
 pub fn cherry_rebase(
     project_repository: &project_repository::Repository,
-<<<<<<< HEAD
-    target_commit_oid: git2::Oid,
-    start_commit_oid: git2::Oid,
-    end_commit_oid: git2::Oid,
-) -> Result<Option<git2::Oid>, anyhow::Error> {
-=======
     target_commit_oid: git::Oid,
     start_commit_oid: git::Oid,
     end_commit_oid: git::Oid,
-) -> Result<Option<git::Oid>> {
->>>>>>> e9011d85
+) -> Result<Option<git::Oid>, anyhow::Error> {
     // get a list of the commits to rebase
     let mut ids_to_rebase = project_repository.l(
         end_commit_oid.into(),
