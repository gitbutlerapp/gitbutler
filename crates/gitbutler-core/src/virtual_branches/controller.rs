--- conflicted
+++ resolved
@@ -526,30 +526,8 @@
         let _permit = self.semaphore.acquire().await;
 
         self.with_verify_branch(project_id, |project_repository, user| {
-<<<<<<< HEAD
             let result =
                 super::create_virtual_branch_from_branch(project_repository, branch, user)?;
-            let _ = project_repository
-                .project()
-                .create_snapshot(SnapshotDetails::new(OperationType::CreateBranch));
-=======
-            let signing_key = project_repository
-                .config()
-                .sign_commits()
-                .context("failed to get sign commits option")?
-                .then(|| {
-                    self.keys
-                        .get_or_create()
-                        .context("failed to get private key")
-                })
-                .transpose()?;
-            let result = super::create_virtual_branch_from_branch(
-                project_repository,
-                branch,
-                signing_key.as_ref(),
-                user,
-            )?;
->>>>>>> 158ed5c1
             Ok(result)
         })
     }
