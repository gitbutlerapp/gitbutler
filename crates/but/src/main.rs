--- conflicted
+++ resolved
@@ -385,12 +385,21 @@
     }
 
     println!("{}:", "Options".yellow());
-<<<<<<< HEAD
-    println!(
-        "  -C, --current-dir <PATH>  Run as if but was started in PATH instead of the current working directory [default: .]"
-    );
-    println!("  -j, --json                Whether to use JSON output format");
-    println!("  -h, --help                Print help");
+    // Truncate long option descriptions if needed
+    let option_descriptions = [
+        (
+            "  -C, --current-dir <PATH>",
+            "Run as if but was started in PATH instead of the current working directory [default: .]",
+        ),
+        ("  -j, --json", "Whether to use JSON output format"),
+        ("  -h, --help", "Print help"),
+    ];
+
+    for (flag, desc) in option_descriptions {
+        let available_width = terminal_width.saturating_sub(flag.len() + 2);
+        let truncated_desc = truncate_text(desc, available_width);
+        println!("{}  {}", flag, truncated_desc);
+    }
 }
 
 mod trace {
@@ -431,21 +440,5 @@
                 .init();
         }
         Ok(())
-=======
-    // Truncate long option descriptions if needed
-    let option_descriptions = [
-        (
-            "  -C, --current-dir <PATH>",
-            "Run as if but was started in PATH instead of the current working directory [default: .]",
-        ),
-        ("  -j, --json", "Whether to use JSON output format"),
-        ("  -h, --help", "Print help"),
-    ];
-
-    for (flag, desc) in option_descriptions {
-        let available_width = terminal_width.saturating_sub(flag.len() + 2);
-        let truncated_desc = truncate_text(desc, available_width);
-        println!("{}  {}", flag, truncated_desc);
->>>>>>> e4b9159c
     }
 }